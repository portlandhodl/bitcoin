--- conflicted
+++ resolved
@@ -21,11 +21,7 @@
     pool.addUnchecked(CTxMemPoolEntry(
         tx, nFee, nTime, dPriority, nHeight, sequence,
         tx->GetValueOut(),
-<<<<<<< HEAD
-        spendsCoinbase, sigOpCost, lp));
-=======
         spendsCoinbase, /*extra_weight=*/0, sigOpCost, lp));
->>>>>>> da3db67a
 }
 
 // Right now this is only testing eviction performance in an extremely small
