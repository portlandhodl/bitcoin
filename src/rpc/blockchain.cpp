--- conflicted
+++ resolved
@@ -479,13 +479,6 @@
 
     const CBlockIndex* const index = WITH_LOCK(cs_main, return chainman.m_blockman.LookupBlockIndex(block_hash););
 
-<<<<<<< HEAD
-    if (!index) {
-        throw JSONRPCError(RPC_MISC_ERROR, "Block header missing");
-    }
-
-=======
->>>>>>> ce3641a0
 #if 0
     // Fetching blocks before the node has syncing past their height can prevent block files from
     // being pruned, so we avoid it if the node is in prune mode.
