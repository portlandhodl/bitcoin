--- conflicted
+++ resolved
@@ -5,10 +5,7 @@
 #include <span.h>
 #include <streams.h>
 #include <util/fs_helpers.h>
-<<<<<<< HEAD
-=======
 #include <util/ioprio.h>
->>>>>>> 67d11142
 
 #include <array>
 
@@ -103,10 +100,7 @@
             *m_position += buf_now.size();
         }
     }
-<<<<<<< HEAD
     m_was_written = true;
-=======
->>>>>>> 67d11142
 }
 
 bool AutoFile::Commit()
@@ -114,14 +108,11 @@
     return ::FileCommit(m_file);
 }
 
-<<<<<<< HEAD
-=======
 void AutoFile::SetIdlePriority()
 {
     ioprio_set_file_idle(m_file);
 }
 
->>>>>>> 67d11142
 bool AutoFile::IsError()
 {
     return ferror(m_file);
