// Copyright (c) 2010 Satoshi Nakamoto
// Copyright (c) 2009-2022 The Bitcoin Core developers
// Distributed under the MIT software license, see the accompanying
// file COPYING or http://www.opensource.org/licenses/mit-license.php.

#if defined(HAVE_CONFIG_H)
#include <config/bitcoin-config.h>
#endif

#include <rpc/blockchain.h>

#include <blockfilter.h>
#include <chain.h>
#include <chainparams.h>
#include <chainparamsbase.h>
#include <clientversion.h>
#include <coins.h>
#include <common/args.h>
#include <consensus/amount.h>
#include <consensus/params.h>
#include <consensus/validation.h>
#include <core_io.h>
#include <deploymentinfo.h>
#include <deploymentstatus.h>
#include <flatfile.h>
#include <hash.h>
#include <index/blockfilterindex.h>
#include <index/coinstatsindex.h>
#include <kernel/coinstats.h>
#include <key_io.h>
#include <logging/timer.h>
#include <net.h>
#include <net_processing.h>
#include <node/blockstorage.h>
#include <node/context.h>
#include <node/transaction.h>
#include <node/utxo_snapshot.h>
#include <node/warnings.h>
#include <primitives/transaction.h>
#include <policy/settings.h>
#include <rpc/server.h>
#include <rpc/server_util.h>
#include <rpc/util.h>
#include <script/descriptor.h>
#include <serialize.h>
#include <streams.h>
#include <sync.h>
#include <txdb.h>
#include <txmempool.h>
#include <undo.h>
#include <univalue.h>
#include <util/check.h>
#include <util/fs.h>
#include <util/strencodings.h>
<<<<<<< HEAD
#include <util/string.h>
#include <util/syserror.h>
=======
#include <util/syserror.h>
#include <validation.h>

#ifdef ENABLE_WALLET
#include <interfaces/wallet.h>
#include <wallet/coincontrol.h>
#include <wallet/fees.h>
#include <wallet/rpc/util.h>
#include <wallet/types.h>
#include <wallet/wallet.h>
#endif

>>>>>>> c3332b58
#include <util/translation.h>
#include <validation.h>
#include <validationinterface.h>
#include <versionbits.h>

#include <stdint.h>

#include <condition_variable>
#include <iterator>
#include <memory>
#include <mutex>
#include <vector>

using kernel::CCoinsStats;
using kernel::CoinStatsHashType;

using node::BlockManager;
using node::NodeContext;
using node::SnapshotMetadata;
using util::MakeUnorderedList;

struct CUpdatedBlock
{
    uint256 hash;
    int height;
};

static GlobalMutex cs_blockchange;
static std::condition_variable cond_blockchange;
static CUpdatedBlock latestblock GUARDED_BY(cs_blockchange);

/* Calculate the difficulty for a given block index.
 */
double GetDifficulty(const CBlockIndex& blockindex)
{
    int nShift = (blockindex.nBits >> 24) & 0xff;
    double dDiff =
        (double)0x0000ffff / (double)(blockindex.nBits & 0x00ffffff);

    while (nShift < 29)
    {
        dDiff *= 256.0;
        nShift++;
    }
    while (nShift > 29)
    {
        dDiff /= 256.0;
        nShift--;
    }

    return dDiff;
}

static int ComputeNextBlockAndDepth(const CBlockIndex& tip, const CBlockIndex& blockindex, const CBlockIndex*& next)
{
    next = tip.GetAncestor(blockindex.nHeight + 1);
    if (next && next->pprev == &blockindex) {
        return tip.nHeight - blockindex.nHeight + 1;
    }
    next = nullptr;
    return &blockindex == &tip ? 1 : -1;
}

static const CBlockIndex* ParseHashOrHeight(const UniValue& param, ChainstateManager& chainman)
{
    LOCK(::cs_main);
    CChain& active_chain = chainman.ActiveChain();

    if (param.isNum()) {
        const int height{param.getInt<int>()};
        if (height < 0) {
            throw JSONRPCError(RPC_INVALID_PARAMETER, strprintf("Target block height %d is negative", height));
        }
        const int current_tip{active_chain.Height()};
        if (height > current_tip) {
            throw JSONRPCError(RPC_INVALID_PARAMETER, strprintf("Target block height %d after current tip %d", height, current_tip));
        }

        return active_chain[height];
    } else {
        const uint256 hash{ParseHashV(param, "hash_or_height")};
        const CBlockIndex* pindex = chainman.m_blockman.LookupBlockIndex(hash);

        if (!pindex) {
            throw JSONRPCError(RPC_INVALID_ADDRESS_OR_KEY, "Block not found");
        }

        return pindex;
    }
}

UniValue blockheaderToJSON(const CBlockIndex& tip, const CBlockIndex& blockindex)
{
    // Serialize passed information without accessing chain state of the active chain!
    AssertLockNotHeld(cs_main); // For performance reasons

    UniValue result(UniValue::VOBJ);
    result.pushKV("hash", blockindex.GetBlockHash().GetHex());
    const CBlockIndex* pnext;
    int confirmations = ComputeNextBlockAndDepth(tip, blockindex, pnext);
    result.pushKV("confirmations", confirmations);
    result.pushKV("height", blockindex.nHeight);
    result.pushKV("version", blockindex.nVersion);
    result.pushKV("versionHex", strprintf("%08x", blockindex.nVersion));
    result.pushKV("merkleroot", blockindex.hashMerkleRoot.GetHex());
    result.pushKV("time", blockindex.nTime);
    result.pushKV("mediantime", blockindex.GetMedianTimePast());
    result.pushKV("nonce", blockindex.nNonce);
    result.pushKV("bits", strprintf("%08x", blockindex.nBits));
    result.pushKV("difficulty", GetDifficulty(blockindex));
    result.pushKV("chainwork", blockindex.nChainWork.GetHex());
    result.pushKV("nTx", blockindex.nTx);

    if (blockindex.pprev)
        result.pushKV("previousblockhash", blockindex.pprev->GetBlockHash().GetHex());
    if (pnext)
        result.pushKV("nextblockhash", pnext->GetBlockHash().GetHex());
    return result;
}

UniValue blockToJSON(BlockManager& blockman, const CBlock& block, const CBlockIndex& tip, const CBlockIndex& blockindex, TxVerbosity verbosity)
{
    UniValue result = blockheaderToJSON(tip, blockindex);

    result.pushKV("strippedsize", (int)::GetSerializeSize(TX_NO_WITNESS(block)));
    result.pushKV("size", (int)::GetSerializeSize(TX_WITH_WITNESS(block)));
    result.pushKV("weight", (int)::GetBlockWeight(block));
    UniValue txs(UniValue::VARR);
    txs.reserve(block.vtx.size());

    switch (verbosity) {
        case TxVerbosity::SHOW_TXID:
            for (const CTransactionRef& tx : block.vtx) {
                txs.push_back(tx->GetHash().GetHex());
            }
            break;

        case TxVerbosity::SHOW_DETAILS:
        case TxVerbosity::SHOW_DETAILS_AND_PREVOUT:
            CBlockUndo blockUndo;
            const bool is_not_pruned{WITH_LOCK(::cs_main, return !blockman.IsBlockPruned(blockindex))};
            const bool have_undo{is_not_pruned && blockman.UndoReadFromDisk(blockUndo, blockindex)};

            for (size_t i = 0; i < block.vtx.size(); ++i) {
                const CTransactionRef& tx = block.vtx.at(i);
                // coinbase transaction (i.e. i == 0) doesn't have undo data
                const CTxUndo* txundo = (have_undo && i > 0) ? &blockUndo.vtxundo.at(i - 1) : nullptr;
                UniValue objTx(UniValue::VOBJ);
                TxToUniv(*tx, /*block_hash=*/uint256(), /*entry=*/objTx, /*include_hex=*/true, txundo, verbosity);
                txs.push_back(std::move(objTx));
            }
            break;
    }

    result.pushKV("tx", std::move(txs));

    return result;
}

static RPCHelpMan getblockcount()
{
    return RPCHelpMan{"getblockcount",
                "\nReturns the height of the most-work fully-validated chain.\n"
                "The genesis block has height 0.\n",
                {},
                RPCResult{
                    RPCResult::Type::NUM, "", "The current block count"},
                RPCExamples{
                    HelpExampleCli("getblockcount", "")
            + HelpExampleRpc("getblockcount", "")
                },
        [&](const RPCHelpMan& self, const JSONRPCRequest& request) -> UniValue
{
    ChainstateManager& chainman = EnsureAnyChainman(request.context);
    LOCK(cs_main);
    return chainman.ActiveChain().Height();
},
    };
}

static RPCHelpMan getbestblockhash()
{
    return RPCHelpMan{"getbestblockhash",
                "\nReturns the hash of the best (tip) block in the most-work fully-validated chain.\n",
                {},
                RPCResult{
                    RPCResult::Type::STR_HEX, "", "the block hash, hex-encoded"},
                RPCExamples{
                    HelpExampleCli("getbestblockhash", "")
            + HelpExampleRpc("getbestblockhash", "")
                },
        [&](const RPCHelpMan& self, const JSONRPCRequest& request) -> UniValue
{
    ChainstateManager& chainman = EnsureAnyChainman(request.context);
    LOCK(cs_main);
    return chainman.ActiveChain().Tip()->GetBlockHash().GetHex();
},
    };
}

void RPCNotifyBlockChange(const CBlockIndex* pindex)
{
    if(pindex) {
        LOCK(cs_blockchange);
        latestblock.hash = pindex->GetBlockHash();
        latestblock.height = pindex->nHeight;
    }
    cond_blockchange.notify_all();
}

static RPCHelpMan waitfornewblock()
{
    return RPCHelpMan{"waitfornewblock",
                "\nWaits for a specific new block and returns useful info about it.\n"
                "\nReturns the current block on timeout or exit.\n",
                {
                    {"timeout", RPCArg::Type::NUM, RPCArg::Default{0}, "Time in milliseconds to wait for a response. 0 indicates no timeout."},
                },
                RPCResult{
                    RPCResult::Type::OBJ, "", "",
                    {
                        {RPCResult::Type::STR_HEX, "hash", "The blockhash"},
                        {RPCResult::Type::NUM, "height", "Block height"},
                    }},
                RPCExamples{
                    HelpExampleCli("waitfornewblock", "1000")
            + HelpExampleRpc("waitfornewblock", "1000")
                },
        [&](const RPCHelpMan& self, const JSONRPCRequest& request) -> UniValue
{
    int timeout = 0;
    if (!request.params[0].isNull())
        timeout = request.params[0].getInt<int>();

    CUpdatedBlock block;
    {
        WAIT_LOCK(cs_blockchange, lock);
        block = latestblock;
        if(timeout)
            cond_blockchange.wait_for(lock, std::chrono::milliseconds(timeout), [&block]() EXCLUSIVE_LOCKS_REQUIRED(cs_blockchange) {return latestblock.height != block.height || latestblock.hash != block.hash || !IsRPCRunning(); });
        else
            cond_blockchange.wait(lock, [&block]() EXCLUSIVE_LOCKS_REQUIRED(cs_blockchange) {return latestblock.height != block.height || latestblock.hash != block.hash || !IsRPCRunning(); });
        block = latestblock;
    }
    UniValue ret(UniValue::VOBJ);
    ret.pushKV("hash", block.hash.GetHex());
    ret.pushKV("height", block.height);
    return ret;
},
    };
}

static RPCHelpMan waitforblock()
{
    return RPCHelpMan{"waitforblock",
                "\nWaits for a specific new block and returns useful info about it.\n"
                "\nReturns the current block on timeout or exit.\n",
                {
                    {"blockhash", RPCArg::Type::STR_HEX, RPCArg::Optional::NO, "Block hash to wait for."},
                    {"timeout", RPCArg::Type::NUM, RPCArg::Default{0}, "Time in milliseconds to wait for a response. 0 indicates no timeout."},
                },
                RPCResult{
                    RPCResult::Type::OBJ, "", "",
                    {
                        {RPCResult::Type::STR_HEX, "hash", "The blockhash"},
                        {RPCResult::Type::NUM, "height", "Block height"},
                    }},
                RPCExamples{
                    HelpExampleCli("waitforblock", "\"0000000000079f8ef3d2c688c244eb7a4570b24c9ed7b4a8c619eb02596f8862\" 1000")
            + HelpExampleRpc("waitforblock", "\"0000000000079f8ef3d2c688c244eb7a4570b24c9ed7b4a8c619eb02596f8862\", 1000")
                },
        [&](const RPCHelpMan& self, const JSONRPCRequest& request) -> UniValue
{
    int timeout = 0;

    uint256 hash(ParseHashV(request.params[0], "blockhash"));

    if (!request.params[1].isNull())
        timeout = request.params[1].getInt<int>();

    CUpdatedBlock block;
    {
        WAIT_LOCK(cs_blockchange, lock);
        if(timeout)
            cond_blockchange.wait_for(lock, std::chrono::milliseconds(timeout), [&hash]() EXCLUSIVE_LOCKS_REQUIRED(cs_blockchange) {return latestblock.hash == hash || !IsRPCRunning();});
        else
            cond_blockchange.wait(lock, [&hash]() EXCLUSIVE_LOCKS_REQUIRED(cs_blockchange) {return latestblock.hash == hash || !IsRPCRunning(); });
        block = latestblock;
    }

    UniValue ret(UniValue::VOBJ);
    ret.pushKV("hash", block.hash.GetHex());
    ret.pushKV("height", block.height);
    return ret;
},
    };
}

static RPCHelpMan waitforblockheight()
{
    return RPCHelpMan{"waitforblockheight",
                "\nWaits for (at least) block height and returns the height and hash\n"
                "of the current tip.\n"
                "\nReturns the current block on timeout or exit.\n",
                {
                    {"height", RPCArg::Type::NUM, RPCArg::Optional::NO, "Block height to wait for."},
                    {"timeout", RPCArg::Type::NUM, RPCArg::Default{0}, "Time in milliseconds to wait for a response. 0 indicates no timeout."},
                },
                RPCResult{
                    RPCResult::Type::OBJ, "", "",
                    {
                        {RPCResult::Type::STR_HEX, "hash", "The blockhash"},
                        {RPCResult::Type::NUM, "height", "Block height"},
                    }},
                RPCExamples{
                    HelpExampleCli("waitforblockheight", "100 1000")
            + HelpExampleRpc("waitforblockheight", "100, 1000")
                },
        [&](const RPCHelpMan& self, const JSONRPCRequest& request) -> UniValue
{
    int timeout = 0;

    int height = request.params[0].getInt<int>();

    if (!request.params[1].isNull())
        timeout = request.params[1].getInt<int>();

    CUpdatedBlock block;
    {
        WAIT_LOCK(cs_blockchange, lock);
        if(timeout)
            cond_blockchange.wait_for(lock, std::chrono::milliseconds(timeout), [&height]() EXCLUSIVE_LOCKS_REQUIRED(cs_blockchange) {return latestblock.height >= height || !IsRPCRunning();});
        else
            cond_blockchange.wait(lock, [&height]() EXCLUSIVE_LOCKS_REQUIRED(cs_blockchange) {return latestblock.height >= height || !IsRPCRunning(); });
        block = latestblock;
    }
    UniValue ret(UniValue::VOBJ);
    ret.pushKV("hash", block.hash.GetHex());
    ret.pushKV("height", block.height);
    return ret;
},
    };
}

static RPCHelpMan syncwithvalidationinterfacequeue()
{
    return RPCHelpMan{"syncwithvalidationinterfacequeue",
                "\nWaits for the validation interface queue to catch up on everything that was there when we entered this function.\n",
                {},
                RPCResult{RPCResult::Type::NONE, "", ""},
                RPCExamples{
                    HelpExampleCli("syncwithvalidationinterfacequeue","")
            + HelpExampleRpc("syncwithvalidationinterfacequeue","")
                },
        [&](const RPCHelpMan& self, const JSONRPCRequest& request) -> UniValue
{
    NodeContext& node = EnsureAnyNodeContext(request.context);
    CHECK_NONFATAL(node.validation_signals)->SyncWithValidationInterfaceQueue();
    return UniValue::VNULL;
},
    };
}

static RPCHelpMan getdifficulty()
{
    return RPCHelpMan{"getdifficulty",
                "\nReturns the proof-of-work difficulty as a multiple of the minimum difficulty.\n",
                {},
                RPCResult{
                    RPCResult::Type::NUM, "", "the proof-of-work difficulty as a multiple of the minimum difficulty."},
                RPCExamples{
                    HelpExampleCli("getdifficulty", "")
            + HelpExampleRpc("getdifficulty", "")
                },
        [&](const RPCHelpMan& self, const JSONRPCRequest& request) -> UniValue
{
    ChainstateManager& chainman = EnsureAnyChainman(request.context);
    LOCK(cs_main);
    return GetDifficulty(*CHECK_NONFATAL(chainman.ActiveChain().Tip()));
},
    };
}

static RPCHelpMan getblockfrompeer()
{
    return RPCHelpMan{
        "getblockfrompeer",
        "Attempt to fetch block from a given peer.\n\n"
        "We must have the header for this block, e.g. using submitheader.\n"
        "The block will not have any undo data which can limit the usage of the block data in a context where the undo data is needed.\n"
        "Subsequent calls for the same block may cause the response from the previous peer to be ignored.\n"
        "Peers generally ignore requests for a stale block that they never fully verified, or one that is more than a month old.\n"
        "When a peer does not respond with a block, we will disconnect.\n"
        "Note: The block could be re-pruned as soon as it is received.\n\n"
        "Returns an empty JSON object if the request was successfully scheduled.",
        {
            {"blockhash", RPCArg::Type::STR_HEX, RPCArg::Optional::NO, "The block hash to try to fetch"},
            {"peer_id", RPCArg::Type::NUM, RPCArg::Optional::NO, "The peer to fetch it from (see getpeerinfo for peer IDs)"},
        },
        RPCResult{RPCResult::Type::OBJ, "", /*optional=*/false, "", {}},
        RPCExamples{
            HelpExampleCli("getblockfrompeer", "\"00000000c937983704a73af28acdec37b049d214adbda81d7e2a3dd146f6ed09\" 0")
            + HelpExampleRpc("getblockfrompeer", "\"00000000c937983704a73af28acdec37b049d214adbda81d7e2a3dd146f6ed09\" 0")
        },
        [&](const RPCHelpMan& self, const JSONRPCRequest& request) -> UniValue
{
    const NodeContext& node = EnsureAnyNodeContext(request.context);
    ChainstateManager& chainman = EnsureChainman(node);
    PeerManager& peerman = EnsurePeerman(node);

    const uint256& block_hash{ParseHashV(request.params[0], "blockhash")};
    const NodeId peer_id{request.params[1].getInt<int64_t>()};

    const CBlockIndex* const index = WITH_LOCK(cs_main, return chainman.m_blockman.LookupBlockIndex(block_hash););

    if (!index) {
        throw JSONRPCError(RPC_MISC_ERROR, "Block header missing");
    }

    // Fetching blocks before the node has syncing past their height can prevent block files from
    // being pruned, so we avoid it if the node is in prune mode.
    if (chainman.m_blockman.IsPruneMode() && index->nHeight > WITH_LOCK(chainman.GetMutex(), return chainman.ActiveTip()->nHeight)) {
        throw JSONRPCError(RPC_MISC_ERROR, "In prune mode, only blocks that the node has already synced previously can be fetched from a peer");
    }

    const bool block_has_data = WITH_LOCK(::cs_main, return index->nStatus & BLOCK_HAVE_DATA);
    if (block_has_data) {
        throw JSONRPCError(RPC_MISC_ERROR, "Block already downloaded");
    }

    if (const auto err{peerman.FetchBlock(peer_id, *index)}) {
        throw JSONRPCError(RPC_MISC_ERROR, err.value());
    }
    return UniValue::VOBJ;
},
    };
}

static RPCHelpMan getblockhash()
{
    return RPCHelpMan{"getblockhash",
                "\nReturns hash of block in best-block-chain at height provided.\n",
                {
                    {"height", RPCArg::Type::NUM, RPCArg::Optional::NO, "The height index"},
                },
                RPCResult{
                    RPCResult::Type::STR_HEX, "", "The block hash"},
                RPCExamples{
                    HelpExampleCli("getblockhash", "1000")
            + HelpExampleRpc("getblockhash", "1000")
                },
        [&](const RPCHelpMan& self, const JSONRPCRequest& request) -> UniValue
{
    ChainstateManager& chainman = EnsureAnyChainman(request.context);
    LOCK(cs_main);
    const CChain& active_chain = chainman.ActiveChain();

    int nHeight = request.params[0].getInt<int>();
    if (nHeight < 0 || nHeight > active_chain.Height())
        throw JSONRPCError(RPC_INVALID_PARAMETER, "Block height out of range");

    const CBlockIndex* pblockindex = active_chain[nHeight];
    return pblockindex->GetBlockHash().GetHex();
},
    };
}

#ifdef ENABLE_WALLET
bool FindScriptPubKey(std::atomic<int>& scan_progress, const std::atomic<bool>& should_abort, int64_t& count, CCoinsViewCursor* cursor, const std::set<CScript>& needles, std::map<COutPoint, Coin>& out_results, std::function<void()>& interruption_point);

static RPCHelpMan sweepprivkeys()
{
    return RPCHelpMan{"sweepprivkeys",
        "\nSends bitcoins controlled by private key to specified destinations.\n",
        {
            {"options", RPCArg::Type::OBJ_NAMED_PARAMS, RPCArg::Optional::NO, "",
                {
                    {"privkeys", RPCArg::Type::ARR, RPCArg::Optional::NO, "An array of WIF private key(s)",
                        {
                            {"privkey", RPCArg::Type::STR_HEX, RPCArg::Optional::OMITTED, ""},
                        },
                        },

                    {"label", RPCArg::Type::STR, RPCArg::Optional::OMITTED, "Label for received bitcoins"},
                },
                RPCArgOptions{.oneline_description="options"}},
        },
        RPCResult{RPCResult::Type::STR_HEX, "", "The transaction id."},
        RPCExamples{""},
        [&](const RPCHelpMan& self, const JSONRPCRequest& request) -> UniValue
{
    NodeContext& node = EnsureAnyNodeContext(request.context);

    JSONRPCRequest wallet_req = request;
    CHECK_NONFATAL(node.wallet_loader && node.wallet_loader->context());
    node.wallet_loader->assignContextHACK(wallet_req.context);
    std::shared_ptr<wallet::CWallet> const wallet = wallet::GetWalletForJSONRPCRequest(wallet_req);
    if (!wallet) return NullUniValue;
    wallet::CWallet* const pwallet = wallet.get();

    // NOTE: It isn't safe to sweep-and-send in a single action, since this would leave the send missing from the transaction history

    // Parse options
    std::set<CScript> needles;
    wallet::CCoinControl coin_control;
    FillableSigningProvider temp_keystore;
    CMutableTransaction tx;
    std::string label;
    CAmount total_in = 0;
    for (const std::string& optname : request.params[0].getKeys()) {
        const UniValue& optval = request.params[0][optname];
        if (optname == "privkeys") {
            const UniValue& privkeys_a = optval.get_array();
            for (size_t privkey_i = 0; privkey_i < privkeys_a.size(); ++privkey_i) {
                const UniValue& privkey_wif = privkeys_a[privkey_i];
                std::string wif_secret = privkey_wif.get_str();
                CKey key = DecodeSecret(wif_secret);
                if (!key.IsValid()) throw JSONRPCError(RPC_INVALID_ADDRESS_OR_KEY, "Invalid private key encoding");
                CPubKey pubkey = key.GetPubKey();
                CHECK_NONFATAL(key.VerifyPubKey(pubkey));

                temp_keystore.AddKey(key);
                CKeyID address = pubkey.GetID();
                CScript script = GetScriptForDestination(PKHash(address));
                if (!script.empty()) {
                    needles.insert(script);
                }
                script = GetScriptForRawPubKey(pubkey);
                if (!script.empty()) {
                    needles.insert(script);
                }
            }
        } else if (optname == "label") {
            label = wallet::LabelFromValue(optval.get_str());
        } else {
            throw JSONRPCError(RPC_INVALID_PARAMETER, strprintf("Unrecognised option '%s'", optname));
        }
    }

    std::unique_ptr<wallet::ReserveDestination> reservedest;
    CTxDestination dest;
    {
        LOCK(pwallet->cs_wallet);

        // Reserve the key we will be using
        reservedest.reset(new wallet::ReserveDestination(pwallet, pwallet->TransactionChangeType(pwallet->m_default_change_type, std::vector<wallet::CRecipient>())));
        auto op_dest = reservedest->GetReservedDestination(false);
        if (!op_dest) {
            throw JSONRPCError(RPC_WALLET_KEYPOOL_RAN_OUT, util::ErrorString(op_dest).original);
        }
        dest = *op_dest;
    }

    // Scan UTXO set for inputs
    std::vector<CTxOut> input_txos;
    {
        // Collect all possible inputs
        std::map<COutPoint, Coin> coins;
        {
            std::unique_ptr<CCoinsViewCursor> pcursor;
            {
                ChainstateManager& chainman = EnsureAnyChainman(request.context);
                LOCK(cs_main);
                if (node.mempool) {
                    node.mempool->FindScriptPubKey(needles, coins);
                }
                Chainstate& active_chainstate = chainman.ActiveChainstate();
                active_chainstate.ForceFlushStateToDisk();
                pcursor = std::unique_ptr<CCoinsViewCursor>(active_chainstate.CoinsDB().Cursor());
                CHECK_NONFATAL(pcursor);
            }
            std::atomic<int> scan_progress;
            const std::atomic<bool> should_abort{false};
            int64_t count;
            if (!FindScriptPubKey(scan_progress, should_abort, count, pcursor.get(), needles, coins, node.rpc_interruption_point)) {
                throw JSONRPCError(RPC_MISC_ERROR, "UTXO FindScriptPubKey failed");
            }
        }

        // Add them as inputs to the transaction, and count the total value
        for (auto& it : coins) {
            const COutPoint& outpoint = it.first;
            const Coin& coin = it.second;
            const CTxOut& txo = coin.out;
            tx.vin.emplace_back(outpoint.hash, outpoint.n);
            input_txos.push_back(txo);
            total_in += txo.nValue;
        }
    }

    if (total_in == 0) {
        throw JSONRPCError(RPC_WALLET_INSUFFICIENT_FUNDS, "No value to sweep");
    }

    tx.vout.emplace_back(total_in, GetScriptForDestination(dest));

    while (true) {
        if (IsDust(tx.vout[0], pwallet->chain().relayDustFee())) {
            throw JSONRPCError(RPC_VERIFY_REJECTED, "Swept value would be dust");
        }
        for (size_t input_index = 0; input_index < tx.vin.size(); ++input_index) {
            SignatureData empty;
            if (!SignSignature(temp_keystore, input_txos[input_index].scriptPubKey, tx, input_index, input_txos[input_index].nValue, SIGHASH_ALL, empty)) {
                throw JSONRPCError(RPC_MISC_ERROR, "Failed to sign");
            }
        }
        int64_t tx_vsize = GetVirtualTransactionSize(CTransaction(tx));
        CAmount fee_needed = GetMinimumFee(*wallet, tx_vsize, coin_control, nullptr /* FeeCalculation */);
        const CAmount total_out = tx.vout[0].nValue;
        if (fee_needed <= total_in - total_out) {
            break;
        }
        tx.vout[0].nValue = total_in - fee_needed;
    }

    CTransactionRef final_tx(MakeTransactionRef(std::move(tx)));
    pwallet->SetAddressBook(dest, label, wallet::AddressPurpose::RECEIVE);

    std::string err_string;
    const node::TransactionError err = BroadcastTransaction(node, final_tx, err_string, pwallet->m_default_max_tx_fee, true /* relay */, true /* wait_callback */);
    if (node::TransactionError::OK != err) {
        pwallet->DelAddressBook(dest);
        throw JSONRPCTransactionError(err, err_string);
    }
    reservedest->KeepDestination();

    return final_tx->GetHash().GetHex();
},
    };
}
#endif // ENABLE_WALLET

static RPCHelpMan getblockheader()
{
    return RPCHelpMan{"getblockheader",
                "\nIf verbose is false, returns a string that is serialized, hex-encoded data for blockheader 'hash'.\n"
                "If verbose is true, returns an Object with information about blockheader <hash>.\n",
                {
                    {"blockhash", RPCArg::Type::STR_HEX, RPCArg::Optional::NO, "The block hash"},
                    {"verbose", RPCArg::Type::BOOL, RPCArg::Default{true}, "true for a json object, false for the hex-encoded data"},
                },
                {
                    RPCResult{"for verbose = true",
                        RPCResult::Type::OBJ, "", "",
                        {
                            {RPCResult::Type::STR_HEX, "hash", "the block hash (same as provided)"},
                            {RPCResult::Type::NUM, "confirmations", "The number of confirmations, or -1 if the block is not on the main chain"},
                            {RPCResult::Type::NUM, "height", "The block height or index"},
                            {RPCResult::Type::NUM, "version", "The block version"},
                            {RPCResult::Type::STR_HEX, "versionHex", "The block version formatted in hexadecimal"},
                            {RPCResult::Type::STR_HEX, "merkleroot", "The merkle root"},
                            {RPCResult::Type::NUM_TIME, "time", "The block time expressed in " + UNIX_EPOCH_TIME},
                            {RPCResult::Type::NUM_TIME, "mediantime", "The median block time expressed in " + UNIX_EPOCH_TIME},
                            {RPCResult::Type::NUM, "nonce", "The nonce"},
                            {RPCResult::Type::STR_HEX, "bits", "The bits"},
                            {RPCResult::Type::NUM, "difficulty", "The difficulty"},
                            {RPCResult::Type::STR_HEX, "chainwork", "Expected number of hashes required to produce the current chain"},
                            {RPCResult::Type::NUM, "nTx", "The number of transactions in the block"},
                            {RPCResult::Type::STR_HEX, "previousblockhash", /*optional=*/true, "The hash of the previous block (if available)"},
                            {RPCResult::Type::STR_HEX, "nextblockhash", /*optional=*/true, "The hash of the next block (if available)"},
                        }},
                    RPCResult{"for verbose=false",
                        RPCResult::Type::STR_HEX, "", "A string that is serialized, hex-encoded data for block 'hash'"},
                },
                RPCExamples{
                    HelpExampleCli("getblockheader", "\"00000000c937983704a73af28acdec37b049d214adbda81d7e2a3dd146f6ed09\"")
            + HelpExampleRpc("getblockheader", "\"00000000c937983704a73af28acdec37b049d214adbda81d7e2a3dd146f6ed09\"")
                },
        [&](const RPCHelpMan& self, const JSONRPCRequest& request) -> UniValue
{
    uint256 hash(ParseHashV(request.params[0], "hash"));

    bool fVerbose = true;
    if (!request.params[1].isNull())
        fVerbose = request.params[1].get_bool();

    const CBlockIndex* pblockindex;
    const CBlockIndex* tip;
    {
        ChainstateManager& chainman = EnsureAnyChainman(request.context);
        LOCK(cs_main);
        pblockindex = chainman.m_blockman.LookupBlockIndex(hash);
        tip = chainman.ActiveChain().Tip();
    }

    if (!pblockindex) {
        throw JSONRPCError(RPC_INVALID_ADDRESS_OR_KEY, "Block not found");
    }

    if (!fVerbose)
    {
        DataStream ssBlock{};
        ssBlock << pblockindex->GetBlockHeader();
        std::string strHex = HexStr(ssBlock);
        return strHex;
    }

    return blockheaderToJSON(*tip, *pblockindex);
},
    };
}

static CBlock GetBlockChecked(BlockManager& blockman, const CBlockIndex& blockindex)
{
    CBlock block;
    {
        LOCK(cs_main);
        if (blockman.IsBlockPruned(blockindex)) {
            throw JSONRPCError(RPC_MISC_ERROR, "Block not available (pruned data)");
        }
    }

    if (!blockman.ReadBlockFromDisk(block, blockindex)) {
        // Block not found on disk. This could be because we have the block
        // header in our index but not yet have the block or did not accept the
        // block. Or if the block was pruned right after we released the lock above.
        throw JSONRPCError(RPC_MISC_ERROR, "Block not found on disk");
    }

    return block;
}

static std::vector<uint8_t> GetRawBlockChecked(BlockManager& blockman, const CBlockIndex& blockindex)
{
    std::vector<uint8_t> data{};
    FlatFilePos pos{};
    {
        LOCK(cs_main);
        if (blockman.IsBlockPruned(blockindex)) {
            throw JSONRPCError(RPC_MISC_ERROR, "Block not available (pruned data)");
        }
        pos = blockindex.GetBlockPos();
    }

    if (!blockman.ReadRawBlockFromDisk(data, pos)) {
        // Block not found on disk. This could be because we have the block
        // header in our index but not yet have the block or did not accept the
        // block. Or if the block was pruned right after we released the lock above.
        throw JSONRPCError(RPC_MISC_ERROR, "Block not found on disk");
    }

    return data;
}

static CBlockUndo GetUndoChecked(BlockManager& blockman, const CBlockIndex& blockindex)
{
    CBlockUndo blockUndo;

    // The Genesis block does not have undo data
    if (blockindex.nHeight == 0) return blockUndo;

    {
        LOCK(cs_main);
        if (blockman.IsBlockPruned(blockindex)) {
            throw JSONRPCError(RPC_MISC_ERROR, "Undo data not available (pruned data)");
        }
    }

    if (!blockman.UndoReadFromDisk(blockUndo, blockindex)) {
        throw JSONRPCError(RPC_MISC_ERROR, "Can't read undo data from disk");
    }

    return blockUndo;
}

const RPCResult getblock_vin{
    RPCResult::Type::ARR, "vin", "",
    {
        {RPCResult::Type::OBJ, "", "",
        {
            {RPCResult::Type::ELISION, "", "The same output as verbosity = 2"},
            {RPCResult::Type::OBJ, "prevout", "(Only if undo information is available)",
            {
                {RPCResult::Type::BOOL, "generated", "Coinbase or not"},
                {RPCResult::Type::NUM, "height", "The height of the prevout"},
                {RPCResult::Type::STR_AMOUNT, "value", "The value in " + CURRENCY_UNIT},
                {RPCResult::Type::OBJ, "scriptPubKey", "",
                {
                    {RPCResult::Type::STR, "asm", "Disassembly of the output script"},
                    {RPCResult::Type::STR, "desc", "Inferred descriptor for the output"},
                    {RPCResult::Type::STR_HEX, "hex", "The raw output script bytes, hex-encoded"},
                    {RPCResult::Type::STR, "address", /*optional=*/true, "The Bitcoin address (only if a well-defined address exists)"},
                    {RPCResult::Type::STR, "type", "The type (one of: " + GetAllOutputTypes() + ")"},
                }},
            }},
        }},
    }
};

static RPCHelpMan getblock()
{
    return RPCHelpMan{"getblock",
                "\nIf verbosity is 0, returns a string that is serialized, hex-encoded data for block 'hash'.\n"
                "If verbosity is 1, returns an Object with information about block <hash>.\n"
                "If verbosity is 2, returns an Object with information about block <hash> and information about each transaction.\n"
                "If verbosity is 3, returns an Object with information about block <hash> and information about each transaction, including prevout information for inputs (only for unpruned blocks in the current best chain).\n",
                {
                    {"blockhash", RPCArg::Type::STR_HEX, RPCArg::Optional::NO, "The block hash"},
                    {"verbosity|verbose", RPCArg::Type::NUM, RPCArg::Default{1}, "0 for hex-encoded data, 1 for a JSON object, 2 for JSON object with transaction data, and 3 for JSON object with transaction data including prevout information for inputs",
                     RPCArgOptions{.skip_type_check = true}},
                },
                {
                    RPCResult{"for verbosity = 0",
                RPCResult::Type::STR_HEX, "", "A string that is serialized, hex-encoded data for block 'hash'"},
                    RPCResult{"for verbosity = 1",
                RPCResult::Type::OBJ, "", "",
                {
                    {RPCResult::Type::STR_HEX, "hash", "the block hash (same as provided)"},
                    {RPCResult::Type::NUM, "confirmations", "The number of confirmations, or -1 if the block is not on the main chain"},
                    {RPCResult::Type::NUM, "size", "The block size"},
                    {RPCResult::Type::NUM, "strippedsize", "The block size excluding witness data"},
                    {RPCResult::Type::NUM, "weight", "The block weight as defined in BIP 141"},
                    {RPCResult::Type::NUM, "height", "The block height or index"},
                    {RPCResult::Type::NUM, "version", "The block version"},
                    {RPCResult::Type::STR_HEX, "versionHex", "The block version formatted in hexadecimal"},
                    {RPCResult::Type::STR_HEX, "merkleroot", "The merkle root"},
                    {RPCResult::Type::ARR, "tx", "The transaction ids",
                        {{RPCResult::Type::STR_HEX, "", "The transaction id"}}},
                    {RPCResult::Type::NUM_TIME, "time",       "The block time expressed in " + UNIX_EPOCH_TIME},
                    {RPCResult::Type::NUM_TIME, "mediantime", "The median block time expressed in " + UNIX_EPOCH_TIME},
                    {RPCResult::Type::NUM, "nonce", "The nonce"},
                    {RPCResult::Type::STR_HEX, "bits", "The bits"},
                    {RPCResult::Type::NUM, "difficulty", "The difficulty"},
                    {RPCResult::Type::STR_HEX, "chainwork", "Expected number of hashes required to produce the chain up to this block (in hex)"},
                    {RPCResult::Type::NUM, "nTx", "The number of transactions in the block"},
                    {RPCResult::Type::STR_HEX, "previousblockhash", /*optional=*/true, "The hash of the previous block (if available)"},
                    {RPCResult::Type::STR_HEX, "nextblockhash", /*optional=*/true, "The hash of the next block (if available)"},
                }},
                    RPCResult{"for verbosity = 2",
                RPCResult::Type::OBJ, "", "",
                {
                    {RPCResult::Type::ELISION, "", "Same output as verbosity = 1"},
                    {RPCResult::Type::ARR, "tx", "",
                    {
                        {RPCResult::Type::OBJ, "", "",
                        {
                            {RPCResult::Type::ELISION, "", "The transactions in the format of the getrawtransaction RPC. Different from verbosity = 1 \"tx\" result"},
                            {RPCResult::Type::NUM, "fee", "The transaction fee in " + CURRENCY_UNIT + ", omitted if block undo data is not available"},
                        }},
                    }},
                }},
                    RPCResult{"for verbosity = 3",
                RPCResult::Type::OBJ, "", "",
                {
                    {RPCResult::Type::ELISION, "", "Same output as verbosity = 2"},
                    {RPCResult::Type::ARR, "tx", "",
                    {
                        {RPCResult::Type::OBJ, "", "",
                        {
                            getblock_vin,
                        }},
                    }},
                }},
        },
                RPCExamples{
                    HelpExampleCli("getblock", "\"00000000c937983704a73af28acdec37b049d214adbda81d7e2a3dd146f6ed09\"")
            + HelpExampleRpc("getblock", "\"00000000c937983704a73af28acdec37b049d214adbda81d7e2a3dd146f6ed09\"")
                },
        [&](const RPCHelpMan& self, const JSONRPCRequest& request) -> UniValue
{
    uint256 hash(ParseHashV(request.params[0], "blockhash"));

    int verbosity = 1;
    if (!request.params[1].isNull()) {
        if (request.params[1].isBool()) {
            verbosity = request.params[1].get_bool() ? 1 : 0;
        } else {
            verbosity = request.params[1].getInt<int>();
        }
    }

    const CBlockIndex* pblockindex;
    const CBlockIndex* tip;
    ChainstateManager& chainman = EnsureAnyChainman(request.context);
    {
        LOCK(cs_main);
        pblockindex = chainman.m_blockman.LookupBlockIndex(hash);
        tip = chainman.ActiveChain().Tip();

        if (!pblockindex) {
            throw JSONRPCError(RPC_INVALID_ADDRESS_OR_KEY, "Block not found");
        }
    }

    const std::vector<uint8_t> block_data{GetRawBlockChecked(chainman.m_blockman, *pblockindex)};

    if (verbosity <= 0) {
        return HexStr(block_data);
    }

    DataStream block_stream{block_data};
    CBlock block{};
    block_stream >> TX_WITH_WITNESS(block);

    TxVerbosity tx_verbosity;
    if (verbosity == 1) {
        tx_verbosity = TxVerbosity::SHOW_TXID;
    } else if (verbosity == 2) {
        tx_verbosity = TxVerbosity::SHOW_DETAILS;
    } else {
        tx_verbosity = TxVerbosity::SHOW_DETAILS_AND_PREVOUT;
    }

    return blockToJSON(chainman.m_blockman, block, *tip, *pblockindex, tx_verbosity);
<<<<<<< HEAD
},
    };
}

//! Return height of highest block that has been pruned, or std::nullopt if no blocks have been pruned
std::optional<int> GetPruneHeight(const BlockManager& blockman, const CChain& chain) {
    AssertLockHeld(::cs_main);

    // Search for the last block missing block data or undo data. Don't let the
    // search consider the genesis block, because the genesis block does not
    // have undo data, but should not be considered pruned.
    const CBlockIndex* first_block{chain[1]};
    const CBlockIndex* chain_tip{chain.Tip()};

    // If there are no blocks after the genesis block, or no blocks at all, nothing is pruned.
    if (!first_block || !chain_tip) return std::nullopt;

    // If the chain tip is pruned, everything is pruned.
    if (!((chain_tip->nStatus & BLOCK_HAVE_MASK) == BLOCK_HAVE_MASK)) return chain_tip->nHeight;

    const auto& first_unpruned{*CHECK_NONFATAL(blockman.GetFirstBlock(*chain_tip, /*status_mask=*/BLOCK_HAVE_MASK, first_block))};
    if (&first_unpruned == first_block) {
        // All blocks between first_block and chain_tip have data, so nothing is pruned.
        return std::nullopt;
    }

    // Block before the first unpruned block is the last pruned block.
    return CHECK_NONFATAL(first_unpruned.pprev)->nHeight;
}

static RPCHelpMan listprunelocks()
{
    return RPCHelpMan{"listprunelocks",
        "\nReturns a list of pruning locks.\n",
        {},
        RPCResult{
            RPCResult::Type::OBJ, "", "",
            {
                {RPCResult::Type::ARR, "prune_locks", "",
                {
                    {RPCResult::Type::OBJ, "", "",
                    {
                        {RPCResult::Type::STR, "id", "A unique identifier for the lock"},
                        {RPCResult::Type::STR, "desc", "A description of the lock's purpose"},
                        {RPCResult::Type::ARR_FIXED, "height", "Range of blocks prevented from being pruned",
                        {
                            {RPCResult::Type::NUM, "height_first", "Height of first block that may not be pruned"},
                            {RPCResult::Type::NUM, "height_last", "Height of last block that may not be pruned (omitted if unbounded)"},
                        }},
                        {RPCResult::Type::BOOL, "temporary", "Indicates the lock will not remain after a restart of the node"},
                    }},
                }},
            }
        },
        RPCExamples{
            HelpExampleCli("listprunelocks", "")
          + HelpExampleRpc("listprunelocks", "")
        },
    [&](const RPCHelpMan& self, const JSONRPCRequest& request) -> UniValue
{
    NodeContext& node = EnsureAnyNodeContext(request.context);
    ChainstateManager& chainman = EnsureChainman(node);
    Chainstate& active_chainstate = chainman.ActiveChainstate();

    UniValue locks_uv(UniValue::VARR);
    {
        LOCK(::cs_main);
        BlockManager * const blockman = &active_chainstate.m_blockman;
        for (const auto& prune_lock : blockman->m_prune_locks) {
            UniValue prune_lock_uv(UniValue::VOBJ);
            const auto& lock_info = prune_lock.second;
            prune_lock_uv.pushKV("id", prune_lock.first);
            prune_lock_uv.pushKV("desc", lock_info.desc);
            UniValue heights_uv(UniValue::VARR);
            heights_uv.push_back(lock_info.height_first);
            if (lock_info.height_last < std::numeric_limits<uint64_t>::max()) {
                heights_uv.push_back(lock_info.height_last);
            }
            prune_lock_uv.pushKV("height", heights_uv);
            prune_lock_uv.pushKV("temporary", lock_info.temporary);
            locks_uv.push_back(prune_lock_uv);
        }
    }

    UniValue result(UniValue::VOBJ);
    result.pushKV("prune_locks", locks_uv);
    return result;
},
    };
}

static RPCHelpMan setprunelock()
{
    return RPCHelpMan{"setprunelock",
        "\nManipulate pruning locks.\n",
        {
            {"id", RPCArg::Type::STR, RPCArg::Optional::NO, "The unique id of the manipulated prune lock (or \"*\" if deleting all)"},
            {"lock_info", RPCArg::Type::OBJ, RPCArg::Optional::NO, "An object describing the desired lock",
                {
                    {"desc", RPCArg::Type::STR, RPCArg::Optional::NO, "Description of the lock"},
                    {"height", RPCArg::Type::RANGE, RPCArg::DefaultHint("deletes the lock"), "The range of block heights to prevent pruning"},
                    {"sync", RPCArg::Type::BOOL, RPCArg::Default(false), "If true, success indicates the lock change was stored to disk (if non-temporary). If false, it is possible for a subsequent node crash to lose the lock."},
                    {"temporary", RPCArg::Type::BOOL, RPCArg::Default(false), "If true, the lock will not persist across node restart."},
                },
            },
        },
        RPCResult{
            RPCResult::Type::OBJ, "", "",
            {
                {RPCResult::Type::BOOL, "success", "Whether the change was successful"},
            }},
        RPCExamples{
            HelpExampleCli("setprunelock", "\"test\" \"{\\\"desc\\\": \\\"Just a test\\\", \\\"height\\\": [0,100]}\"")
          + HelpExampleCli("setprunelock", "\"test-2\" \"{\\\"desc\\\": \\\"Second RPC-created prunelock test\\\", \\\"height\\\": [100]}\"")
          + HelpExampleRpc("setprunelock", "\"test\", {\"desc\": \"Just a test\", \"height\": [0,100]}")
        },
    [&](const RPCHelpMan& self, const JSONRPCRequest& request) -> UniValue
{
    NodeContext& node = EnsureAnyNodeContext(request.context);
    ChainstateManager& chainman = EnsureChainman(node);
    Chainstate& active_chainstate = chainman.ActiveChainstate();

    const auto& lock_info_json = request.params[1];
    RPCTypeCheckObj(lock_info_json,
        {
            {"desc", UniValueType(UniValue::VSTR)},
            {"height", UniValueType()}, // will be checked below
            {"sync", UniValueType(UniValue::VBOOL)},
            {"temporary", UniValueType(UniValue::VBOOL)},
        },
        /*fAllowNull=*/ true, /*fStrict=*/ true);

    const auto& lockid = request.params[0].get_str();

    node::PruneLockInfo lock_info;

    auto height_param = lock_info_json["height"];
    if (!height_param.isArray()) {
        UniValue new_height_param(UniValue::VARR);
        new_height_param.push_back(std::move(height_param));
        height_param = std::move(new_height_param);
    }
    bool success;
    if (height_param[0].isNull() && height_param[1].isNull()) {
        // Delete
        LOCK(::cs_main);
        BlockManager * const blockman = &active_chainstate.m_blockman;
        if (lockid == "*") {
            // Delete all
            success = true;
            std::vector<std::string> all_ids;
            all_ids.reserve(blockman->m_prune_locks.size());
            for (const auto& prune_lock : blockman->m_prune_locks) {
                all_ids.push_back(prune_lock.first);
            }
            for (auto& lockid : all_ids) {
                success |= blockman->DeletePruneLock(lockid);
            }
        } else {
            success = blockman->PruneLockExists(lockid) && blockman->DeletePruneLock(lockid);
        }
    } else {
        if (lockid == "*") throw JSONRPCError(RPC_INVALID_PARAMETER, "id \"*\" only makes sense when deleting");
        if (!height_param[0].isNum()) throw JSONRPCError(RPC_TYPE_ERROR, "Invalid start height");
        lock_info.height_first = height_param[0].getInt<uint64_t>();
        if (!height_param[1].isNull()) {
            if (!height_param[1].isNum()) throw JSONRPCError(RPC_TYPE_ERROR, "Invalid end height");
            lock_info.height_last = height_param[1].getInt<uint64_t>();
        }
        lock_info.desc = lock_info_json["desc"].get_str();
        if (lock_info_json["temporary"].isNull()) {
            lock_info.temporary = false;
        } else {
            lock_info.temporary = lock_info_json["temporary"].get_bool();
        }
        bool sync = false;
        if (!lock_info_json["sync"].isNull()) {
            sync = lock_info_json["sync"].get_bool();
        }
        LOCK(::cs_main);
        BlockManager * const blockman = &active_chainstate.m_blockman;
        success = blockman->UpdatePruneLock(lockid, lock_info, sync);
    }

    UniValue result(UniValue::VOBJ);
    result.pushKV("success", success);
    return result;
=======
>>>>>>> c3332b58
},
    };
}

//! Return height of highest block that has been pruned, or std::nullopt if no blocks have been pruned
std::optional<int> GetPruneHeight(const BlockManager& blockman, const CChain& chain) {
    AssertLockHeld(::cs_main);

    // Search for the last block missing block data or undo data. Don't let the
    // search consider the genesis block, because the genesis block does not
    // have undo data, but should not be considered pruned.
    const CBlockIndex* first_block{chain[1]};
    const CBlockIndex* chain_tip{chain.Tip()};

    // If there are no blocks after the genesis block, or no blocks at all, nothing is pruned.
    if (!first_block || !chain_tip) return std::nullopt;

    // If the chain tip is pruned, everything is pruned.
    if (!((chain_tip->nStatus & BLOCK_HAVE_MASK) == BLOCK_HAVE_MASK)) return chain_tip->nHeight;

    const auto& first_unpruned{*CHECK_NONFATAL(blockman.GetFirstBlock(*chain_tip, /*status_mask=*/BLOCK_HAVE_MASK, first_block))};
    if (&first_unpruned == first_block) {
        // All blocks between first_block and chain_tip have data, so nothing is pruned.
        return std::nullopt;
    }

    // Block before the first unpruned block is the last pruned block.
    return CHECK_NONFATAL(first_unpruned.pprev)->nHeight;
}

static RPCHelpMan pruneblockchain()
{
    return RPCHelpMan{"pruneblockchain", "",
                {
                    {"height", RPCArg::Type::NUM, RPCArg::Optional::NO, "The block height to prune up to. May be set to a discrete height, or to a " + UNIX_EPOCH_TIME + "\n"
            "                  to prune blocks whose block time is at least 2 hours older than the provided timestamp."},
                },
                RPCResult{
                    RPCResult::Type::NUM, "", "Height of the last block pruned"},
                RPCExamples{
                    HelpExampleCli("pruneblockchain", "1000")
            + HelpExampleRpc("pruneblockchain", "1000")
                },
        [&](const RPCHelpMan& self, const JSONRPCRequest& request) -> UniValue
{
    ChainstateManager& chainman = EnsureAnyChainman(request.context);
    if (!chainman.m_blockman.IsPruneMode()) {
        throw JSONRPCError(RPC_MISC_ERROR, "Cannot prune blocks because node is not in prune mode.");
    }

    LOCK(cs_main);
    Chainstate& active_chainstate = chainman.ActiveChainstate();
    CChain& active_chain = active_chainstate.m_chain;

    int heightParam = request.params[0].getInt<int>();
    if (heightParam < 0) {
        throw JSONRPCError(RPC_INVALID_PARAMETER, "Negative block height.");
    }
    if (heightParam == 0) {
        // Nothing to do here
        return uint64_t(0);
    }

    // Height value more than a billion is too high to be a block height, and
    // too low to be a block time (corresponds to timestamp from Sep 2001).
    if (heightParam > 1000000000) {
        // Add a 2 hour buffer to include blocks which might have had old timestamps
        const CBlockIndex* pindex = active_chain.FindEarliestAtLeast(heightParam - TIMESTAMP_WINDOW, 0);
        if (!pindex) {
            throw JSONRPCError(RPC_INVALID_PARAMETER, "Could not find block with at least the specified timestamp.");
        }
        heightParam = pindex->nHeight;
    }

    unsigned int height = (unsigned int) heightParam;
    unsigned int chainHeight = (unsigned int) active_chain.Height();
    if (chainHeight < chainman.GetParams().PruneAfterHeight()) {
        throw JSONRPCError(RPC_MISC_ERROR, "Blockchain is too short for pruning.");
    } else if (height > chainHeight) {
        throw JSONRPCError(RPC_INVALID_PARAMETER, "Blockchain is shorter than the attempted prune height.");
    } else if (height > chainHeight - MIN_BLOCKS_TO_KEEP) {
        LogPrint(BCLog::RPC, "Attempt to prune blocks close to the tip.  Retaining the minimum number of blocks.\n");
        height = chainHeight - MIN_BLOCKS_TO_KEEP;
    }

    PruneBlockFilesManual(active_chainstate, height);
    return GetPruneHeight(chainman.m_blockman, active_chain).value_or(-1);
},
    };
}

CoinStatsHashType ParseHashType(const std::string& hash_type_input)
{
    if (hash_type_input == "hash_serialized_3") {
        return CoinStatsHashType::HASH_SERIALIZED;
    } else if (hash_type_input == "muhash") {
        return CoinStatsHashType::MUHASH;
    } else if (hash_type_input == "none") {
        return CoinStatsHashType::NONE;
    } else {
        throw JSONRPCError(RPC_INVALID_PARAMETER, strprintf("'%s' is not a valid hash_type", hash_type_input));
    }
}

/**
 * Calculate statistics about the unspent transaction output set
 *
 * @param[in] index_requested Signals if the coinstatsindex should be used (when available).
 */
static std::optional<kernel::CCoinsStats> GetUTXOStats(CCoinsView* view, node::BlockManager& blockman,
                                                       kernel::CoinStatsHashType hash_type,
                                                       const std::function<void()>& interruption_point = {},
                                                       const CBlockIndex* pindex = nullptr,
                                                       bool index_requested = true)
{
    // Use CoinStatsIndex if it is requested and available and a hash_type of Muhash or None was requested
    if ((hash_type == kernel::CoinStatsHashType::MUHASH || hash_type == kernel::CoinStatsHashType::NONE) && g_coin_stats_index && index_requested) {
        if (pindex) {
            return g_coin_stats_index->LookUpStats(*pindex);
        } else {
            CBlockIndex& block_index = *CHECK_NONFATAL(WITH_LOCK(::cs_main, return blockman.LookupBlockIndex(view->GetBestBlock())));
            return g_coin_stats_index->LookUpStats(block_index);
        }
    }

    // If the coinstats index isn't requested or is otherwise not usable, the
    // pindex should either be null or equal to the view's best block. This is
    // because without the coinstats index we can only get coinstats about the
    // best block.
    CHECK_NONFATAL(!pindex || pindex->GetBlockHash() == view->GetBestBlock());

    return kernel::ComputeUTXOStats(hash_type, view, blockman, interruption_point);
}

static RPCHelpMan gettxoutsetinfo()
{
    return RPCHelpMan{"gettxoutsetinfo",
                "\nReturns statistics about the unspent transaction output set.\n"
                "Note this call may take some time if you are not using coinstatsindex.\n",
                {
                    {"hash_type", RPCArg::Type::STR, RPCArg::Default{"hash_serialized_3"}, "Which UTXO set hash should be calculated. Options: 'hash_serialized_3' (the legacy algorithm), 'muhash', 'none'."},
                    {"hash_or_height", RPCArg::Type::NUM, RPCArg::DefaultHint{"the current best block"}, "The block hash or height of the target height (only available with coinstatsindex).",
                     RPCArgOptions{
                         .skip_type_check = true,
                         .type_str = {"", "string or numeric"},
                     }},
                    {"use_index", RPCArg::Type::BOOL, RPCArg::Default{true}, "Use coinstatsindex, if available."},
                },
                RPCResult{
                    RPCResult::Type::OBJ, "", "",
                    {
                        {RPCResult::Type::NUM, "height", "The block height (index) of the returned statistics"},
                        {RPCResult::Type::STR_HEX, "bestblock", "The hash of the block at which these statistics are calculated"},
                        {RPCResult::Type::NUM, "txouts", "The number of unspent transaction outputs"},
                        {RPCResult::Type::NUM, "bogosize", "Database-independent, meaningless metric indicating the UTXO set size"},
                        {RPCResult::Type::STR_HEX, "hash_serialized_3", /*optional=*/true, "The serialized hash (only present if 'hash_serialized_3' hash_type is chosen)"},
                        {RPCResult::Type::STR_HEX, "muhash", /*optional=*/true, "The serialized hash (only present if 'muhash' hash_type is chosen)"},
                        {RPCResult::Type::NUM, "transactions", /*optional=*/true, "The number of transactions with unspent outputs (not available when coinstatsindex is used)"},
                        {RPCResult::Type::NUM, "disk_size", /*optional=*/true, "The estimated size of the chainstate on disk (not available when coinstatsindex is used)"},
                        {RPCResult::Type::STR_AMOUNT, "total_amount", "The total amount of coins in the UTXO set"},
                        {RPCResult::Type::STR_AMOUNT, "total_unspendable_amount", /*optional=*/true, "The total amount of coins permanently excluded from the UTXO set (only available if coinstatsindex is used)"},
                        {RPCResult::Type::OBJ, "block_info", /*optional=*/true, "Info on amounts in the block at this block height (only available if coinstatsindex is used)",
                        {
                            {RPCResult::Type::STR_AMOUNT, "prevout_spent", "Total amount of all prevouts spent in this block"},
                            {RPCResult::Type::STR_AMOUNT, "coinbase", "Coinbase subsidy amount of this block"},
                            {RPCResult::Type::STR_AMOUNT, "new_outputs_ex_coinbase", "Total amount of new outputs created by this block"},
                            {RPCResult::Type::STR_AMOUNT, "unspendable", "Total amount of unspendable outputs created in this block"},
                            {RPCResult::Type::OBJ, "unspendables", "Detailed view of the unspendable categories",
                            {
                                {RPCResult::Type::STR_AMOUNT, "genesis_block", "The unspendable amount of the Genesis block subsidy"},
                                {RPCResult::Type::STR_AMOUNT, "bip30", "Transactions overridden by duplicates (no longer possible with BIP30)"},
                                {RPCResult::Type::STR_AMOUNT, "scripts", "Amounts sent to scripts that are unspendable (for example OP_RETURN outputs)"},
                                {RPCResult::Type::STR_AMOUNT, "unclaimed_rewards", "Fee rewards that miners did not claim in their coinbase transaction"},
                            }}
                        }},
                    }},
                RPCExamples{
                    HelpExampleCli("gettxoutsetinfo", "") +
                    HelpExampleCli("gettxoutsetinfo", R"("none")") +
                    HelpExampleCli("gettxoutsetinfo", R"("none" 1000)") +
                    HelpExampleCli("gettxoutsetinfo", R"("none" '"00000000c937983704a73af28acdec37b049d214adbda81d7e2a3dd146f6ed09"')") +
                    HelpExampleCli("-named gettxoutsetinfo", R"(hash_type='muhash' use_index='false')") +
                    HelpExampleRpc("gettxoutsetinfo", "") +
                    HelpExampleRpc("gettxoutsetinfo", R"("none")") +
                    HelpExampleRpc("gettxoutsetinfo", R"("none", 1000)") +
                    HelpExampleRpc("gettxoutsetinfo", R"("none", "00000000c937983704a73af28acdec37b049d214adbda81d7e2a3dd146f6ed09")")
                },
        [&](const RPCHelpMan& self, const JSONRPCRequest& request) -> UniValue
{
    UniValue ret(UniValue::VOBJ);

    const CBlockIndex* pindex{nullptr};
    const CoinStatsHashType hash_type{request.params[0].isNull() ? CoinStatsHashType::HASH_SERIALIZED : ParseHashType(request.params[0].get_str())};
    bool index_requested = request.params[2].isNull() || request.params[2].get_bool();

    NodeContext& node = EnsureAnyNodeContext(request.context);
    ChainstateManager& chainman = EnsureChainman(node);
    Chainstate& active_chainstate = chainman.ActiveChainstate();
    active_chainstate.ForceFlushStateToDisk();

    CCoinsView* coins_view;
    BlockManager* blockman;
    {
        LOCK(::cs_main);
        coins_view = &active_chainstate.CoinsDB();
        blockman = &active_chainstate.m_blockman;
        pindex = blockman->LookupBlockIndex(coins_view->GetBestBlock());
    }

    if (!request.params[1].isNull()) {
        if (!g_coin_stats_index) {
            throw JSONRPCError(RPC_INVALID_PARAMETER, "Querying specific block heights requires coinstatsindex");
        }

        if (hash_type == CoinStatsHashType::HASH_SERIALIZED) {
            throw JSONRPCError(RPC_INVALID_PARAMETER, "hash_serialized_3 hash type cannot be queried for a specific block");
        }

        if (!index_requested) {
            throw JSONRPCError(RPC_INVALID_PARAMETER, "Cannot set use_index to false when querying for a specific block");
        }
        pindex = ParseHashOrHeight(request.params[1], chainman);
    }

    if (index_requested && g_coin_stats_index) {
        if (!g_coin_stats_index->BlockUntilSyncedToCurrentChain()) {
            const IndexSummary summary{g_coin_stats_index->GetSummary()};

            // If a specific block was requested and the index has already synced past that height, we can return the
            // data already even though the index is not fully synced yet.
            if (pindex->nHeight > summary.best_block_height) {
                throw JSONRPCError(RPC_INTERNAL_ERROR, strprintf("Unable to get data because coinstatsindex is still syncing. Current height: %d", summary.best_block_height));
            }
        }
    }

    const std::optional<CCoinsStats> maybe_stats = GetUTXOStats(coins_view, *blockman, hash_type, node.rpc_interruption_point, pindex, index_requested);
    if (maybe_stats.has_value()) {
        const CCoinsStats& stats = maybe_stats.value();
        ret.pushKV("height", (int64_t)stats.nHeight);
        ret.pushKV("bestblock", stats.hashBlock.GetHex());
        ret.pushKV("txouts", (int64_t)stats.nTransactionOutputs);
        ret.pushKV("bogosize", (int64_t)stats.nBogoSize);
        if (hash_type == CoinStatsHashType::HASH_SERIALIZED) {
            ret.pushKV("hash_serialized_3", stats.hashSerialized.GetHex());
        }
        if (hash_type == CoinStatsHashType::MUHASH) {
            ret.pushKV("muhash", stats.hashSerialized.GetHex());
        }
        CHECK_NONFATAL(stats.total_amount.has_value());
        ret.pushKV("total_amount", ValueFromAmount(stats.total_amount.value()));
        if (!stats.index_used) {
            ret.pushKV("transactions", static_cast<int64_t>(stats.nTransactions));
            ret.pushKV("disk_size", stats.nDiskSize);
        } else {
            ret.pushKV("total_unspendable_amount", ValueFromAmount(stats.total_unspendable_amount));

            CCoinsStats prev_stats{};
            if (pindex->nHeight > 0) {
                const std::optional<CCoinsStats> maybe_prev_stats = GetUTXOStats(coins_view, *blockman, hash_type, node.rpc_interruption_point, pindex->pprev, index_requested);
                if (!maybe_prev_stats) {
                    throw JSONRPCError(RPC_INTERNAL_ERROR, "Unable to read UTXO set");
                }
                prev_stats = maybe_prev_stats.value();
            }

            UniValue block_info(UniValue::VOBJ);
            block_info.pushKV("prevout_spent", ValueFromAmount(stats.total_prevout_spent_amount - prev_stats.total_prevout_spent_amount));
            block_info.pushKV("coinbase", ValueFromAmount(stats.total_coinbase_amount - prev_stats.total_coinbase_amount));
            block_info.pushKV("new_outputs_ex_coinbase", ValueFromAmount(stats.total_new_outputs_ex_coinbase_amount - prev_stats.total_new_outputs_ex_coinbase_amount));
            block_info.pushKV("unspendable", ValueFromAmount(stats.total_unspendable_amount - prev_stats.total_unspendable_amount));

            UniValue unspendables(UniValue::VOBJ);
            unspendables.pushKV("genesis_block", ValueFromAmount(stats.total_unspendables_genesis_block - prev_stats.total_unspendables_genesis_block));
            unspendables.pushKV("bip30", ValueFromAmount(stats.total_unspendables_bip30 - prev_stats.total_unspendables_bip30));
            unspendables.pushKV("scripts", ValueFromAmount(stats.total_unspendables_scripts - prev_stats.total_unspendables_scripts));
            unspendables.pushKV("unclaimed_rewards", ValueFromAmount(stats.total_unspendables_unclaimed_rewards - prev_stats.total_unspendables_unclaimed_rewards));
            block_info.pushKV("unspendables", std::move(unspendables));

            ret.pushKV("block_info", std::move(block_info));
        }
    } else {
        throw JSONRPCError(RPC_INTERNAL_ERROR, "Unable to read UTXO set");
    }
    return ret;
},
    };
}

static RPCHelpMan gettxout()
{
    return RPCHelpMan{"gettxout",
        "\nReturns details about an unspent transaction output.\n",
        {
            {"txid", RPCArg::Type::STR, RPCArg::Optional::NO, "The transaction id"},
            {"n", RPCArg::Type::NUM, RPCArg::Optional::NO, "vout number"},
            {"include_mempool", RPCArg::Type::BOOL, RPCArg::Default{true}, "Whether to include the mempool. Note that an unspent output that is spent in the mempool won't appear."},
        },
        {
            RPCResult{"If the UTXO was not found", RPCResult::Type::NONE, "", ""},
            RPCResult{"Otherwise", RPCResult::Type::OBJ, "", "", {
                {RPCResult::Type::STR_HEX, "bestblock", "The hash of the block at the tip of the chain"},
                {RPCResult::Type::NUM, "confirmations", "The number of confirmations"},
                {RPCResult::Type::NUM, "confirmations_assumed", /*optional=*/true, "The number of unverified confirmations (eg, in an assumed-valid UTXO set)"},
                {RPCResult::Type::STR_AMOUNT, "value", "The transaction value in " + CURRENCY_UNIT},
                {RPCResult::Type::OBJ, "scriptPubKey", "", {
                    {RPCResult::Type::STR, "asm", "Disassembly of the output script"},
                    {RPCResult::Type::STR, "desc", "Inferred descriptor for the output"},
                    {RPCResult::Type::STR_HEX, "hex", "The raw output script bytes, hex-encoded"},
<<<<<<< HEAD
                    {RPCResult::Type::STR, "type", "The type (one of: " + GetAllOutputTypes() + ")"},
=======
                    {RPCResult::Type::STR, "type", "The type, eg pubkeyhash"},
>>>>>>> c3332b58
                    {RPCResult::Type::STR, "address", /*optional=*/true, "The Bitcoin address (only if a well-defined address exists)"},
                }},
                {RPCResult::Type::BOOL, "coinbase", "Coinbase or not"},
            }},
        },
        RPCExamples{
            "\nGet unspent transactions\n"
            + HelpExampleCli("listunspent", "") +
            "\nView the details\n"
            + HelpExampleCli("gettxout", "\"txid\" 1") +
            "\nAs a JSON-RPC call\n"
            + HelpExampleRpc("gettxout", "\"txid\", 1")
                },
        [&](const RPCHelpMan& self, const JSONRPCRequest& request) -> UniValue
{
    NodeContext& node = EnsureAnyNodeContext(request.context);
    ChainstateManager& chainman = EnsureChainman(node);
    LOCK(cs_main);

    UniValue ret(UniValue::VOBJ);

    auto hash{Txid::FromUint256(ParseHashV(request.params[0], "txid"))};
    COutPoint out{hash, request.params[1].getInt<uint32_t>()};
    bool fMempool = true;
    if (!request.params[2].isNull())
        fMempool = request.params[2].get_bool();

    Coin coin;
    Chainstate& active_chainstate = chainman.ActiveChainstate();
    CCoinsViewCache* coins_view = &active_chainstate.CoinsTip();

    if (fMempool) {
        const CTxMemPool& mempool = EnsureMemPool(node);
        LOCK(mempool.cs);
        CCoinsViewMemPool view(coins_view, mempool);
        if (!view.GetCoin(out, coin) || mempool.isSpent(out)) {
            return UniValue::VNULL;
        }
    } else {
        if (!coins_view->GetCoin(out, coin)) {
            return UniValue::VNULL;
        }
    }

    const CBlockIndex* pindex = active_chainstate.m_blockman.LookupBlockIndex(coins_view->GetBestBlock());
    ret.pushKV("bestblock", pindex->GetBlockHash().GetHex());
    if (coin.nHeight == MEMPOOL_HEIGHT) {
        ret.pushKV("confirmations", 0);
    } else {
        const auto assumed_base_height = chainman.GetSnapshotBaseHeight();
        if (assumed_base_height && coin.nHeight < *assumed_base_height) {
            ret.pushKV("confirmations", 0);
            ret.pushKV("confirmations_assumed", (int64_t)(pindex->nHeight - coin.nHeight + 1));
        } else {
        ret.pushKV("confirmations", (int64_t)(pindex->nHeight - coin.nHeight + 1));
        }
    }
    ret.pushKV("value", ValueFromAmount(coin.out.nValue));
    UniValue o(UniValue::VOBJ);
    ScriptToUniv(coin.out.scriptPubKey, /*out=*/o, /*include_hex=*/true, /*include_address=*/true);
    ret.pushKV("scriptPubKey", std::move(o));
    ret.pushKV("coinbase", (bool)coin.fCoinBase);

    return ret;
},
    };
}

static RPCHelpMan verifychain()
{
    return RPCHelpMan{"verifychain",
                "\nVerifies blockchain database.\n",
                {
                    {"checklevel", RPCArg::Type::NUM, RPCArg::DefaultHint{strprintf("%d, range=0-4", DEFAULT_CHECKLEVEL)},
                        strprintf("How thorough the block verification is:\n%s", MakeUnorderedList(CHECKLEVEL_DOC))},
                    {"nblocks", RPCArg::Type::NUM, RPCArg::DefaultHint{strprintf("%d, 0=all", DEFAULT_CHECKBLOCKS)}, "The number of blocks to check."},
                },
                RPCResult{
                    RPCResult::Type::BOOL, "", "Verification finished successfully. If false, check debug.log for reason."},
                RPCExamples{
                    HelpExampleCli("verifychain", "")
            + HelpExampleRpc("verifychain", "")
                },
        [&](const RPCHelpMan& self, const JSONRPCRequest& request) -> UniValue
{
    const int check_level{request.params[0].isNull() ? DEFAULT_CHECKLEVEL : request.params[0].getInt<int>()};
    const int check_depth{request.params[1].isNull() ? DEFAULT_CHECKBLOCKS : request.params[1].getInt<int>()};

    ChainstateManager& chainman = EnsureAnyChainman(request.context);
    LOCK(cs_main);

    Chainstate& active_chainstate = chainman.ActiveChainstate();
    return CVerifyDB(chainman.GetNotifications()).VerifyDB(
               active_chainstate, chainman.GetParams().GetConsensus(), active_chainstate.CoinsTip(), check_level, check_depth) == VerifyDBResult::SUCCESS;
},
    };
}

static void SoftForkDescPushBack(const CBlockIndex* blockindex, UniValue& softforks, const ChainstateManager& chainman, Consensus::BuriedDeployment dep)
{
    // For buried deployments.

    if (!DeploymentEnabled(chainman, dep)) return;

    UniValue rv(UniValue::VOBJ);
    rv.pushKV("type", "buried");
    // getdeploymentinfo reports the softfork as active from when the chain height is
    // one below the activation height
    rv.pushKV("active", DeploymentActiveAfter(blockindex, chainman, dep));
    rv.pushKV("height", chainman.GetConsensus().DeploymentHeight(dep));
    softforks.pushKV(DeploymentName(dep), std::move(rv));
}

static void SoftForkDescPushBack(const CBlockIndex* blockindex, UniValue& softforks, const ChainstateManager& chainman, Consensus::DeploymentPos id)
{
    // For BIP9 deployments.

    if (!DeploymentEnabled(chainman, id)) return;
    if (blockindex == nullptr) return;

    auto get_state_name = [](const ThresholdState state) -> std::string {
        switch (state) {
        case ThresholdState::DEFINED: return "defined";
        case ThresholdState::STARTED: return "started";
        case ThresholdState::LOCKED_IN: return "locked_in";
        case ThresholdState::ACTIVE: return "active";
        case ThresholdState::FAILED: return "failed";
        }
        return "invalid";
    };

    UniValue bip9(UniValue::VOBJ);

    const ThresholdState next_state = chainman.m_versionbitscache.State(blockindex, chainman.GetConsensus(), id);
    const ThresholdState current_state = chainman.m_versionbitscache.State(blockindex->pprev, chainman.GetConsensus(), id);

    const bool has_signal = (ThresholdState::STARTED == current_state || ThresholdState::LOCKED_IN == current_state);

    // BIP9 parameters
    if (has_signal) {
        bip9.pushKV("bit", chainman.GetConsensus().vDeployments[id].bit);
    }
    bip9.pushKV("start_time", chainman.GetConsensus().vDeployments[id].nStartTime);
    bip9.pushKV("timeout", chainman.GetConsensus().vDeployments[id].nTimeout);
    bip9.pushKV("min_activation_height", chainman.GetConsensus().vDeployments[id].min_activation_height);

    // BIP9 status
    bip9.pushKV("status", get_state_name(current_state));
    bip9.pushKV("since", chainman.m_versionbitscache.StateSinceHeight(blockindex->pprev, chainman.GetConsensus(), id));
    bip9.pushKV("status_next", get_state_name(next_state));

    // BIP9 signalling status, if applicable
    if (has_signal) {
        UniValue statsUV(UniValue::VOBJ);
        std::vector<bool> signals;
        BIP9Stats statsStruct = chainman.m_versionbitscache.Statistics(blockindex, chainman.GetConsensus(), id, &signals);
        statsUV.pushKV("period", statsStruct.period);
        statsUV.pushKV("period_start", blockindex->nHeight + 1 - statsStruct.elapsed);
        statsUV.pushKV("elapsed", statsStruct.elapsed);
        statsUV.pushKV("count", statsStruct.count);
        if (ThresholdState::LOCKED_IN != current_state) {
            statsUV.pushKV("threshold", statsStruct.threshold);
            statsUV.pushKV("possible", statsStruct.possible);
        }
        bip9.pushKV("statistics", std::move(statsUV));

        std::string sig;
        sig.reserve(signals.size());
        for (const bool s : signals) {
            sig.push_back(s ? '#' : '-');
        }
        bip9.pushKV("signalling", sig);
    }

    UniValue rv(UniValue::VOBJ);
    rv.pushKV("type", "bip9");
    if (ThresholdState::ACTIVE == next_state) {
        rv.pushKV("height", chainman.m_versionbitscache.StateSinceHeight(blockindex, chainman.GetConsensus(), id));
    }
    rv.pushKV("active", ThresholdState::ACTIVE == next_state);
    rv.pushKV("bip9", std::move(bip9));

    softforks.pushKV(DeploymentName(id), std::move(rv));
}

// used by rest.cpp:rest_chaininfo, so cannot be static
RPCHelpMan getblockchaininfo()
{
    return RPCHelpMan{"getblockchaininfo",
        "Returns an object containing various state info regarding blockchain processing.\n",
        {},
        RPCResult{
            RPCResult::Type::OBJ, "", "",
            {
                {RPCResult::Type::STR, "chain", "current network name (" LIST_CHAIN_NAMES ")"},
                {RPCResult::Type::NUM, "blocks", "the height of the most-work fully-validated chain. The genesis block has height 0"},
                {RPCResult::Type::NUM, "headers", "the current number of headers we have validated"},
                {RPCResult::Type::STR, "bestblockhash", "the hash of the currently best block"},
                {RPCResult::Type::NUM, "difficulty", "the current difficulty"},
                {RPCResult::Type::NUM_TIME, "time", "The block time expressed in " + UNIX_EPOCH_TIME},
                {RPCResult::Type::NUM_TIME, "mediantime", "The median block time expressed in " + UNIX_EPOCH_TIME},
                {RPCResult::Type::NUM, "verificationprogress", "estimate of verification progress [0..1]"},
                {RPCResult::Type::BOOL, "initialblockdownload", "(debug information) estimate of whether this node is in Initial Block Download mode"},
                {RPCResult::Type::STR_HEX, "chainwork", "total amount of work in active chain, in hexadecimal"},
                {RPCResult::Type::NUM, "size_on_disk", "the estimated size of the block and undo files on disk"},
                {RPCResult::Type::BOOL, "pruned", "if the blocks are subject to pruning"},
                {RPCResult::Type::NUM, "pruneheight", /*optional=*/true, "height of the last block pruned, plus one (only present if pruning is enabled)"},
                {RPCResult::Type::BOOL, "automatic_pruning", /*optional=*/true, "whether automatic pruning is enabled (only present if pruning is enabled)"},
                {RPCResult::Type::NUM, "prune_target_size", /*optional=*/true, "the target size used by pruning (only present if automatic pruning is enabled)"},
<<<<<<< HEAD
                {RPCResult::Type::STR_HEX, "signet_challenge", /*optional=*/true, "the block challenge (aka. block script), in hexadecimal (only present if the current network is a signet)"},
=======
>>>>>>> c3332b58
                (IsDeprecatedRPCEnabled("warnings") ?
                    RPCResult{RPCResult::Type::STR, "warnings", "any network and blockchain warnings (DEPRECATED)"} :
                    RPCResult{RPCResult::Type::ARR, "warnings", "any network and blockchain warnings (run with `-deprecatedrpc=warnings` to return the latest warning as a single string)",
                    {
                        {RPCResult::Type::STR, "", "warning"},
                    }
                    }
                ),
            }},
        RPCExamples{
            HelpExampleCli("getblockchaininfo", "")
            + HelpExampleRpc("getblockchaininfo", "")
        },
        [&](const RPCHelpMan& self, const JSONRPCRequest& request) -> UniValue
{
    ChainstateManager& chainman = EnsureAnyChainman(request.context);
    LOCK(cs_main);
    Chainstate& active_chainstate = chainman.ActiveChainstate();

    const CBlockIndex& tip{*CHECK_NONFATAL(active_chainstate.m_chain.Tip())};
    const int height{tip.nHeight};
    UniValue obj(UniValue::VOBJ);
    obj.pushKV("chain", chainman.GetParams().GetChainTypeString());
    obj.pushKV("blocks", height);
    obj.pushKV("headers", chainman.m_best_header ? chainman.m_best_header->nHeight : -1);
    obj.pushKV("bestblockhash", tip.GetBlockHash().GetHex());
    obj.pushKV("difficulty", GetDifficulty(tip));
    obj.pushKV("time", tip.GetBlockTime());
    obj.pushKV("mediantime", tip.GetMedianTimePast());
    obj.pushKV("verificationprogress", GuessVerificationProgress(chainman.GetParams().TxData(), &tip));
    obj.pushKV("initialblockdownload", chainman.IsInitialBlockDownload());
    obj.pushKV("chainwork", tip.nChainWork.GetHex());
    obj.pushKV("size_on_disk", chainman.m_blockman.CalculateCurrentUsage());
    obj.pushKV("pruned", chainman.m_blockman.IsPruneMode());
    if (chainman.m_blockman.IsPruneMode()) {
        const auto prune_height{GetPruneHeight(chainman.m_blockman, active_chainstate.m_chain)};
        obj.pushKV("pruneheight", prune_height ? prune_height.value() + 1 : 0);

        const bool automatic_pruning{chainman.m_blockman.GetPruneTarget() != BlockManager::PRUNE_TARGET_MANUAL};
        obj.pushKV("automatic_pruning",  automatic_pruning);
        if (automatic_pruning) {
            obj.pushKV("prune_target_size", chainman.m_blockman.GetPruneTarget());
        }
    }
    if (chainman.GetParams().GetChainType() == ChainType::SIGNET) {
        const std::vector<uint8_t>& signet_challenge =
            chainman.GetParams().GetConsensus().signet_challenge;
        obj.pushKV("signet_challenge", HexStr(signet_challenge));
    }

    NodeContext& node = EnsureAnyNodeContext(request.context);
    obj.pushKV("warnings", node::GetWarningsForRpc(*CHECK_NONFATAL(node.warnings), IsDeprecatedRPCEnabled("warnings")));
    return obj;
},
    };
}

namespace {
const std::vector<RPCResult> RPCHelpForDeployment{
    {RPCResult::Type::STR, "type", "one of \"buried\", \"bip9\""},
    {RPCResult::Type::NUM, "height", /*optional=*/true, "height of the first block which the rules are or will be enforced (only for \"buried\" type, or \"bip9\" type with \"active\" status)"},
    {RPCResult::Type::BOOL, "active", "true if the rules are enforced for the mempool and the next block"},
    {RPCResult::Type::OBJ, "bip9", /*optional=*/true, "status of bip9 softforks (only for \"bip9\" type)",
    {
        {RPCResult::Type::NUM, "bit", /*optional=*/true, "the bit (0-28) in the block version field used to signal this softfork (only for \"started\" and \"locked_in\" status)"},
        {RPCResult::Type::NUM_TIME, "start_time", "the minimum median time past of a block at which the bit gains its meaning"},
        {RPCResult::Type::NUM_TIME, "timeout", "the median time past of a block at which the deployment is considered failed if not yet locked in"},
        {RPCResult::Type::NUM, "min_activation_height", "minimum height of blocks for which the rules may be enforced"},
        {RPCResult::Type::STR, "status", "status of deployment at specified block (one of \"defined\", \"started\", \"locked_in\", \"active\", \"failed\")"},
        {RPCResult::Type::NUM, "since", "height of the first block to which the status applies"},
        {RPCResult::Type::STR, "status_next", "status of deployment at the next block"},
        {RPCResult::Type::OBJ, "statistics", /*optional=*/true, "numeric statistics about signalling for a softfork (only for \"started\" and \"locked_in\" status)",
        {
            {RPCResult::Type::NUM, "period", "the length in blocks of the signalling period"},
            {RPCResult::Type::NUM, "period_start", "height of the first block of this signalling period"},
            {RPCResult::Type::NUM, "threshold", /*optional=*/true, "the number of blocks with the version bit set required to activate the feature (only for \"started\" status)"},
            {RPCResult::Type::NUM, "elapsed", "the number of blocks elapsed since the beginning of the current period"},
            {RPCResult::Type::NUM, "count", "the number of blocks with the version bit set in the current period"},
            {RPCResult::Type::BOOL, "possible", /*optional=*/true, "returns false if there are not enough blocks left in this period to pass activation threshold (only for \"started\" status)"},
        }},
        {RPCResult::Type::STR, "signalling", /*optional=*/true, "indicates blocks that signalled with a # and blocks that did not with a -"},
    }},
};

UniValue DeploymentInfo(const CBlockIndex* blockindex, const ChainstateManager& chainman)
{
    UniValue softforks(UniValue::VOBJ);
    SoftForkDescPushBack(blockindex, softforks, chainman, Consensus::DEPLOYMENT_HEIGHTINCB);
    SoftForkDescPushBack(blockindex, softforks, chainman, Consensus::DEPLOYMENT_DERSIG);
    SoftForkDescPushBack(blockindex, softforks, chainman, Consensus::DEPLOYMENT_CLTV);
    SoftForkDescPushBack(blockindex, softforks, chainman, Consensus::DEPLOYMENT_CSV);
    SoftForkDescPushBack(blockindex, softforks, chainman, Consensus::DEPLOYMENT_SEGWIT);
    SoftForkDescPushBack(blockindex, softforks, chainman, Consensus::DEPLOYMENT_TESTDUMMY);
    SoftForkDescPushBack(blockindex, softforks, chainman, Consensus::DEPLOYMENT_TAPROOT);
    return softforks;
}
} // anon namespace

RPCHelpMan getdeploymentinfo()
{
    return RPCHelpMan{"getdeploymentinfo",
        "Returns an object containing various state info regarding deployments of consensus changes.",
        {
            {"blockhash", RPCArg::Type::STR_HEX, RPCArg::Default{"hash of current chain tip"}, "The block hash at which to query deployment state"},
        },
        RPCResult{
            RPCResult::Type::OBJ, "", "", {
                {RPCResult::Type::STR, "hash", "requested block hash (or tip)"},
                {RPCResult::Type::NUM, "height", "requested block height (or tip)"},
                {RPCResult::Type::OBJ_DYN, "deployments", "", {
                    {RPCResult::Type::OBJ, "xxxx", "name of the deployment", RPCHelpForDeployment}
                }},
            }
        },
        RPCExamples{ HelpExampleCli("getdeploymentinfo", "") + HelpExampleRpc("getdeploymentinfo", "") },
        [&](const RPCHelpMan& self, const JSONRPCRequest& request) -> UniValue
        {
            const ChainstateManager& chainman = EnsureAnyChainman(request.context);
            LOCK(cs_main);
            const Chainstate& active_chainstate = chainman.ActiveChainstate();

            const CBlockIndex* blockindex;
            if (request.params[0].isNull()) {
                blockindex = CHECK_NONFATAL(active_chainstate.m_chain.Tip());
            } else {
                const uint256 hash(ParseHashV(request.params[0], "blockhash"));
                blockindex = chainman.m_blockman.LookupBlockIndex(hash);
                if (!blockindex) {
                    throw JSONRPCError(RPC_INVALID_ADDRESS_OR_KEY, "Block not found");
                }
            }

            UniValue deploymentinfo(UniValue::VOBJ);
            deploymentinfo.pushKV("hash", blockindex->GetBlockHash().ToString());
            deploymentinfo.pushKV("height", blockindex->nHeight);
            deploymentinfo.pushKV("deployments", DeploymentInfo(blockindex, chainman));
            return deploymentinfo;
        },
    };
}

/** Comparison function for sorting the getchaintips heads.  */
struct CompareBlocksByHeight
{
    bool operator()(const CBlockIndex* a, const CBlockIndex* b) const
    {
        /* Make sure that unequal blocks with the same height do not compare
           equal. Use the pointers themselves to make a distinction. */

        if (a->nHeight != b->nHeight)
          return (a->nHeight > b->nHeight);

        return a < b;
    }
};

static RPCHelpMan getchaintips()
{
    return RPCHelpMan{"getchaintips",
                "Return information about all known tips in the block tree,"
                " including the main chain as well as orphaned branches.\n",
                {},
                RPCResult{
                    RPCResult::Type::ARR, "", "",
                    {{RPCResult::Type::OBJ, "", "",
                        {
                            {RPCResult::Type::NUM, "height", "height of the chain tip"},
                            {RPCResult::Type::STR_HEX, "hash", "block hash of the tip"},
                            {RPCResult::Type::NUM, "branchlen", "zero for main chain, otherwise length of branch connecting the tip to the main chain"},
                            {RPCResult::Type::STR, "status", "status of the chain, \"active\" for the main chain\n"
            "Possible values for status:\n"
            "1.  \"invalid\"               This branch contains at least one invalid block\n"
            "2.  \"headers-only\"          Not all blocks for this branch are available, but the headers are valid\n"
            "3.  \"valid-headers\"         All blocks are available for this branch, but they were never fully validated\n"
            "4.  \"valid-fork\"            This branch is not part of the active chain, but is fully validated\n"
            "5.  \"active\"                This is the tip of the active main chain, which is certainly valid"},
                        }}}},
                RPCExamples{
                    HelpExampleCli("getchaintips", "")
            + HelpExampleRpc("getchaintips", "")
                },
        [&](const RPCHelpMan& self, const JSONRPCRequest& request) -> UniValue
{
    ChainstateManager& chainman = EnsureAnyChainman(request.context);
    LOCK(cs_main);
    CChain& active_chain = chainman.ActiveChain();

    /*
     * Idea: The set of chain tips is the active chain tip, plus orphan blocks which do not have another orphan building off of them.
     * Algorithm:
     *  - Make one pass through BlockIndex(), picking out the orphan blocks, and also storing a set of the orphan block's pprev pointers.
     *  - Iterate through the orphan blocks. If the block isn't pointed to by another orphan, it is a chain tip.
     *  - Add the active chain tip
     */
    std::set<const CBlockIndex*, CompareBlocksByHeight> setTips;
    std::set<const CBlockIndex*> setOrphans;
    std::set<const CBlockIndex*> setPrevs;

    for (const auto& [_, block_index] : chainman.BlockIndex()) {
        if (!active_chain.Contains(&block_index)) {
            setOrphans.insert(&block_index);
            setPrevs.insert(block_index.pprev);
        }
    }

    for (std::set<const CBlockIndex*>::iterator it = setOrphans.begin(); it != setOrphans.end(); ++it) {
        if (setPrevs.erase(*it) == 0) {
            setTips.insert(*it);
        }
    }

    // Always report the currently active tip.
    setTips.insert(active_chain.Tip());

    /* Construct the output array.  */
    UniValue res(UniValue::VARR);
    for (const CBlockIndex* block : setTips) {
        UniValue obj(UniValue::VOBJ);
        obj.pushKV("height", block->nHeight);
        obj.pushKV("hash", block->phashBlock->GetHex());

        const int branchLen = block->nHeight - active_chain.FindFork(block)->nHeight;
        obj.pushKV("branchlen", branchLen);

        std::string status;
        if (active_chain.Contains(block)) {
            // This block is part of the currently active chain.
            status = "active";
        } else if (block->nStatus & BLOCK_FAILED_MASK) {
            // This block or one of its ancestors is invalid.
            status = "invalid";
        } else if (!block->HaveNumChainTxs()) {
            // This block cannot be connected because full block data for it or one of its parents is missing.
            status = "headers-only";
        } else if (block->IsValid(BLOCK_VALID_SCRIPTS)) {
            // This block is fully validated, but no longer part of the active chain. It was probably the active block once, but was reorganized.
            status = "valid-fork";
        } else if (block->IsValid(BLOCK_VALID_TREE)) {
            // The headers for this block are valid, but it has not been validated. It was probably never part of the most-work chain.
            status = "valid-headers";
        } else {
            // No clue.
            status = "unknown";
        }
        obj.pushKV("status", status);

        res.push_back(std::move(obj));
    }

    return res;
},
    };
}

static RPCHelpMan preciousblock()
{
    return RPCHelpMan{"preciousblock",
                "\nTreats a block as if it were received before others with the same work.\n"
                "\nA later preciousblock call can override the effect of an earlier one.\n"
                "\nThe effects of preciousblock are not retained across restarts.\n",
                {
                    {"blockhash", RPCArg::Type::STR_HEX, RPCArg::Optional::NO, "the hash of the block to mark as precious"},
                },
                RPCResult{RPCResult::Type::NONE, "", ""},
                RPCExamples{
                    HelpExampleCli("preciousblock", "\"blockhash\"")
            + HelpExampleRpc("preciousblock", "\"blockhash\"")
                },
        [&](const RPCHelpMan& self, const JSONRPCRequest& request) -> UniValue
{
    uint256 hash(ParseHashV(request.params[0], "blockhash"));
    CBlockIndex* pblockindex;

    ChainstateManager& chainman = EnsureAnyChainman(request.context);
    {
        LOCK(cs_main);
        pblockindex = chainman.m_blockman.LookupBlockIndex(hash);
        if (!pblockindex) {
            throw JSONRPCError(RPC_INVALID_ADDRESS_OR_KEY, "Block not found");
        }
    }

    BlockValidationState state;
    chainman.ActiveChainstate().PreciousBlock(state, pblockindex);

    if (!state.IsValid()) {
        throw JSONRPCError(RPC_DATABASE_ERROR, state.ToString());
    }

    return UniValue::VNULL;
},
    };
}

static RPCHelpMan invalidateblock()
{
    return RPCHelpMan{"invalidateblock",
                "\nPermanently marks a block as invalid, as if it violated a consensus rule.\n",
                {
                    {"blockhash", RPCArg::Type::STR_HEX, RPCArg::Optional::NO, "the hash of the block to mark as invalid"},
                },
                RPCResult{RPCResult::Type::NONE, "", ""},
                RPCExamples{
                    HelpExampleCli("invalidateblock", "\"blockhash\"")
            + HelpExampleRpc("invalidateblock", "\"blockhash\"")
                },
        [&](const RPCHelpMan& self, const JSONRPCRequest& request) -> UniValue
{
    uint256 hash(ParseHashV(request.params[0], "blockhash"));
    BlockValidationState state;

    ChainstateManager& chainman = EnsureAnyChainman(request.context);
    CBlockIndex* pblockindex;
    {
        LOCK(cs_main);
        pblockindex = chainman.m_blockman.LookupBlockIndex(hash);
        if (!pblockindex) {
            throw JSONRPCError(RPC_INVALID_ADDRESS_OR_KEY, "Block not found");
        }
    }
    chainman.ActiveChainstate().InvalidateBlock(state, pblockindex);

    if (state.IsValid()) {
        chainman.ActiveChainstate().ActivateBestChain(state);
    }

    if (!state.IsValid()) {
        throw JSONRPCError(RPC_DATABASE_ERROR, state.ToString());
    }

    return UniValue::VNULL;
},
    };
}

static RPCHelpMan reconsiderblock()
{
    return RPCHelpMan{"reconsiderblock",
                "\nRemoves invalidity status of a block, its ancestors and its descendants, reconsider them for activation.\n"
                "This can be used to undo the effects of invalidateblock.\n",
                {
                    {"blockhash", RPCArg::Type::STR_HEX, RPCArg::Optional::NO, "the hash of the block to reconsider"},
                },
                RPCResult{RPCResult::Type::NONE, "", ""},
                RPCExamples{
                    HelpExampleCli("reconsiderblock", "\"blockhash\"")
            + HelpExampleRpc("reconsiderblock", "\"blockhash\"")
                },
        [&](const RPCHelpMan& self, const JSONRPCRequest& request) -> UniValue
{
    ChainstateManager& chainman = EnsureAnyChainman(request.context);
    uint256 hash(ParseHashV(request.params[0], "blockhash"));

    {
        LOCK(cs_main);
        CBlockIndex* pblockindex = chainman.m_blockman.LookupBlockIndex(hash);
        if (!pblockindex) {
            throw JSONRPCError(RPC_INVALID_ADDRESS_OR_KEY, "Block not found");
        }

        chainman.ActiveChainstate().ResetBlockFailureFlags(pblockindex);
    }

    BlockValidationState state;
    chainman.ActiveChainstate().ActivateBestChain(state);

    if (!state.IsValid()) {
        throw JSONRPCError(RPC_DATABASE_ERROR, state.ToString());
    }

    return UniValue::VNULL;
},
    };
}

static RPCHelpMan getchaintxstats()
{
    return RPCHelpMan{"getchaintxstats",
                "\nCompute statistics about the total number and rate of transactions in the chain.\n",
                {
                    {"nblocks", RPCArg::Type::NUM, RPCArg::DefaultHint{"one month"}, "Size of the window in number of blocks"},
                    {"blockhash", RPCArg::Type::STR_HEX, RPCArg::DefaultHint{"chain tip"}, "The hash of the block that ends the window."},
                },
                RPCResult{
                    RPCResult::Type::OBJ, "", "",
                    {
                        {RPCResult::Type::NUM_TIME, "time", "The timestamp for the final block in the window, expressed in " + UNIX_EPOCH_TIME},
                        {RPCResult::Type::NUM, "txcount", /*optional=*/true,
                         "The total number of transactions in the chain up to that point, if known. "
                         "It may be unknown when using assumeutxo."},
                        {RPCResult::Type::STR_HEX, "window_final_block_hash", "The hash of the final block in the window"},
                        {RPCResult::Type::NUM, "window_final_block_height", "The height of the final block in the window."},
                        {RPCResult::Type::NUM, "window_block_count", "Size of the window in number of blocks"},
                        {RPCResult::Type::NUM, "window_interval", /*optional=*/true, "The elapsed time in the window in seconds. Only returned if \"window_block_count\" is > 0"},
                        {RPCResult::Type::NUM, "window_tx_count", /*optional=*/true,
                         "The number of transactions in the window. "
                         "Only returned if \"window_block_count\" is > 0 and if txcount exists for the start and end of the window."},
                        {RPCResult::Type::NUM, "txrate", /*optional=*/true,
                         "The average rate of transactions per second in the window. "
                         "Only returned if \"window_interval\" is > 0 and if window_tx_count exists."},
                    }},
                RPCExamples{
                    HelpExampleCli("getchaintxstats", "")
            + HelpExampleRpc("getchaintxstats", "2016")
                },
        [&](const RPCHelpMan& self, const JSONRPCRequest& request) -> UniValue
{
    ChainstateManager& chainman = EnsureAnyChainman(request.context);
    const CBlockIndex* pindex;
    int blockcount = 30 * 24 * 60 * 60 / chainman.GetParams().GetConsensus().nPowTargetSpacing; // By default: 1 month

    if (request.params[1].isNull()) {
        LOCK(cs_main);
        pindex = chainman.ActiveChain().Tip();
    } else {
        uint256 hash(ParseHashV(request.params[1], "blockhash"));
        LOCK(cs_main);
        pindex = chainman.m_blockman.LookupBlockIndex(hash);
        if (!pindex) {
            throw JSONRPCError(RPC_INVALID_ADDRESS_OR_KEY, "Block not found");
        }
        if (!chainman.ActiveChain().Contains(pindex)) {
            throw JSONRPCError(RPC_INVALID_PARAMETER, "Block is not in main chain");
        }
    }

    CHECK_NONFATAL(pindex != nullptr);

    if (request.params[0].isNull()) {
        blockcount = std::max(0, std::min(blockcount, pindex->nHeight - 1));
    } else {
        blockcount = request.params[0].getInt<int>();

        if (blockcount < 0 || (blockcount > 0 && blockcount >= pindex->nHeight)) {
            throw JSONRPCError(RPC_INVALID_PARAMETER, "Invalid block count: should be between 0 and the block's height - 1");
        }
    }

    const CBlockIndex& past_block{*CHECK_NONFATAL(pindex->GetAncestor(pindex->nHeight - blockcount))};
    const int64_t nTimeDiff{pindex->GetMedianTimePast() - past_block.GetMedianTimePast()};

    UniValue ret(UniValue::VOBJ);
    ret.pushKV("time", (int64_t)pindex->nTime);
    if (pindex->m_chain_tx_count) {
        ret.pushKV("txcount", pindex->m_chain_tx_count);
    }
    ret.pushKV("window_final_block_hash", pindex->GetBlockHash().GetHex());
    ret.pushKV("window_final_block_height", pindex->nHeight);
    ret.pushKV("window_block_count", blockcount);
    if (blockcount > 0) {
        ret.pushKV("window_interval", nTimeDiff);
        if (pindex->m_chain_tx_count != 0 && past_block.m_chain_tx_count != 0) {
            const auto window_tx_count = pindex->m_chain_tx_count - past_block.m_chain_tx_count;
            ret.pushKV("window_tx_count", window_tx_count);
            if (nTimeDiff > 0) {
                ret.pushKV("txrate", double(window_tx_count) / nTimeDiff);
            }
        }
    }

    return ret;
},
    };
}

template<typename T>
static T CalculateTruncatedMedian(std::vector<T>& scores)
{
    size_t size = scores.size();
    if (size == 0) {
        return 0;
    }

    std::sort(scores.begin(), scores.end());
    if (size % 2 == 0) {
        return (scores[size / 2 - 1] + scores[size / 2]) / 2;
    } else {
        return scores[size / 2];
    }
}

void CalculatePercentilesByWeight(CAmount result[NUM_GETBLOCKSTATS_PERCENTILES], std::vector<std::pair<CAmount, int64_t>>& scores, int64_t total_weight)
{
    if (scores.empty()) {
        return;
    }

    std::sort(scores.begin(), scores.end());

    // 10th, 25th, 50th, 75th, and 90th percentile weight units.
    const double weights[NUM_GETBLOCKSTATS_PERCENTILES] = {
        total_weight / 10.0, total_weight / 4.0, total_weight / 2.0, (total_weight * 3.0) / 4.0, (total_weight * 9.0) / 10.0
    };

    int64_t next_percentile_index = 0;
    int64_t cumulative_weight = 0;
    for (const auto& element : scores) {
        cumulative_weight += element.second;
        while (next_percentile_index < NUM_GETBLOCKSTATS_PERCENTILES && cumulative_weight >= weights[next_percentile_index]) {
            result[next_percentile_index] = element.first;
            ++next_percentile_index;
        }
    }

    // Fill any remaining percentiles with the last value.
    for (int64_t i = next_percentile_index; i < NUM_GETBLOCKSTATS_PERCENTILES; i++) {
        result[i] = scores.back().first;
    }
}

template<typename T>
static inline bool SetHasKeys(const std::set<T>& set) {return false;}
template<typename T, typename Tk, typename... Args>
static inline bool SetHasKeys(const std::set<T>& set, const Tk& key, const Args&... args)
{
    return (set.count(key) != 0) || SetHasKeys(set, args...);
}

// outpoint (needed for the utxo index) + nHeight + fCoinBase
static constexpr size_t PER_UTXO_OVERHEAD = sizeof(COutPoint) + sizeof(uint32_t) + sizeof(bool);

static RPCHelpMan getblockstats()
{
    return RPCHelpMan{"getblockstats",
                "\nCompute per block statistics for a given window. All amounts are in satoshis.\n"
                "It won't work for some heights with pruning.\n",
                {
                    {"hash_or_height", RPCArg::Type::NUM, RPCArg::Optional::NO, "The block hash or height of the target block",
                     RPCArgOptions{
                         .skip_type_check = true,
                         .type_str = {"", "string or numeric"},
                     }},
                    {"stats", RPCArg::Type::ARR, RPCArg::DefaultHint{"all values"}, "Values to plot (see result below)",
                        {
                            {"height", RPCArg::Type::STR, RPCArg::Optional::OMITTED, "Selected statistic"},
                            {"time", RPCArg::Type::STR, RPCArg::Optional::OMITTED, "Selected statistic"},
                        },
                        RPCArgOptions{.oneline_description="stats"}},
                },
                RPCResult{
            RPCResult::Type::OBJ, "", "",
            {
                {RPCResult::Type::NUM, "avgfee", /*optional=*/true, "Average fee in the block"},
                {RPCResult::Type::NUM, "avgfeerate", /*optional=*/true, "Average feerate (in satoshis per virtual byte)"},
                {RPCResult::Type::NUM, "avgtxsize", /*optional=*/true, "Average transaction size"},
                {RPCResult::Type::STR_HEX, "blockhash", /*optional=*/true, "The block hash (to check for potential reorgs)"},
                {RPCResult::Type::ARR_FIXED, "feerate_percentiles", /*optional=*/true, "Feerates at the 10th, 25th, 50th, 75th, and 90th percentile weight unit (in satoshis per virtual byte)",
                {
                    {RPCResult::Type::NUM, "10th_percentile_feerate", "The 10th percentile feerate"},
                    {RPCResult::Type::NUM, "25th_percentile_feerate", "The 25th percentile feerate"},
                    {RPCResult::Type::NUM, "50th_percentile_feerate", "The 50th percentile feerate"},
                    {RPCResult::Type::NUM, "75th_percentile_feerate", "The 75th percentile feerate"},
                    {RPCResult::Type::NUM, "90th_percentile_feerate", "The 90th percentile feerate"},
                }},
                {RPCResult::Type::NUM, "height", /*optional=*/true, "The height of the block"},
                {RPCResult::Type::NUM, "ins", /*optional=*/true, "The number of inputs (excluding coinbase)"},
                {RPCResult::Type::NUM, "maxfee", /*optional=*/true, "Maximum fee in the block"},
                {RPCResult::Type::NUM, "maxfeerate", /*optional=*/true, "Maximum feerate (in satoshis per virtual byte)"},
                {RPCResult::Type::NUM, "maxtxsize", /*optional=*/true, "Maximum transaction size"},
                {RPCResult::Type::NUM, "medianfee", /*optional=*/true, "Truncated median fee in the block"},
                {RPCResult::Type::NUM, "mediantime", /*optional=*/true, "The block median time past"},
                {RPCResult::Type::NUM, "mediantxsize", /*optional=*/true, "Truncated median transaction size"},
                {RPCResult::Type::NUM, "minfee", /*optional=*/true, "Minimum fee in the block"},
                {RPCResult::Type::NUM, "minfeerate", /*optional=*/true, "Minimum feerate (in satoshis per virtual byte)"},
                {RPCResult::Type::NUM, "mintxsize", /*optional=*/true, "Minimum transaction size"},
                {RPCResult::Type::NUM, "outs", /*optional=*/true, "The number of outputs"},
                {RPCResult::Type::NUM, "subsidy", /*optional=*/true, "The block subsidy"},
                {RPCResult::Type::NUM, "swtotal_size", /*optional=*/true, "Total size of all segwit transactions"},
                {RPCResult::Type::NUM, "swtotal_weight", /*optional=*/true, "Total weight of all segwit transactions"},
                {RPCResult::Type::NUM, "swtxs", /*optional=*/true, "The number of segwit transactions"},
                {RPCResult::Type::NUM, "time", /*optional=*/true, "The block time"},
                {RPCResult::Type::NUM, "total_out", /*optional=*/true, "Total amount in all outputs (excluding coinbase and thus reward [ie subsidy + totalfee])"},
                {RPCResult::Type::NUM, "total_size", /*optional=*/true, "Total size of all non-coinbase transactions"},
                {RPCResult::Type::NUM, "total_weight", /*optional=*/true, "Total weight of all non-coinbase transactions"},
                {RPCResult::Type::NUM, "totalfee", /*optional=*/true, "The fee total"},
                {RPCResult::Type::NUM, "txs", /*optional=*/true, "The number of transactions (including coinbase)"},
                {RPCResult::Type::NUM, "utxo_increase", /*optional=*/true, "The increase/decrease in the number of unspent outputs (not discounting op_return and similar)"},
                {RPCResult::Type::NUM, "utxo_size_inc", /*optional=*/true, "The increase/decrease in size for the utxo index (not discounting op_return and similar)"},
                {RPCResult::Type::NUM, "utxo_increase_actual", /*optional=*/true, "The increase/decrease in the number of unspent outputs, not counting unspendables"},
                {RPCResult::Type::NUM, "utxo_size_inc_actual", /*optional=*/true, "The increase/decrease in size for the utxo index, not counting unspendables"},
            }},
                RPCExamples{
                    HelpExampleCli("getblockstats", R"('"00000000c937983704a73af28acdec37b049d214adbda81d7e2a3dd146f6ed09"' '["minfeerate","avgfeerate"]')") +
                    HelpExampleCli("getblockstats", R"(1000 '["minfeerate","avgfeerate"]')") +
                    HelpExampleRpc("getblockstats", R"("00000000c937983704a73af28acdec37b049d214adbda81d7e2a3dd146f6ed09", ["minfeerate","avgfeerate"])") +
                    HelpExampleRpc("getblockstats", R"(1000, ["minfeerate","avgfeerate"])")
                },
        [&](const RPCHelpMan& self, const JSONRPCRequest& request) -> UniValue
{
    ChainstateManager& chainman = EnsureAnyChainman(request.context);
    const CBlockIndex& pindex{*CHECK_NONFATAL(ParseHashOrHeight(request.params[0], chainman))};

    std::set<std::string> stats;
    if (!request.params[1].isNull()) {
        const UniValue stats_univalue = request.params[1].get_array();
        for (unsigned int i = 0; i < stats_univalue.size(); i++) {
            const std::string stat = stats_univalue[i].get_str();
            stats.insert(stat);
        }
    }

    const CBlock& block = GetBlockChecked(chainman.m_blockman, pindex);
    const CBlockUndo& blockUndo = GetUndoChecked(chainman.m_blockman, pindex);

    const bool do_all = stats.size() == 0; // Calculate everything if nothing selected (default)
    const bool do_mediantxsize = do_all || stats.count("mediantxsize") != 0;
    const bool do_medianfee = do_all || stats.count("medianfee") != 0;
    const bool do_feerate_percentiles = do_all || stats.count("feerate_percentiles") != 0;
    const bool loop_inputs = do_all || do_medianfee || do_feerate_percentiles ||
        SetHasKeys(stats, "utxo_increase", "utxo_increase_actual", "utxo_size_inc", "utxo_size_inc_actual", "totalfee", "avgfee", "avgfeerate", "minfee", "maxfee", "minfeerate", "maxfeerate");
    const bool loop_outputs = do_all || loop_inputs || stats.count("total_out");
    const bool do_calculate_size = do_mediantxsize ||
        SetHasKeys(stats, "total_size", "avgtxsize", "mintxsize", "maxtxsize", "swtotal_size");
    const bool do_calculate_weight = do_all || SetHasKeys(stats, "total_weight", "avgfeerate", "swtotal_weight", "avgfeerate", "feerate_percentiles", "minfeerate", "maxfeerate");
    const bool do_calculate_sw = do_all || SetHasKeys(stats, "swtxs", "swtotal_size", "swtotal_weight");

    CAmount maxfee = 0;
    CAmount maxfeerate = 0;
    CAmount minfee = MAX_MONEY;
    CAmount minfeerate = MAX_MONEY;
    CAmount total_out = 0;
    CAmount totalfee = 0;
    int64_t inputs = 0;
    int64_t maxtxsize = 0;
    int64_t mintxsize = MAX_BLOCK_SERIALIZED_SIZE;
    int64_t outputs = 0;
    int64_t swtotal_size = 0;
    int64_t swtotal_weight = 0;
    int64_t swtxs = 0;
    int64_t total_size = 0;
    int64_t total_weight = 0;
    int64_t utxos = 0;
    int64_t utxo_size_inc = 0;
    int64_t utxo_size_inc_actual = 0;
    std::vector<CAmount> fee_array;
    std::vector<std::pair<CAmount, int64_t>> feerate_array;
    std::vector<int64_t> txsize_array;

    for (size_t i = 0; i < block.vtx.size(); ++i) {
        const auto& tx = block.vtx.at(i);
        outputs += tx->vout.size();

        CAmount tx_total_out = 0;
        if (loop_outputs) {
            for (const CTxOut& out : tx->vout) {
                tx_total_out += out.nValue;

                size_t out_size = GetSerializeSize(out) + PER_UTXO_OVERHEAD;
                utxo_size_inc += out_size;

                // The Genesis block and the repeated BIP30 block coinbases don't change the UTXO
                // set counts, so they have to be excluded from the statistics
                if (pindex.nHeight == 0 || (IsBIP30Repeat(pindex) && tx->IsCoinBase())) continue;
                // Skip unspendable outputs since they are not included in the UTXO set
                if (out.scriptPubKey.IsUnspendable()) continue;

                ++utxos;
                utxo_size_inc_actual += out_size;
            }
        }

        if (tx->IsCoinBase()) {
            continue;
        }

        inputs += tx->vin.size(); // Don't count coinbase's fake input
        total_out += tx_total_out; // Don't count coinbase reward

        int64_t tx_size = 0;
        if (do_calculate_size) {

            tx_size = tx->GetTotalSize();
            if (do_mediantxsize) {
                txsize_array.push_back(tx_size);
            }
            maxtxsize = std::max(maxtxsize, tx_size);
            mintxsize = std::min(mintxsize, tx_size);
            total_size += tx_size;
        }

        int64_t weight = 0;
        if (do_calculate_weight) {
            weight = GetTransactionWeight(*tx);
            total_weight += weight;
        }

        if (do_calculate_sw && tx->HasWitness()) {
            ++swtxs;
            swtotal_size += tx_size;
            swtotal_weight += weight;
        }

        if (loop_inputs) {
            CAmount tx_total_in = 0;
            const auto& txundo = blockUndo.vtxundo.at(i - 1);
            for (const Coin& coin: txundo.vprevout) {
                const CTxOut& prevoutput = coin.out;

                tx_total_in += prevoutput.nValue;
                size_t prevout_size = GetSerializeSize(prevoutput) + PER_UTXO_OVERHEAD;
                utxo_size_inc -= prevout_size;
                utxo_size_inc_actual -= prevout_size;
            }

            CAmount txfee = tx_total_in - tx_total_out;
            CHECK_NONFATAL(MoneyRange(txfee));
            if (do_medianfee) {
                fee_array.push_back(txfee);
            }
            maxfee = std::max(maxfee, txfee);
            minfee = std::min(minfee, txfee);
            totalfee += txfee;

            // New feerate uses satoshis per virtual byte instead of per serialized byte
            CAmount feerate = weight ? (txfee * WITNESS_SCALE_FACTOR) / weight : 0;
            if (do_feerate_percentiles) {
                feerate_array.emplace_back(feerate, weight);
            }
            maxfeerate = std::max(maxfeerate, feerate);
            minfeerate = std::min(minfeerate, feerate);
        }
    }

    CAmount feerate_percentiles[NUM_GETBLOCKSTATS_PERCENTILES] = { 0 };
    CalculatePercentilesByWeight(feerate_percentiles, feerate_array, total_weight);

    UniValue feerates_res(UniValue::VARR);
    for (int64_t i = 0; i < NUM_GETBLOCKSTATS_PERCENTILES; i++) {
        feerates_res.push_back(feerate_percentiles[i]);
    }

    UniValue ret_all(UniValue::VOBJ);
    ret_all.pushKV("avgfee", (block.vtx.size() > 1) ? totalfee / (block.vtx.size() - 1) : 0);
    ret_all.pushKV("avgfeerate", total_weight ? (totalfee * WITNESS_SCALE_FACTOR) / total_weight : 0); // Unit: sat/vbyte
    ret_all.pushKV("avgtxsize", (block.vtx.size() > 1) ? total_size / (block.vtx.size() - 1) : 0);
    ret_all.pushKV("blockhash", pindex.GetBlockHash().GetHex());
    ret_all.pushKV("feerate_percentiles", std::move(feerates_res));
    ret_all.pushKV("height", (int64_t)pindex.nHeight);
    ret_all.pushKV("ins", inputs);
    ret_all.pushKV("maxfee", maxfee);
    ret_all.pushKV("maxfeerate", maxfeerate);
    ret_all.pushKV("maxtxsize", maxtxsize);
    ret_all.pushKV("medianfee", CalculateTruncatedMedian(fee_array));
    ret_all.pushKV("mediantime", pindex.GetMedianTimePast());
    ret_all.pushKV("mediantxsize", CalculateTruncatedMedian(txsize_array));
    ret_all.pushKV("minfee", (minfee == MAX_MONEY) ? 0 : minfee);
    ret_all.pushKV("minfeerate", (minfeerate == MAX_MONEY) ? 0 : minfeerate);
    ret_all.pushKV("mintxsize", mintxsize == MAX_BLOCK_SERIALIZED_SIZE ? 0 : mintxsize);
    ret_all.pushKV("outs", outputs);
    ret_all.pushKV("subsidy", GetBlockSubsidy(pindex.nHeight, chainman.GetParams().GetConsensus()));
    ret_all.pushKV("swtotal_size", swtotal_size);
    ret_all.pushKV("swtotal_weight", swtotal_weight);
    ret_all.pushKV("swtxs", swtxs);
    ret_all.pushKV("time", pindex.GetBlockTime());
    ret_all.pushKV("total_out", total_out);
    ret_all.pushKV("total_size", total_size);
    ret_all.pushKV("total_weight", total_weight);
    ret_all.pushKV("totalfee", totalfee);
    ret_all.pushKV("txs", (int64_t)block.vtx.size());
    ret_all.pushKV("utxo_increase", outputs - inputs);
    ret_all.pushKV("utxo_size_inc", utxo_size_inc);
    ret_all.pushKV("utxo_increase_actual", utxos - inputs);
    ret_all.pushKV("utxo_size_inc_actual", utxo_size_inc_actual);

    if (do_all) {
        return ret_all;
    }

    UniValue ret(UniValue::VOBJ);
    for (const std::string& stat : stats) {
        const UniValue& value = ret_all[stat];
        if (value.isNull()) {
            throw JSONRPCError(RPC_INVALID_PARAMETER, strprintf("Invalid selected statistic '%s'", stat));
        }
        ret.pushKV(stat, value);
    }
    return ret;
},
    };
}

//! Search for a given set of pubkey scripts
bool FindScriptPubKey(std::atomic<int>& scan_progress, const std::atomic<bool>& should_abort, int64_t& count, CCoinsViewCursor* cursor, const std::set<CScript>& needles, std::map<COutPoint, Coin>& out_results, std::function<void()>& interruption_point)
{
    scan_progress = 0;
    count = 0;
    while (cursor->Valid()) {
        COutPoint key;
        Coin coin;
        if (!cursor->GetKey(key) || !cursor->GetValue(coin)) return false;
        if (++count % 8192 == 0) {
            interruption_point();
            if (should_abort) {
                // allow to abort the scan via the abort reference
                return false;
            }
        }
        if (count % 256 == 0) {
            // update progress reference every 256 item
            uint32_t high = 0x100 * *UCharCast(key.hash.begin()) + *(UCharCast(key.hash.begin()) + 1);
            scan_progress = (int)(high * 100.0 / 65536.0 + 0.5);
        }
        if (needles.count(coin.out.scriptPubKey)) {
            out_results.emplace(key, coin);
        }
        cursor->Next();
    }
    scan_progress = 100;
    return true;
}

/** RAII object to prevent concurrency issue when scanning the txout set */
static std::atomic<int> g_scan_progress;
static std::atomic<bool> g_scan_in_progress;
static std::atomic<bool> g_should_abort_scan;
class CoinsViewScanReserver
{
private:
    bool m_could_reserve{false};
public:
    explicit CoinsViewScanReserver() = default;

    bool reserve() {
        CHECK_NONFATAL(!m_could_reserve);
        if (g_scan_in_progress.exchange(true)) {
            return false;
        }
        CHECK_NONFATAL(g_scan_progress == 0);
        m_could_reserve = true;
        return true;
    }

    ~CoinsViewScanReserver() {
        if (m_could_reserve) {
            g_scan_in_progress = false;
            g_scan_progress = 0;
        }
    }
};

static const auto scan_action_arg_desc = RPCArg{
    "action", RPCArg::Type::STR, RPCArg::Optional::NO, "The action to execute\n"
        "\"start\" for starting a scan\n"
        "\"abort\" for aborting the current scan (returns true when abort was successful)\n"
        "\"status\" for progress report (in %) of the current scan"
};

static const auto scan_objects_arg_desc = RPCArg{
    "scanobjects", RPCArg::Type::ARR, RPCArg::Optional::OMITTED, "Array of scan objects. Required for \"start\" action\n"
        "Every scan object is either a string descriptor or an object:",
    {
        {"descriptor", RPCArg::Type::STR, RPCArg::Optional::OMITTED, "An output descriptor"},
        {"", RPCArg::Type::OBJ, RPCArg::Optional::OMITTED, "An object with output descriptor and metadata",
            {
                {"desc", RPCArg::Type::STR, RPCArg::Optional::NO, "An output descriptor"},
                {"range", RPCArg::Type::RANGE, RPCArg::Default{1000}, "The range of HD chain indexes to explore (either end or [begin,end])"},
            }},
    },
    RPCArgOptions{.oneline_description="[scanobjects,...]"},
};

static const auto scan_result_abort = RPCResult{
    "when action=='abort'", RPCResult::Type::BOOL, "success",
    "True if scan will be aborted (not necessarily before this RPC returns), or false if there is no scan to abort"
};
static const auto scan_result_status_none = RPCResult{
    "when action=='status' and no scan is in progress - possibly already completed", RPCResult::Type::NONE, "", ""
};
static const auto scan_result_status_some = RPCResult{
    "when action=='status' and a scan is currently in progress", RPCResult::Type::OBJ, "", "",
    {{RPCResult::Type::NUM, "progress", "Approximate percent complete"},}
};


static RPCHelpMan scantxoutset()
{
    // raw() descriptor corresponding to mainnet address 12cbQLTFMXRnSzktFkuoG3eHoMeFtpTu3S
    const std::string EXAMPLE_DESCRIPTOR_RAW = "raw(76a91411b366edfc0a8b66feebae5c2e25a7b6a5d1cf3188ac)#fm24fxxy";

    return RPCHelpMan{"scantxoutset",
        "\nScans the unspent transaction output set for entries that match certain output descriptors.\n"
        "Examples of output descriptors are:\n"
        "    addr(<address>)                      Outputs whose output script corresponds to the specified address (does not include P2PK)\n"
        "    raw(<hex script>)                    Outputs whose output script equals the specified hex-encoded bytes\n"
        "    combo(<pubkey>)                      P2PK, P2PKH, P2WPKH, and P2SH-P2WPKH outputs for the given pubkey\n"
        "    pkh(<pubkey>)                        P2PKH outputs for the given pubkey\n"
        "    sh(multi(<n>,<pubkey>,<pubkey>,...)) P2SH-multisig outputs for the given threshold and pubkeys\n"
        "    tr(<pubkey>)                         P2TR\n"
        "    tr(<pubkey>,{pk(<pubkey>)})          P2TR with single fallback pubkey in tapscript\n"
        "    rawtr(<pubkey>)                      P2TR with the specified key as output key rather than inner\n"
        "    wsh(and_v(v:pk(<pubkey>),after(2)))  P2WSH miniscript with mandatory pubkey and a timelock\n"
        "\nIn the above, <pubkey> either refers to a fixed public key in hexadecimal notation, or to an xpub/xprv optionally followed by one\n"
        "or more path elements separated by \"/\", and optionally ending in \"/*\" (unhardened), or \"/*'\" or \"/*h\" (hardened) to specify all\n"
        "unhardened or hardened child keys.\n"
        "In the latter case, a range needs to be specified by below if different from 1000.\n"
        "For more information on output descriptors, see the documentation in the doc/descriptors.md file.\n",
        {
            scan_action_arg_desc,
            scan_objects_arg_desc,
        },
        {
            RPCResult{"when action=='start'; only returns after scan completes", RPCResult::Type::OBJ, "", "", {
                {RPCResult::Type::BOOL, "success", "Whether the scan was completed"},
                {RPCResult::Type::NUM, "txouts", "The number of unspent transaction outputs scanned"},
                {RPCResult::Type::NUM, "height", "The block height at which the scan was done"},
                {RPCResult::Type::STR_HEX, "bestblock", "The hash of the block at the tip of the chain"},
                {RPCResult::Type::ARR, "unspents", "",
                {
                    {RPCResult::Type::OBJ, "", "",
                    {
                        {RPCResult::Type::STR_HEX, "txid", "The transaction id"},
                        {RPCResult::Type::NUM, "vout", "The vout value"},
                        {RPCResult::Type::STR_HEX, "scriptPubKey", "The output script"},
                        {RPCResult::Type::STR, "desc", "A specialized descriptor for the matched output script"},
                        {RPCResult::Type::STR_AMOUNT, "amount", "The total amount in " + CURRENCY_UNIT + " of the unspent output"},
                        {RPCResult::Type::BOOL, "coinbase", "Whether this is a coinbase output"},
                        {RPCResult::Type::NUM, "height", "Height of the unspent transaction output"},
                        {RPCResult::Type::STR_HEX, "blockhash", "Blockhash of the unspent transaction output"},
                        {RPCResult::Type::NUM, "confirmations", "Number of confirmations of the unspent transaction output when the scan was done"},
                    }},
                }},
                {RPCResult::Type::STR_AMOUNT, "total_amount", "The total amount of all found unspent outputs in " + CURRENCY_UNIT},
            }},
            scan_result_abort,
            scan_result_status_some,
            scan_result_status_none,
        },
        RPCExamples{
            HelpExampleCli("scantxoutset", "start \'[\"" + EXAMPLE_DESCRIPTOR_RAW + "\"]\'") +
            HelpExampleCli("scantxoutset", "status") +
            HelpExampleCli("scantxoutset", "abort") +
            HelpExampleRpc("scantxoutset", "\"start\", [\"" + EXAMPLE_DESCRIPTOR_RAW + "\"]") +
            HelpExampleRpc("scantxoutset", "\"status\"") +
            HelpExampleRpc("scantxoutset", "\"abort\"")
        },
        [&](const RPCHelpMan& self, const JSONRPCRequest& request) -> UniValue
{
    UniValue result(UniValue::VOBJ);
    const auto action{self.Arg<std::string>("action")};
    if (action == "status") {
        CoinsViewScanReserver reserver;
        if (reserver.reserve()) {
            // no scan in progress
            return UniValue::VNULL;
        }
        result.pushKV("progress", g_scan_progress.load());
        return result;
    } else if (action == "abort") {
        CoinsViewScanReserver reserver;
        if (reserver.reserve()) {
            // reserve was possible which means no scan was running
            return false;
        }
        // set the abort flag
        g_should_abort_scan = true;
        return true;
    } else if (action == "start") {
        CoinsViewScanReserver reserver;
        if (!reserver.reserve()) {
            throw JSONRPCError(RPC_INVALID_PARAMETER, "Scan already in progress, use action \"abort\" or \"status\"");
        }

        if (request.params.size() < 2) {
            throw JSONRPCError(RPC_MISC_ERROR, "scanobjects argument is required for the start action");
        }

        std::set<CScript> needles;
        std::map<CScript, std::string> descriptors;
        CAmount total_in = 0;

        // loop through the scan objects
        for (const UniValue& scanobject : request.params[1].get_array().getValues()) {
            FlatSigningProvider provider;
            auto scripts = EvalDescriptorStringOrObject(scanobject, provider);
            for (CScript& script : scripts) {
                std::string inferred = InferDescriptor(script, provider)->ToString();
                needles.emplace(script);
                descriptors.emplace(std::move(script), std::move(inferred));
            }
        }

        // Scan the unspent transaction output set for inputs
        UniValue unspents(UniValue::VARR);
        std::vector<CTxOut> input_txos;
        std::map<COutPoint, Coin> coins;
        g_should_abort_scan = false;
        int64_t count = 0;
        std::unique_ptr<CCoinsViewCursor> pcursor;
        const CBlockIndex* tip;
        NodeContext& node = EnsureAnyNodeContext(request.context);
        {
            ChainstateManager& chainman = EnsureChainman(node);
            LOCK(cs_main);
            Chainstate& active_chainstate = chainman.ActiveChainstate();
            active_chainstate.ForceFlushStateToDisk();
            pcursor = CHECK_NONFATAL(active_chainstate.CoinsDB().Cursor());
            tip = CHECK_NONFATAL(active_chainstate.m_chain.Tip());
        }
        bool res = FindScriptPubKey(g_scan_progress, g_should_abort_scan, count, pcursor.get(), needles, coins, node.rpc_interruption_point);
        result.pushKV("success", res);
        result.pushKV("txouts", count);
        result.pushKV("height", tip->nHeight);
        result.pushKV("bestblock", tip->GetBlockHash().GetHex());

        for (const auto& it : coins) {
            const COutPoint& outpoint = it.first;
            const Coin& coin = it.second;
            const CTxOut& txo = coin.out;
            const CBlockIndex& coinb_block{*CHECK_NONFATAL(tip->GetAncestor(coin.nHeight))};
            input_txos.push_back(txo);
            total_in += txo.nValue;

            UniValue unspent(UniValue::VOBJ);
            unspent.pushKV("txid", outpoint.hash.GetHex());
            unspent.pushKV("vout", outpoint.n);
            unspent.pushKV("scriptPubKey", HexStr(txo.scriptPubKey));
            unspent.pushKV("desc", descriptors[txo.scriptPubKey]);
            unspent.pushKV("amount", ValueFromAmount(txo.nValue));
            unspent.pushKV("coinbase", coin.IsCoinBase());
            unspent.pushKV("height", coin.nHeight);
            unspent.pushKV("blockhash", coinb_block.GetBlockHash().GetHex());
            unspent.pushKV("confirmations", tip->nHeight - coin.nHeight + 1);

            unspents.push_back(std::move(unspent));
        }
        result.pushKV("unspents", std::move(unspents));
        result.pushKV("total_amount", ValueFromAmount(total_in));
    } else {
        throw JSONRPCError(RPC_INVALID_PARAMETER, strprintf("Invalid action '%s'", action));
    }
    return result;
},
    };
}

/** RAII object to prevent concurrency issue when scanning blockfilters */
static std::atomic<int> g_scanfilter_progress;
static std::atomic<int> g_scanfilter_progress_height;
static std::atomic<bool> g_scanfilter_in_progress;
static std::atomic<bool> g_scanfilter_should_abort_scan;
class BlockFiltersScanReserver
{
private:
    bool m_could_reserve{false};
public:
    explicit BlockFiltersScanReserver() = default;

    bool reserve() {
        CHECK_NONFATAL(!m_could_reserve);
        if (g_scanfilter_in_progress.exchange(true)) {
            return false;
        }
        m_could_reserve = true;
        return true;
    }

    void release() {
        if (!m_could_reserve) {
            throw std::runtime_error("Attempt to release unreserved BlockFiltersScanReserver");
        }
        g_scanfilter_in_progress = false;
        m_could_reserve = false;
    }

    ~BlockFiltersScanReserver() {
        if (m_could_reserve) {
            release();
        }
    }
};

static bool CheckBlockFilterMatches(BlockManager& blockman, const CBlockIndex& blockindex, const GCSFilter::ElementSet& needles)
{
    const CBlock block{GetBlockChecked(blockman, blockindex)};
    const CBlockUndo block_undo{GetUndoChecked(blockman, blockindex)};

    // Check if any of the outputs match the scriptPubKey
    for (const auto& tx : block.vtx) {
        if (std::any_of(tx->vout.cbegin(), tx->vout.cend(), [&](const auto& txout) {
                return needles.count(std::vector<unsigned char>(txout.scriptPubKey.begin(), txout.scriptPubKey.end())) != 0;
            })) {
            return true;
        }
    }
    // Check if any of the inputs match the scriptPubKey
    for (const auto& txundo : block_undo.vtxundo) {
        if (std::any_of(txundo.vprevout.cbegin(), txundo.vprevout.cend(), [&](const auto& coin) {
                return needles.count(std::vector<unsigned char>(coin.out.scriptPubKey.begin(), coin.out.scriptPubKey.end())) != 0;
            })) {
            return true;
        }
    }

    return false;
}

static RPCHelpMan scanblocks()
{
    return RPCHelpMan{"scanblocks",
        "\nReturn relevant blockhashes for given descriptors (requires blockfilterindex).\n"
        "This call may take several minutes. Make sure to use no RPC timeout (bitcoin-cli -rpcclienttimeout=0)",
        {
            scan_action_arg_desc,
            scan_objects_arg_desc,
            RPCArg{"start_height", RPCArg::Type::NUM, RPCArg::Default{0}, "Height to start to scan from"},
            RPCArg{"stop_height", RPCArg::Type::NUM, RPCArg::DefaultHint{"chain tip"}, "Height to stop to scan"},
            RPCArg{"filtertype", RPCArg::Type::STR, RPCArg::Default{BlockFilterTypeName(BlockFilterType::BASIC)}, "The type name of the filter"},
            RPCArg{"options", RPCArg::Type::OBJ_NAMED_PARAMS, RPCArg::Optional::OMITTED, "",
                {
                    {"filter_false_positives", RPCArg::Type::BOOL, RPCArg::Default{false}, "Filter false positives (slower and may fail on pruned nodes). Otherwise they may occur at a rate of 1/M"},
                },
                RPCArgOptions{.oneline_description="options"}},
        },
        {
            scan_result_status_none,
            RPCResult{"When action=='start'; only returns after scan completes", RPCResult::Type::OBJ, "", "", {
                {RPCResult::Type::NUM, "from_height", "The height we started the scan from"},
                {RPCResult::Type::NUM, "to_height", "The height we ended the scan at"},
                {RPCResult::Type::ARR, "relevant_blocks", "Blocks that may have matched a scanobject.", {
                    {RPCResult::Type::STR_HEX, "blockhash", "A relevant blockhash"},
                }},
                {RPCResult::Type::BOOL, "completed", "true if the scan process was not aborted"}
            }},
            RPCResult{"when action=='status' and a scan is currently in progress", RPCResult::Type::OBJ, "", "", {
                    {RPCResult::Type::NUM, "progress", "Approximate percent complete"},
                    {RPCResult::Type::NUM, "current_height", "Height of the block currently being scanned"},
                    {RPCResult::Type::ARR, "relevant_blocks", "Blocks that may have matched a scanobject.", {
                        {RPCResult::Type::STR_HEX, "blockhash", "A relevant blockhash"},
                    }},
                },
            },
            scan_result_abort,
        },
        RPCExamples{
            HelpExampleCli("scanblocks", "start '[\"addr(bcrt1q4u4nsgk6ug0sqz7r3rj9tykjxrsl0yy4d0wwte)\"]' 300000") +
            HelpExampleCli("scanblocks", "start '[\"addr(bcrt1q4u4nsgk6ug0sqz7r3rj9tykjxrsl0yy4d0wwte)\"]' 100 150 basic") +
            HelpExampleCli("scanblocks", "status") +
            HelpExampleRpc("scanblocks", "\"start\", [\"addr(bcrt1q4u4nsgk6ug0sqz7r3rj9tykjxrsl0yy4d0wwte)\"], 300000") +
            HelpExampleRpc("scanblocks", "\"start\", [\"addr(bcrt1q4u4nsgk6ug0sqz7r3rj9tykjxrsl0yy4d0wwte)\"], 100, 150, \"basic\"") +
            HelpExampleRpc("scanblocks", "\"status\"")
        },
        [&](const RPCHelpMan& self, const JSONRPCRequest& request) -> UniValue
{
    static GlobalMutex cs_relevant_blocks;
    static UniValue relevant_blocks GUARDED_BY(cs_relevant_blocks);

    UniValue ret(UniValue::VOBJ);
    if (request.params[0].get_str() == "status") {
        BlockFiltersScanReserver reserver;
        LOCK(cs_relevant_blocks);
        if (reserver.reserve()) {
            // no scan in progress
            return NullUniValue;
        }
        ret.pushKV("progress", g_scanfilter_progress.load());
        ret.pushKV("current_height", g_scanfilter_progress_height.load());
        ret.pushKV("relevant_blocks", relevant_blocks);
        return ret;
    } else if (request.params[0].get_str() == "abort") {
        BlockFiltersScanReserver reserver;
        if (reserver.reserve()) {
            // reserve was possible which means no scan was running
            return false;
        }
        // set the abort flag
        g_scanfilter_should_abort_scan = true;
        return true;
    } else if (request.params[0].get_str() == "start") {
        {
            LOCK(cs_relevant_blocks);
            relevant_blocks = UniValue(UniValue::VARR);
        }

        BlockFiltersScanReserver reserver;
        if (!reserver.reserve()) {
            throw JSONRPCError(RPC_INVALID_PARAMETER, "Scan already in progress, use action \"abort\" or \"status\"");
        }
        const std::string filtertype_name{request.params[4].isNull() ? "basic" : request.params[4].get_str()};

        BlockFilterType filtertype;
        if (!BlockFilterTypeByName(filtertype_name, filtertype)) {
            throw JSONRPCError(RPC_INVALID_ADDRESS_OR_KEY, "Unknown filtertype");
        }

        UniValue options{request.params[5].isNull() ? UniValue::VOBJ : request.params[5]};
        bool filter_false_positives{options.exists("filter_false_positives") ? options["filter_false_positives"].get_bool() : false};

        BlockFilterIndex* index = GetBlockFilterIndex(filtertype);
        if (!index) {
            throw JSONRPCError(RPC_MISC_ERROR, "Index is not enabled for filtertype " + filtertype_name);
        }

        NodeContext& node = EnsureAnyNodeContext(request.context);
        ChainstateManager& chainman = EnsureChainman(node);

        // set the start-height
        const CBlockIndex* start_index = nullptr;
        const CBlockIndex* stop_block = nullptr;
        {
            LOCK(cs_main);
            CChain& active_chain = chainman.ActiveChain();
            start_index = active_chain.Genesis();
            stop_block = active_chain.Tip(); // If no stop block is provided, stop at the chain tip.
            if (!request.params[2].isNull()) {
                start_index = active_chain[request.params[2].getInt<int>()];
                if (!start_index) {
                    throw JSONRPCError(RPC_MISC_ERROR, "Invalid start_height");
                }
            }
            if (!request.params[3].isNull()) {
                stop_block = active_chain[request.params[3].getInt<int>()];
                if (!stop_block || stop_block->nHeight < start_index->nHeight) {
                    throw JSONRPCError(RPC_MISC_ERROR, "Invalid stop_height");
                }
            }
        }
        CHECK_NONFATAL(start_index);
        CHECK_NONFATAL(stop_block);

        // loop through the scan objects, add scripts to the needle_set
        GCSFilter::ElementSet needle_set;
        for (const UniValue& scanobject : request.params[1].get_array().getValues()) {
            FlatSigningProvider provider;
            std::vector<CScript> scripts = EvalDescriptorStringOrObject(scanobject, provider);
            for (const CScript& script : scripts) {
                needle_set.emplace(script.begin(), script.end());
            }
        }

        const int amount_per_chunk = 10000;
        std::vector<BlockFilter> filters;
        int start_block_height = start_index->nHeight; // for progress reporting
        const int total_blocks_to_process = stop_block->nHeight - start_block_height;

        g_scanfilter_should_abort_scan = false;
        g_scanfilter_progress = 0;
        g_scanfilter_progress_height = start_block_height;
        bool completed = true;

        const CBlockIndex* end_range = nullptr;
        do {
            node.rpc_interruption_point(); // allow a clean shutdown
            if (g_scanfilter_should_abort_scan) {
                completed = false;
                break;
            }

            // split the lookup range in chunks if we are deeper than 'amount_per_chunk' blocks from the stopping block
            int start_block = !end_range ? start_index->nHeight : start_index->nHeight + 1; // to not include the previous round 'end_range' block
            end_range = (start_block + amount_per_chunk < stop_block->nHeight) ?
                    WITH_LOCK(::cs_main, return chainman.ActiveChain()[start_block + amount_per_chunk]) :
                    stop_block;

            if (index->LookupFilterRange(start_block, end_range, filters)) {
                for (const BlockFilter& filter : filters) {
                    // compare the elements-set with each filter
                    if (filter.GetFilter().MatchAny(needle_set)) {
                        if (filter_false_positives) {
                            // Double check the filter matches by scanning the block
                            const CBlockIndex& blockindex = *CHECK_NONFATAL(WITH_LOCK(cs_main, return chainman.m_blockman.LookupBlockIndex(filter.GetBlockHash())));

                            if (!CheckBlockFilterMatches(chainman.m_blockman, blockindex, needle_set)) {
                                continue;
                            }
                        }

                        LOCK(cs_relevant_blocks);
                        relevant_blocks.push_back(filter.GetBlockHash().GetHex());
                    }
                }
            }
            start_index = end_range;

            // update progress
            int blocks_processed = end_range->nHeight - start_block_height;
            if (total_blocks_to_process > 0) { // avoid division by zero
                g_scanfilter_progress = (int)(100.0 / total_blocks_to_process * blocks_processed);
            } else {
                g_scanfilter_progress = 100;
            }
            g_scanfilter_progress_height = end_range->nHeight;

        // Finish if we reached the stop block
        } while (start_index != stop_block);

        ret.pushKV("from_height", start_block_height);
        ret.pushKV("to_height", start_index->nHeight); // start_index is always the last scanned block here
<<<<<<< HEAD
        LOCK(cs_relevant_blocks);
        ret.pushKV("relevant_blocks", std::move(relevant_blocks));
=======
        ret.pushKV("relevant_blocks", std::move(blocks));
>>>>>>> c3332b58
        ret.pushKV("completed", completed);
        reserver.release(); // ensure this is before cs_relevant_blocks is released, so status doesn't try to use moved relevant_blocks
    }
    else {
        throw JSONRPCError(RPC_INVALID_PARAMETER, strprintf("Invalid action '%s'", request.params[0].get_str()));
    }
    return ret;
},
    };
}

static RPCHelpMan getdescriptoractivity()
{
    return RPCHelpMan{"getdescriptoractivity",
        "\nGet spend and receive activity associated with a set of descriptors for a set of blocks. "
        "This command pairs well with the `relevant_blocks` output of `scanblocks()`.\n"
        "This call may take several minutes. If you encounter timeouts, try specifying no RPC timeout (bitcoin-cli -rpcclienttimeout=0)",
        {
            RPCArg{"blockhashes", RPCArg::Type::ARR, RPCArg::Optional::OMITTED, "The list of blockhashes to examine for activity. Order doesn't matter. Must be along main chain or an error is thrown.\n", {
                {"blockhash", RPCArg::Type::STR_HEX, RPCArg::Optional::OMITTED, "A valid blockhash"},
            }},
            scan_objects_arg_desc,
            {"include_mempool", RPCArg::Type::BOOL, RPCArg::Default{true}, "Whether to include unconfirmed activity"},
        },
        RPCResult{
            RPCResult::Type::OBJ, "", "", {
                {RPCResult::Type::ARR, "activity", "events", {
                    {RPCResult::Type::OBJ, "", "", {
                        {RPCResult::Type::STR, "type", "always 'spend'"},
                        {RPCResult::Type::STR_AMOUNT, "amount", "The total amount in " + CURRENCY_UNIT + " of the spent output"},
                        {RPCResult::Type::STR_HEX, "blockhash", /*optional=*/true, "The blockhash this spend appears in (omitted if unconfirmed)"},
                        {RPCResult::Type::NUM, "height", /*optional=*/true, "Height of the spend (omitted if unconfirmed)"},
                        {RPCResult::Type::STR_HEX, "spend_txid", "The txid of the spending transaction"},
                        {RPCResult::Type::NUM, "spend_vout", "The vout of the spend"},
                        {RPCResult::Type::STR_HEX, "prevout_txid", "The txid of the prevout"},
                        {RPCResult::Type::NUM, "prevout_vout", "The vout of the prevout"},
                        {RPCResult::Type::OBJ, "prevout_spk", "", ScriptPubKeyDoc()},
                    }},
                    {RPCResult::Type::OBJ, "", "", {
                        {RPCResult::Type::STR, "type", "always 'receive'"},
                        {RPCResult::Type::STR_AMOUNT, "amount", "The total amount in " + CURRENCY_UNIT + " of the new output"},
                        {RPCResult::Type::STR_HEX, "blockhash", /*optional=*/true, "The block that this receive is in (omitted if unconfirmed)"},
                        {RPCResult::Type::NUM, "height", /*optional=*/true, "The height of the receive (omitted if unconfirmed)"},
                        {RPCResult::Type::STR_HEX, "txid", "The txid of the receiving transaction"},
                        {RPCResult::Type::NUM, "vout", "The vout of the receiving output"},
                        {RPCResult::Type::OBJ, "output_spk", "", ScriptPubKeyDoc()},
                    }},
                    // TODO is the skip_type_check avoidable with a heterogeneous ARR?
                }, /*skip_type_check=*/true},
            },
        },
        RPCExamples{
            HelpExampleCli("getdescriptoractivity", "'[\"000000000000000000001347062c12fded7c528943c8ce133987e2e2f5a840ee\"]' '[\"addr(bc1qzl6nsgqzu89a66l50cvwapnkw5shh23zarqkw9)\"]'")
        },
        [&](const RPCHelpMan& self, const JSONRPCRequest& request) -> UniValue
{
    UniValue ret(UniValue::VOBJ);
    UniValue activity(UniValue::VARR);
    NodeContext& node = EnsureAnyNodeContext(request.context);
    ChainstateManager& chainman = EnsureChainman(node);

    struct CompareByHeightAscending {
        bool operator()(const CBlockIndex* a, const CBlockIndex* b) const {
            return a->nHeight < b->nHeight;
        }
    };

    std::set<const CBlockIndex*, CompareByHeightAscending> blockindexes_sorted;

    {
        // Validate all given blockhashes, and ensure blocks are along a single chain.
        LOCK(::cs_main);
        for (const UniValue& blockhash : request.params[0].get_array().getValues()) {
            uint256 bhash = ParseHashV(blockhash, "blockhash");
            CBlockIndex* pindex = chainman.m_blockman.LookupBlockIndex(bhash);
            if (!pindex) {
                throw JSONRPCError(RPC_INVALID_ADDRESS_OR_KEY, "Block not found");
            }
            if (!chainman.ActiveChain().Contains(pindex)) {
                throw JSONRPCError(RPC_INVALID_PARAMETER, "Block is not in main chain");
            }
            blockindexes_sorted.insert(pindex);
        }
    }

    std::set<CScript> scripts_to_watch;

    // Determine scripts to watch.
    for (const UniValue& scanobject : request.params[1].get_array().getValues()) {
        FlatSigningProvider provider;
        std::vector<CScript> scripts = EvalDescriptorStringOrObject(scanobject, provider);

        for (const CScript& script : scripts) {
            scripts_to_watch.insert(script);
        }
    }

    const auto AddSpend = [&](
            const CScript& spk,
            const CAmount val,
            const CTransactionRef& tx,
            int vin,
            const CTxIn& txin,
            const CBlockIndex* index
            ) {
        UniValue event(UniValue::VOBJ);
        UniValue spkUv(UniValue::VOBJ);
        ScriptToUniv(spk, /*out=*/spkUv, /*include_hex=*/true, /*include_address=*/true);

        event.pushKV("type", "spend");
        event.pushKV("amount", ValueFromAmount(val));
        if (index) {
            event.pushKV("blockhash", index->GetBlockHash().ToString());
            event.pushKV("height", index->nHeight);
        }
        event.pushKV("spend_txid", tx->GetHash().ToString());
        event.pushKV("spend_vin", vin);
        event.pushKV("prevout_txid", txin.prevout.hash.ToString());
        event.pushKV("prevout_vout", txin.prevout.n);
        event.pushKV("prevout_spk", spkUv);

        return event;
    };

    const auto AddReceive = [&](const CTxOut& txout, const CBlockIndex* index, int vout, const CTransactionRef& tx) {
        UniValue event(UniValue::VOBJ);
        UniValue spkUv(UniValue::VOBJ);
        ScriptToUniv(txout.scriptPubKey, /*out=*/spkUv, /*include_hex=*/true, /*include_address=*/true);

        event.pushKV("type", "receive");
        event.pushKV("amount", ValueFromAmount(txout.nValue));
        if (index) {
            event.pushKV("blockhash", index->GetBlockHash().ToString());
            event.pushKV("height", index->nHeight);
        }
        event.pushKV("txid", tx->GetHash().ToString());
        event.pushKV("vout", vout);
        event.pushKV("output_spk", spkUv);

        return event;
    };

    BlockManager* blockman;
    Chainstate& active_chainstate = chainman.ActiveChainstate();
    {
        LOCK(::cs_main);
        blockman = CHECK_NONFATAL(&active_chainstate.m_blockman);
    }

    for (const CBlockIndex* blockindex : blockindexes_sorted) {
        const CBlock block{GetBlockChecked(chainman.m_blockman, *blockindex)};
        const CBlockUndo block_undo{GetUndoChecked(*blockman, *blockindex)};

        for (size_t i = 0; i < block.vtx.size(); ++i) {
            const auto& tx = block.vtx.at(i);

            if (!tx->IsCoinBase()) {
                // skip coinbase; spends can't happen there.
                const auto& txundo = block_undo.vtxundo.at(i - 1);

                for (size_t vin_idx = 0; vin_idx < tx->vin.size(); ++vin_idx) {
                    const auto& coin = txundo.vprevout.at(vin_idx);
                    const auto& txin = tx->vin.at(vin_idx);
                    if (scripts_to_watch.contains(coin.out.scriptPubKey)) {
                        activity.push_back(AddSpend(
                                    coin.out.scriptPubKey, coin.out.nValue, tx, vin_idx, txin, blockindex));
                    }
                }
            }

            for (size_t vout_idx = 0; vout_idx < tx->vout.size(); ++vout_idx) {
                const auto& vout = tx->vout.at(vout_idx);
                if (scripts_to_watch.contains(vout.scriptPubKey)) {
                    activity.push_back(AddReceive(vout, blockindex, vout_idx, tx));
                }
            }
        }
    }

    bool search_mempool = true;
    if (!request.params[2].isNull()) {
        search_mempool = request.params[2].get_bool();
    }

    if (search_mempool) {
        const CTxMemPool& mempool = EnsureMemPool(node);
        LOCK(::cs_main);
        LOCK(mempool.cs);
        const CCoinsViewCache& coins_view = &active_chainstate.CoinsTip();

        for (const CTxMemPoolEntry& e : mempool.entryAll()) {
            const auto& tx = e.GetSharedTx();

            for (size_t vin_idx = 0; vin_idx < tx->vin.size(); ++vin_idx) {
                CScript scriptPubKey;
                CAmount value;
                const auto& txin = tx->vin.at(vin_idx);
                Coin coin;
                const bool have_coin = coins_view.GetCoin(txin.prevout, coin);

                // Check if the previous output is in the chain
                if (!have_coin) {
                    // If not found in the chain, check the mempool. Likely, this is a
                    // child transaction of another transaction in the mempool.
                    CTransactionRef prev_tx = CHECK_NONFATAL(mempool.get(txin.prevout.hash));

                    if (txin.prevout.n >= prev_tx->vout.size()) {
                        throw std::runtime_error("Invalid output index");
                    }
                    const CTxOut& out = prev_tx->vout[txin.prevout.n];
                    scriptPubKey = out.scriptPubKey;
                    value = out.nValue;
                } else {
                    // Coin found in the chain
                    const CTxOut& out = coin.out;
                    scriptPubKey = out.scriptPubKey;
                    value = out.nValue;
                }

                if (scripts_to_watch.contains(scriptPubKey)) {
                    UniValue event(UniValue::VOBJ);
                    activity.push_back(AddSpend(
                                scriptPubKey, value, tx, vin_idx, txin, nullptr));
                }
            }

            for (size_t vout_idx = 0; vout_idx < tx->vout.size(); ++vout_idx) {
                const auto& vout = tx->vout.at(vout_idx);
                if (scripts_to_watch.contains(vout.scriptPubKey)) {
                    activity.push_back(AddReceive(vout, nullptr, vout_idx, tx));
                }
            }
        }
    }

    ret.pushKV("activity", activity);
    return ret;
},
    };
}

static RPCHelpMan getblockfilter()
{
    return RPCHelpMan{"getblockfilter",
                "\nRetrieve a BIP 157 content filter for a particular block.\n",
                {
                    {"blockhash", RPCArg::Type::STR_HEX, RPCArg::Optional::NO, "The hash of the block"},
                    {"filtertype", RPCArg::Type::STR, RPCArg::Default{BlockFilterTypeName(BlockFilterType::BASIC)}, "The type name of the filter"},
                },
                RPCResult{
                    RPCResult::Type::OBJ, "", "",
                    {
                        {RPCResult::Type::STR_HEX, "filter", "the hex-encoded filter data"},
                        {RPCResult::Type::STR_HEX, "header", "the hex-encoded filter header"},
                    }},
                RPCExamples{
                    HelpExampleCli("getblockfilter", "\"00000000c937983704a73af28acdec37b049d214adbda81d7e2a3dd146f6ed09\" \"basic\"") +
                    HelpExampleRpc("getblockfilter", "\"00000000c937983704a73af28acdec37b049d214adbda81d7e2a3dd146f6ed09\", \"basic\"")
                },
        [&](const RPCHelpMan& self, const JSONRPCRequest& request) -> UniValue
{
    uint256 block_hash = ParseHashV(request.params[0], "blockhash");
    std::string filtertype_name = BlockFilterTypeName(BlockFilterType::BASIC);
    if (!request.params[1].isNull()) {
        filtertype_name = request.params[1].get_str();
    }

    BlockFilterType filtertype;
    if (!BlockFilterTypeByName(filtertype_name, filtertype)) {
        throw JSONRPCError(RPC_INVALID_ADDRESS_OR_KEY, "Unknown filtertype");
    }

    BlockFilterIndex* index = GetBlockFilterIndex(filtertype);
    if (!index) {
        throw JSONRPCError(RPC_MISC_ERROR, "Index is not enabled for filtertype " + filtertype_name);
    }

    const CBlockIndex* block_index;
    bool block_was_connected;
    {
        ChainstateManager& chainman = EnsureAnyChainman(request.context);
        LOCK(cs_main);
        block_index = chainman.m_blockman.LookupBlockIndex(block_hash);
        if (!block_index) {
            throw JSONRPCError(RPC_INVALID_ADDRESS_OR_KEY, "Block not found");
        }
        block_was_connected = block_index->IsValid(BLOCK_VALID_SCRIPTS);
    }

    bool index_ready = index->BlockUntilSyncedToCurrentChain();

    BlockFilter filter;
    uint256 filter_header;
    if (!index->LookupFilter(block_index, filter) ||
        !index->LookupFilterHeader(block_index, filter_header)) {
        int err_code;
        std::string errmsg = "Filter not found.";

        if (!block_was_connected) {
            err_code = RPC_INVALID_ADDRESS_OR_KEY;
            errmsg += " Block was not connected to active chain.";
        } else if (!index_ready) {
            err_code = RPC_MISC_ERROR;
            errmsg += " Block filters are still in the process of being indexed.";
        } else {
            err_code = RPC_INTERNAL_ERROR;
            errmsg += " This error is unexpected and indicates index corruption.";
        }

        throw JSONRPCError(err_code, errmsg);
    }

    UniValue ret(UniValue::VOBJ);
    ret.pushKV("filter", HexStr(filter.GetEncodedFilter()));
    ret.pushKV("header", filter_header.GetHex());
    return ret;
},
    };
}

/**
 * Serialize the UTXO set to a file for loading elsewhere.
 *
 * @see SnapshotMetadata
 */
static RPCHelpMan dumptxoutset()
{
    static const std::vector<std::pair<std::string, coinascii_cb_t>> ascii_types{
        {"txid",         [](const COutPoint& k, const Coin& c) { return k.hash.GetHex(); }},
        {"vout",         [](const COutPoint& k, const Coin& c) { return util::ToString(static_cast<int32_t>(k.n)); }},
        {"value",        [](const COutPoint& k, const Coin& c) { return util::ToString(c.out.nValue); }},
        {"coinbase",     [](const COutPoint& k, const Coin& c) { return util::ToString(c.fCoinBase); }},
        {"height",       [](const COutPoint& k, const Coin& c) { return util::ToString(static_cast<uint32_t>(c.nHeight)); }},
        {"scriptPubKey", [](const COutPoint& k, const Coin& c) { return HexStr(c.out.scriptPubKey); }},
        // add any other desired items here
    };

    std::vector<RPCArg> ascii_args;
    std::transform(std::begin(ascii_types), std::end(ascii_types), std::back_inserter(ascii_args),
            [](const std::pair<std::string, coinascii_cb_t>& t) { return RPCArg{t.first, RPCArg::Type::STR, RPCArg::Optional::OMITTED, "Info to write for a given UTXO"}; });

    return RPCHelpMan{
        "dumptxoutset",
<<<<<<< HEAD
        "Write the UTXO set to a file.",
=======
        "Write the serialized UTXO set to a file.",
>>>>>>> c3332b58
        {
            {"path", RPCArg::Type::STR, RPCArg::Optional::NO, "Path to the output file. If relative, will be prefixed by datadir."},
            {"format", RPCArg::Type::ARR, RPCArg::DefaultHint{"compact serialized format"},
                                        "If no argument is provided, a compact binary serialized format is used; otherwise only requested items "
                                        "available below are written in ASCII format (if an empty array is provided, all items are written in ASCII).",
                                        ascii_args,
                                        RPCArgOptions{.oneline_description="format"}},
            {"show_header", RPCArg::Type::BOOL, RPCArg::Default{true}, "Whether to include the header line in non-serialized (ASCII) mode"},
            {"separator", RPCArg::Type::STR, RPCArg::Default{","}, "Field separator to use in non-serialized (ASCII) mode"},
        },
        RPCResult{
            RPCResult::Type::OBJ, "", "",
                {
                    {RPCResult::Type::NUM, "coins_written", "the number of coins written in the snapshot"},
                    {RPCResult::Type::STR_HEX, "base_hash", "the hash of the base of the snapshot"},
                    {RPCResult::Type::NUM, "base_height", "the height of the base of the snapshot"},
                    {RPCResult::Type::STR, "path", "the absolute path that the snapshot was written to"},
                    {RPCResult::Type::STR_HEX, "txoutset_hash", "the hash of the UTXO set contents"},
                    {RPCResult::Type::NUM, "nchaintx", "the number of transactions in the chain up to and including the base block"},
                }
        },
        RPCExamples{
            HelpExampleCli("dumptxoutset", "utxo.dat") +
            HelpExampleCli("dumptxoutset", "utxo.dat '[]'") +
            HelpExampleCli("dumptxoutset", "utxo.dat '[\"txid\", \"vout\"]' false ':'")
        },
        [&](const RPCHelpMan& self, const JSONRPCRequest& request) -> UniValue
{
    // handle optional ASCII parameters
    const bool is_human_readable = !request.params[1].isNull();
    const bool show_header = request.params[2].isNull() || request.params[2].get_bool();
    const auto separator = request.params[3].isNull() ? MakeByteSpan(",").first(1) : MakeByteSpan(request.params[3].get_str());
    std::vector<std::pair<std::string, coinascii_cb_t>> requested;
    if (is_human_readable) {
        const auto& arr = request.params[1].get_array();
        const std::unordered_map<std::string, coinascii_cb_t> ascii_map(std::begin(ascii_types), std::end(ascii_types));
        for (size_t i = 0; i < arr.size(); ++i) {
            const auto it = ascii_map.find(arr[i].get_str());
            if (it == std::end(ascii_map))
                throw JSONRPCError(RPC_INVALID_PARAMETER, "unable to find item '"+arr[i].get_str()+"'");

            requested.emplace_back(*it);
        }

        // if nothing was found, shows everything by default
        if (requested.size() == 0)
            requested = ascii_types;
    }

    const ArgsManager& args{EnsureAnyArgsman(request.context)};
    const fs::path path = fsbridge::AbsPathJoin(args.GetDataDirNet(), fs::u8path(request.params[0].get_str()));
    const auto path_info{fs::status(path)};
    // Write to a temporary path and then move into `path` on completion
    // to avoid confusion due to an interruption.
    const fs::path temppath = fs::is_fifo(path_info) ? path : // If a named pipe is passed, write directly to it
        fsbridge::AbsPathJoin(args.GetDataDirNet(), fs::u8path(request.params[0].get_str() + ".incomplete"));

    if (fs::exists(path_info) && !fs::is_fifo(path_info)) {
        throw JSONRPCError(
            RPC_INVALID_PARAMETER,
            path.utf8string() + " already exists. If you are sure this is what you want, "
            "move it out of the way first");
    }

    FILE* file{fsbridge::fopen(temppath, !is_human_readable ? "wb" : "w")};
    AutoFile afile{file};
    if (afile.IsNull()) {
        throw JSONRPCError(
            RPC_INVALID_PARAMETER,
            "Couldn't open file " + temppath.utf8string() + " for writing.");
    }

    NodeContext& node = EnsureAnyNodeContext(request.context);
    UniValue result = CreateUTXOSnapshot(
        is_human_readable,
        show_header, separator, requested,
        node, node.chainman->ActiveChainstate(), afile, path, temppath);
    if (!fs::is_fifo(path_info)) fs::rename(temppath, path);

    result.pushKV("path", path.utf8string());
    return result;
},
    };
}

UniValue CreateUTXOSnapshot(
    const bool is_human_readable,
    const bool show_header,
    const Span<const std::byte>& separator,
    const std::vector<std::pair<std::string, coinascii_cb_t>>& requested,
    NodeContext& node,
    Chainstate& chainstate,
    AutoFile& afile,
    const fs::path& path,
    const fs::path& temppath)
{
    std::unique_ptr<CCoinsViewCursor> pcursor;
    std::optional<CCoinsStats> maybe_stats;
    const CBlockIndex* tip;

    // used when human readable format is requested
    const auto line_separator = MakeByteSpan("\n").first(1);

    {
        // We need to lock cs_main to ensure that the coinsdb isn't written to
        // between (i) flushing coins cache to disk (coinsdb), (ii) getting stats
        // based upon the coinsdb, and (iii) constructing a cursor to the
        // coinsdb for use below this block.
        //
        // Cursors returned by leveldb iterate over snapshots, so the contents
        // of the pcursor will not be affected by simultaneous writes during
        // use below this block.
        //
        // See discussion here:
        //   https://github.com/bitcoin/bitcoin/pull/15606#discussion_r274479369
        //
        LOCK(::cs_main);

        chainstate.ForceFlushStateToDisk();

        maybe_stats = GetUTXOStats(&chainstate.CoinsDB(), chainstate.m_blockman, CoinStatsHashType::HASH_SERIALIZED, node.rpc_interruption_point);
        if (!maybe_stats) {
            throw JSONRPCError(RPC_INTERNAL_ERROR, "Unable to read UTXO set");
        }

        pcursor = chainstate.CoinsDB().Cursor();
        tip = CHECK_NONFATAL(chainstate.m_blockman.LookupBlockIndex(maybe_stats->hashBlock));
    }

    LOG_TIME_SECONDS(strprintf("writing UTXO snapshot at height %s (%s) to file %s (via %s)",
        tip->nHeight, tip->GetBlockHash().ToString(),
        fs::PathToString(path), fs::PathToString(temppath)));

<<<<<<< HEAD
    if (!is_human_readable) {
=======
>>>>>>> c3332b58
    SnapshotMetadata metadata{chainstate.m_chainman.GetParams().MessageStart(), tip->GetBlockHash(), maybe_stats->coins_count};

    afile << metadata;
    } else if (show_header) {
        afile.write(MakeByteSpan("#(blockhash " + tip->GetBlockHash().ToString() + " ) "));
        for (auto it = std::begin(requested); it != std::end(requested); ++it) {
            if (it != std::begin(requested)) {
                afile.write(separator);
            }
            afile.write(MakeByteSpan(it->first));
        }
        afile.write(line_separator);
    }

    COutPoint key;
    Txid last_hash;
    Coin coin;
    unsigned int iter{0};
    size_t written_coins_count{0};
    std::vector<std::pair<uint32_t, Coin>> coins;

    // To reduce space the serialization format of the snapshot avoids
    // duplication of tx hashes. The code takes advantage of the guarantee by
    // leveldb that keys are lexicographically sorted.
    // In the coins vector we collect all coins that belong to a certain tx hash
    // (key.hash) and when we have them all (key.hash != last_hash) we write
    // them to file using the below lambda function.
    // See also https://github.com/bitcoin/bitcoin/issues/25675
    auto write_coins_to_file = [&](AutoFile& afile, const Txid& last_hash, const std::vector<std::pair<uint32_t, Coin>>& coins, size_t& written_coins_count) {
        afile << last_hash;
        WriteCompactSize(afile, coins.size());
        for (const auto& [n, coin] : coins) {
            WriteCompactSize(afile, n);
            afile << coin;
            ++written_coins_count;
        }
    };

    pcursor->GetKey(key);
    last_hash = key.hash;
    while (pcursor->Valid()) {
        if (iter % 5000 == 0) node.rpc_interruption_point();
        ++iter;
        if (pcursor->GetKey(key) && pcursor->GetValue(coin)) {
<<<<<<< HEAD
            if (!is_human_readable) {
=======
>>>>>>> c3332b58
            if (key.hash != last_hash) {
                write_coins_to_file(afile, last_hash, coins, written_coins_count);
                last_hash = key.hash;
                coins.clear();
            }
            coins.emplace_back(key.n, coin);
<<<<<<< HEAD
            } else {
                for (auto it = std::begin(requested); it != std::end(requested); ++it) {
                    if (it != std::begin(requested))
                        afile.write(separator);
                    afile.write(MakeByteSpan(it->second(key, coin)));
                }
                afile.write(line_separator);
                ++written_coins_count;
            }
=======
>>>>>>> c3332b58
        }
        pcursor->Next();
    }

    if (!coins.empty()) {
        write_coins_to_file(afile, last_hash, coins, written_coins_count);
    }

    CHECK_NONFATAL(written_coins_count == maybe_stats->coins_count);

    if (afile.fclose() != 0) {
        throw std::ios_base::failure(
            strprintf("Error closing %s: %s", fs::PathToString(temppath), SysErrorString(errno)));
    }

    UniValue result(UniValue::VOBJ);
    result.pushKV("coins_written", written_coins_count);
    result.pushKV("base_hash", tip->GetBlockHash().ToString());
    result.pushKV("base_height", tip->nHeight);
    result.pushKV("path", path.utf8string());
    result.pushKV("txoutset_hash", maybe_stats->hashSerialized.ToString());
    result.pushKV("nchaintx", tip->m_chain_tx_count);
    return result;
}

static RPCHelpMan loadtxoutset()
{
    return RPCHelpMan{
        "loadtxoutset",
        "Load the serialized UTXO set from a file.\n"
        "Once this snapshot is loaded, its contents will be "
        "deserialized into a second chainstate data structure, which is then used to sync to "
        "the network's tip. "
        "Meanwhile, the original chainstate will complete the initial block download process in "
        "the background, eventually validating up to the block that the snapshot is based upon.\n\n"

        "The result is a usable bitcoind instance that is current with the network tip in a "
        "matter of minutes rather than hours. UTXO snapshot are typically obtained from "
        "third-party sources (HTTP, torrent, etc.) which is reasonable since their "
        "contents are always checked by hash.\n\n"

        "You can find more information on this process in the `assumeutxo` design "
        "document (<https://github.com/bitcoin/bitcoin/blob/master/doc/design/assumeutxo.md>).",
        {
            {"path",
                RPCArg::Type::STR,
                RPCArg::Optional::NO,
                "path to the snapshot file. If relative, will be prefixed by datadir."},
        },
        RPCResult{
            RPCResult::Type::OBJ, "", "",
                {
                    {RPCResult::Type::NUM, "coins_loaded", "the number of coins loaded from the snapshot"},
                    {RPCResult::Type::STR_HEX, "tip_hash", "the hash of the base of the snapshot"},
                    {RPCResult::Type::NUM, "base_height", "the height of the base of the snapshot"},
                    {RPCResult::Type::STR, "path", "the absolute path that the snapshot was loaded from"},
                }
        },
        RPCExamples{
            HelpExampleCli("loadtxoutset", "utxo.dat")
        },
        [&](const RPCHelpMan& self, const JSONRPCRequest& request) -> UniValue
{
    NodeContext& node = EnsureAnyNodeContext(request.context);
    ChainstateManager& chainman = EnsureChainman(node);
    const fs::path path{AbsPathForConfigVal(EnsureArgsman(node), fs::u8path(self.Arg<std::string>("path")))};

    FILE* file{fsbridge::fopen(path, "rb")};
    AutoFile afile{file};
    if (afile.IsNull()) {
        throw JSONRPCError(
            RPC_INVALID_PARAMETER,
            "Couldn't open file " + path.utf8string() + " for reading.");
    }

    SnapshotMetadata metadata{chainman.GetParams().MessageStart()};
    try {
        afile >> metadata;
    } catch (const std::ios_base::failure& e) {
        throw JSONRPCError(RPC_DESERIALIZATION_ERROR, strprintf("Unable to parse metadata: %s", e.what()));
    }

    auto activation_result{chainman.ActivateSnapshot(afile, metadata, false)};
    if (!activation_result) {
        throw JSONRPCError(RPC_INTERNAL_ERROR, strprintf("Unable to load UTXO snapshot: %s. (%s)", util::ErrorString(activation_result).original, path.utf8string()));
    }

    // Because we can't provide historical blocks during tip or background sync.
    // Update local services to reflect we are a limited peer until we are fully sync.
    node.connman->RemoveLocalServices(NODE_NETWORK);
    // Setting the limited state is usually redundant because the node can always
    // provide the last 288 blocks, but it doesn't hurt to set it.
    node.connman->AddLocalServices(NODE_NETWORK_LIMITED);

    CBlockIndex& snapshot_index{*CHECK_NONFATAL(*activation_result)};

    UniValue result(UniValue::VOBJ);
    result.pushKV("coins_loaded", metadata.m_coins_count);
    result.pushKV("tip_hash", snapshot_index.GetBlockHash().ToString());
    result.pushKV("base_height", snapshot_index.nHeight);
    result.pushKV("path", fs::PathToString(path));
    return result;
},
    };
}

const std::vector<RPCResult> RPCHelpForChainstate{
    {RPCResult::Type::NUM, "blocks", "number of blocks in this chainstate"},
    {RPCResult::Type::STR_HEX, "bestblockhash", "blockhash of the tip"},
    {RPCResult::Type::NUM, "difficulty", "difficulty of the tip"},
    {RPCResult::Type::NUM, "verificationprogress", "progress towards the network tip"},
    {RPCResult::Type::STR_HEX, "snapshot_blockhash", /*optional=*/true, "the base block of the snapshot this chainstate is based on, if any"},
    {RPCResult::Type::NUM, "coins_db_cache_bytes", "size of the coinsdb cache"},
    {RPCResult::Type::NUM, "coins_tip_cache_bytes", "size of the coinstip cache"},
    {RPCResult::Type::BOOL, "validated", "whether the chainstate is fully validated. True if all blocks in the chainstate were validated, false if the chain is based on a snapshot and the snapshot has not yet been validated."},
};

static RPCHelpMan getchainstates()
{
return RPCHelpMan{
        "getchainstates",
        "\nReturn information about chainstates.\n",
        {},
        RPCResult{
            RPCResult::Type::OBJ, "", "", {
                {RPCResult::Type::NUM, "headers", "the number of headers seen so far"},
                {RPCResult::Type::ARR, "chainstates", "list of the chainstates ordered by work, with the most-work (active) chainstate last", {{RPCResult::Type::OBJ, "", "", RPCHelpForChainstate},}},
            }
        },
        RPCExamples{
            HelpExampleCli("getchainstates", "")
    + HelpExampleRpc("getchainstates", "")
        },
        [&](const RPCHelpMan& self, const JSONRPCRequest& request) -> UniValue
{
    LOCK(cs_main);
    UniValue obj(UniValue::VOBJ);

    ChainstateManager& chainman = EnsureAnyChainman(request.context);

    auto make_chain_data = [&](const Chainstate& cs, bool validated) EXCLUSIVE_LOCKS_REQUIRED(::cs_main) {
        AssertLockHeld(::cs_main);
        UniValue data(UniValue::VOBJ);
        if (!cs.m_chain.Tip()) {
            return data;
        }
        const CChain& chain = cs.m_chain;
        const CBlockIndex* tip = chain.Tip();

        data.pushKV("blocks",                (int)chain.Height());
        data.pushKV("bestblockhash",         tip->GetBlockHash().GetHex());
        data.pushKV("difficulty", GetDifficulty(*tip));
        data.pushKV("verificationprogress",  GuessVerificationProgress(Params().TxData(), tip));
        data.pushKV("coins_db_cache_bytes",  cs.m_coinsdb_cache_size_bytes);
        data.pushKV("coins_tip_cache_bytes", cs.m_coinstip_cache_size_bytes);
        if (cs.m_from_snapshot_blockhash) {
            data.pushKV("snapshot_blockhash", cs.m_from_snapshot_blockhash->ToString());
        }
        data.pushKV("validated", validated);
        return data;
    };

    obj.pushKV("headers", chainman.m_best_header ? chainman.m_best_header->nHeight : -1);

    const auto& chainstates = chainman.GetAll();
    UniValue obj_chainstates{UniValue::VARR};
    for (Chainstate* cs : chainstates) {
      obj_chainstates.push_back(make_chain_data(*cs, !cs->m_from_snapshot_blockhash || chainstates.size() == 1));
    }
    obj.pushKV("chainstates", std::move(obj_chainstates));
    return obj;
}
    };
}

static RPCHelpMan getblockfileinfo()
{
    return RPCHelpMan{
            "getblockfileinfo",
            "Retrieves information about a certain block file.",
            {
                {"file_number", RPCArg::Type::NUM, RPCArg::Optional::NO, "block file number"},
            },
            RPCResult{
                    RPCResult::Type::OBJ, "", "",
                    {
                        {RPCResult::Type::NUM, "blocks_num", "the number of blocks stored in the file"},
                        {RPCResult::Type::NUM, "lowest_block", "the height of the lowest block inside the file"},
                        {RPCResult::Type::NUM, "highest_block", "the height of the highest block inside the file"},
                        {RPCResult::Type::NUM, "data_size", "the number of used bytes in the block file"},
                        {RPCResult::Type::NUM, "undo_size", "the number of used bytes in the undo file"},
                    }
            },
            RPCExamples{ HelpExampleCli("getblockfileinfo", "0") },
            [&](const RPCHelpMan& self, const JSONRPCRequest& request) -> UniValue {
                NodeContext& node = EnsureAnyNodeContext(request.context);

                int block_num = request.params[0].getInt<int>();
                if (block_num < 0) throw JSONRPCError(RPC_INVALID_PARAMETER, "Invalid block number");

                CBlockFileInfo* info = node.chainman->m_blockman.GetBlockFileInfo(block_num);
                if (!info) throw JSONRPCError(RPC_INVALID_PARAMETER, "block file not found");

                UniValue result(UniValue::VOBJ);
                result.pushKV("blocks_num", info->nBlocks);
                result.pushKV("lowest_block", info->nHeightFirst);
                result.pushKV("highest_block", info->nHeightLast);
                result.pushKV("data_size", info->nSize);
                result.pushKV("undo_size", info->nUndoSize);

                return result;
            }
    };
}

static RPCHelpMan getblocklocations()
{
    return RPCHelpMan{"getblocklocations",
                "\nEXPERIMENTAL warning: this call may be removed or changed in future releases.\n"
                "\nReturns a JSON for the file system location of 'blockhash' block and undo data.\n"
                "\nIt is possible to return also the locations of previous blocks, by specifying 'nblocks' > 1.\n",
                {
                    {"blockhash", RPCArg::Type::STR_HEX, RPCArg::Optional::NO, "The block hash"},
                    {"nblocks", RPCArg::Type::NUM, RPCArg::Optional::NO, "Maximum number locations to return (up to genesis block)"},
                },
                {
                    RPCResult{
                        RPCResult::Type::ARR, "", "",
                        {
                            {RPCResult::Type::OBJ, "", "",
                            {
                                {RPCResult::Type::NUM, "file", "blk*.dat/rev*.dat file index"},
                                {RPCResult::Type::NUM, "data", "block data file offset"},
                                {RPCResult::Type::NUM, "undo", /*optional=*/true, "undo data file offset (if exists)"},
                                {RPCResult::Type::STR_HEX, "prev", "previous block hash"},
                            }},
                        }
                    },
                },
                RPCExamples{
                    HelpExampleCli("getblocklocations", "\"00000000c937983704a73af28acdec37b049d214adbda81d7e2a3dd146f6ed09\" 10")
                },
                [&](const RPCHelpMan& self, const JSONRPCRequest& request) -> UniValue {

    ChainstateManager& chainman = EnsureAnyChainman(request.context);
    if (chainman.m_blockman.IsPruneMode()) {
        throw JSONRPCError(RPC_MISC_ERROR, "Block locations are not available in prune mode");
    }

    uint256 hash(ParseHashV(request.params[0], "blockhash"));
    size_t nblocks = request.params[1].getInt<size_t>();

    const CBlockIndex* pblockindex = WITH_LOCK(cs_main, return chainman.m_blockman.LookupBlockIndex(hash));
    if (!pblockindex) {
        throw JSONRPCError(RPC_INVALID_ADDRESS_OR_KEY, "Block not found");
    }

    UniValue result(UniValue::VARR);
    do {
        int64_t file_num;
        uint64_t data_pos, undo_pos;
        {
            LOCK(::cs_main);
            file_num = pblockindex->nFile;
            data_pos = pblockindex->nDataPos;
            undo_pos = pblockindex->nUndoPos;
        }
        UniValue location(UniValue::VOBJ);
        location.pushKV("file", file_num);
        location.pushKV("data", data_pos);
        if (undo_pos) {
            location.pushKV("undo", undo_pos);
        }
        if (pblockindex->pprev) {
            location.pushKV("prev", pblockindex->pprev->GetBlockHash().GetHex());
        } else {
            location.pushKV("prev", uint256().GetHex());
        }
        result.push_back(location);
        pblockindex = pblockindex->pprev;
    } while (result.size() < nblocks && pblockindex);
    return result;
},
    };
}


void RegisterBlockchainRPCCommands(CRPCTable& t)
{
    static const CRPCCommand commands[]{
        {"blockchain", &getblockchaininfo},
        {"blockchain", &getchaintxstats},
        {"blockchain", &getblockstats},
        {"blockchain", &getbestblockhash},
        {"blockchain", &getblockcount},
        {"blockchain", &getblock},
        {"blockchain", &getblockfrompeer},
        {"blockchain", &getblockhash},
        {"blockchain", &getblockheader},
        {"blockchain", &getchaintips},
        {"blockchain", &getdifficulty},
        {"blockchain", &getdeploymentinfo},
        {"blockchain", &gettxout},
        {"blockchain", &gettxoutsetinfo},
        {"blockchain", &listprunelocks},
        {"blockchain", &setprunelock},
        {"blockchain", &pruneblockchain},
        {"blockchain", &verifychain},
        {"blockchain", &preciousblock},
        {"blockchain", &scantxoutset},
        {"blockchain", &scanblocks},
        {"blockchain", &getdescriptoractivity},
        {"blockchain", &getblockfilter},
        {"blockchain", &dumptxoutset},
        {"blockchain", &loadtxoutset},
        {"blockchain", &getchainstates},
        {"hidden", &getblockfileinfo},
        {"hidden", &invalidateblock},
        {"hidden", &reconsiderblock},
        {"hidden", &waitfornewblock},
        {"hidden", &waitforblock},
        {"hidden", &waitforblockheight},
        {"hidden", &syncwithvalidationinterfacequeue},
        {"hidden", &getblocklocations},

#ifdef ENABLE_WALLET
        {"wallet", &sweepprivkeys},
#endif
    };
    for (const auto& c : commands) {
        t.appendCommand(c.name, &c);
    }
}<|MERGE_RESOLUTION|>--- conflicted
+++ resolved
@@ -52,10 +52,7 @@
 #include <util/check.h>
 #include <util/fs.h>
 #include <util/strencodings.h>
-<<<<<<< HEAD
 #include <util/string.h>
-#include <util/syserror.h>
-=======
 #include <util/syserror.h>
 #include <validation.h>
 
@@ -68,7 +65,6 @@
 #include <wallet/wallet.h>
 #endif
 
->>>>>>> c3332b58
 #include <util/translation.h>
 #include <validation.h>
 #include <validationinterface.h>
@@ -973,7 +969,6 @@
     }
 
     return blockToJSON(chainman.m_blockman, block, *tip, *pblockindex, tx_verbosity);
-<<<<<<< HEAD
 },
     };
 }
@@ -1161,36 +1156,8 @@
     UniValue result(UniValue::VOBJ);
     result.pushKV("success", success);
     return result;
-=======
->>>>>>> c3332b58
 },
     };
-}
-
-//! Return height of highest block that has been pruned, or std::nullopt if no blocks have been pruned
-std::optional<int> GetPruneHeight(const BlockManager& blockman, const CChain& chain) {
-    AssertLockHeld(::cs_main);
-
-    // Search for the last block missing block data or undo data. Don't let the
-    // search consider the genesis block, because the genesis block does not
-    // have undo data, but should not be considered pruned.
-    const CBlockIndex* first_block{chain[1]};
-    const CBlockIndex* chain_tip{chain.Tip()};
-
-    // If there are no blocks after the genesis block, or no blocks at all, nothing is pruned.
-    if (!first_block || !chain_tip) return std::nullopt;
-
-    // If the chain tip is pruned, everything is pruned.
-    if (!((chain_tip->nStatus & BLOCK_HAVE_MASK) == BLOCK_HAVE_MASK)) return chain_tip->nHeight;
-
-    const auto& first_unpruned{*CHECK_NONFATAL(blockman.GetFirstBlock(*chain_tip, /*status_mask=*/BLOCK_HAVE_MASK, first_block))};
-    if (&first_unpruned == first_block) {
-        // All blocks between first_block and chain_tip have data, so nothing is pruned.
-        return std::nullopt;
-    }
-
-    // Block before the first unpruned block is the last pruned block.
-    return CHECK_NONFATAL(first_unpruned.pprev)->nHeight;
 }
 
 static RPCHelpMan pruneblockchain()
@@ -1472,11 +1439,7 @@
                     {RPCResult::Type::STR, "asm", "Disassembly of the output script"},
                     {RPCResult::Type::STR, "desc", "Inferred descriptor for the output"},
                     {RPCResult::Type::STR_HEX, "hex", "The raw output script bytes, hex-encoded"},
-<<<<<<< HEAD
                     {RPCResult::Type::STR, "type", "The type (one of: " + GetAllOutputTypes() + ")"},
-=======
-                    {RPCResult::Type::STR, "type", "The type, eg pubkeyhash"},
->>>>>>> c3332b58
                     {RPCResult::Type::STR, "address", /*optional=*/true, "The Bitcoin address (only if a well-defined address exists)"},
                 }},
                 {RPCResult::Type::BOOL, "coinbase", "Coinbase or not"},
@@ -1686,10 +1649,7 @@
                 {RPCResult::Type::NUM, "pruneheight", /*optional=*/true, "height of the last block pruned, plus one (only present if pruning is enabled)"},
                 {RPCResult::Type::BOOL, "automatic_pruning", /*optional=*/true, "whether automatic pruning is enabled (only present if pruning is enabled)"},
                 {RPCResult::Type::NUM, "prune_target_size", /*optional=*/true, "the target size used by pruning (only present if automatic pruning is enabled)"},
-<<<<<<< HEAD
                 {RPCResult::Type::STR_HEX, "signet_challenge", /*optional=*/true, "the block challenge (aka. block script), in hexadecimal (only present if the current network is a signet)"},
-=======
->>>>>>> c3332b58
                 (IsDeprecatedRPCEnabled("warnings") ?
                     RPCResult{RPCResult::Type::STR, "warnings", "any network and blockchain warnings (DEPRECATED)"} :
                     RPCResult{RPCResult::Type::ARR, "warnings", "any network and blockchain warnings (run with `-deprecatedrpc=warnings` to return the latest warning as a single string)",
@@ -2977,12 +2937,8 @@
 
         ret.pushKV("from_height", start_block_height);
         ret.pushKV("to_height", start_index->nHeight); // start_index is always the last scanned block here
-<<<<<<< HEAD
         LOCK(cs_relevant_blocks);
         ret.pushKV("relevant_blocks", std::move(relevant_blocks));
-=======
-        ret.pushKV("relevant_blocks", std::move(blocks));
->>>>>>> c3332b58
         ret.pushKV("completed", completed);
         reserver.release(); // ensure this is before cs_relevant_blocks is released, so status doesn't try to use moved relevant_blocks
     }
@@ -3326,11 +3282,7 @@
 
     return RPCHelpMan{
         "dumptxoutset",
-<<<<<<< HEAD
         "Write the UTXO set to a file.",
-=======
-        "Write the serialized UTXO set to a file.",
->>>>>>> c3332b58
         {
             {"path", RPCArg::Type::STR, RPCArg::Optional::NO, "Path to the output file. If relative, will be prefixed by datadir."},
             {"format", RPCArg::Type::ARR, RPCArg::DefaultHint{"compact serialized format"},
@@ -3464,10 +3416,7 @@
         tip->nHeight, tip->GetBlockHash().ToString(),
         fs::PathToString(path), fs::PathToString(temppath)));
 
-<<<<<<< HEAD
     if (!is_human_readable) {
-=======
->>>>>>> c3332b58
     SnapshotMetadata metadata{chainstate.m_chainman.GetParams().MessageStart(), tip->GetBlockHash(), maybe_stats->coins_count};
 
     afile << metadata;
@@ -3512,17 +3461,13 @@
         if (iter % 5000 == 0) node.rpc_interruption_point();
         ++iter;
         if (pcursor->GetKey(key) && pcursor->GetValue(coin)) {
-<<<<<<< HEAD
             if (!is_human_readable) {
-=======
->>>>>>> c3332b58
             if (key.hash != last_hash) {
                 write_coins_to_file(afile, last_hash, coins, written_coins_count);
                 last_hash = key.hash;
                 coins.clear();
             }
             coins.emplace_back(key.n, coin);
-<<<<<<< HEAD
             } else {
                 for (auto it = std::begin(requested); it != std::end(requested); ++it) {
                     if (it != std::begin(requested))
@@ -3532,8 +3477,6 @@
                 afile.write(line_separator);
                 ++written_coins_count;
             }
-=======
->>>>>>> c3332b58
         }
         pcursor->Next();
     }
