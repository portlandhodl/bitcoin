--- conflicted
+++ resolved
@@ -66,10 +66,7 @@
 #include <rpc/util.h>
 #include <scheduler.h>
 #include <script/sigcache.h>
-<<<<<<< HEAD
 #include <stats/stats.h>
-=======
->>>>>>> 90883432
 #include <sync.h>
 #include <torcontrol.h>
 #include <txdb.h>
@@ -543,11 +540,7 @@
     argsman.AddArg("-addnode=<ip>", strprintf("Add a node to connect to and attempt to keep the connection open (see the addnode RPC help for more info). This option can be specified multiple times to add multiple nodes; connections are limited to %u at a time and are counted separately from the -maxconnections limit.", MAX_ADDNODE_CONNECTIONS), ArgsManager::ALLOW_ANY | ArgsManager::NETWORK_ONLY, OptionsCategory::CONNECTION);
     argsman.AddArg("-asmap=<file>", strprintf("Specify asn mapping used for bucketing of the peers (default: %s). Relative paths will be prefixed by the net-specific datadir location.", DEFAULT_ASMAP_FILENAME), ArgsManager::ALLOW_ANY, OptionsCategory::CONNECTION);
     argsman.AddArg("-bantime=<n>", strprintf("Default duration (in seconds) of manually configured bans (default: %u)", DEFAULT_MISBEHAVING_BANTIME), ArgsManager::ALLOW_ANY, OptionsCategory::CONNECTION);
-<<<<<<< HEAD
     argsman.AddArg("-bind=<addr>[:<port>][=onion]", strprintf("Bind to given address and always listen on it (default: 0.0.0.0). Use [host]:port notation for IPv6. Append =onion to tag any incoming connections to that address and port as incoming Tor connections (default: 127.0.0.1:%u=onion, testnet3: 127.0.0.1:%u=onion, testnet4: 127.0.0.1:%u=onion, signet: 127.0.0.1:%u=onion, regtest: 127.0.0.1:%u=onion)", defaultChainParams->GetDefaultPort() + 1, testnetChainParams->GetDefaultPort() + 1, testnet4ChainParams->GetDefaultPort() + 1, signetChainParams->GetDefaultPort() + 1, regtestChainParams->GetDefaultPort() + 1), ArgsManager::ALLOW_ANY | ArgsManager::NETWORK_ONLY, OptionsCategory::CONNECTION);
-=======
-    argsman.AddArg("-bind=<addr>[:<port>][=onion]", strprintf("Bind to given address and always listen on it (default: 0.0.0.0). Use [host]:port notation for IPv6. Append =onion to tag any incoming connections to that address and port as incoming Tor connections (default: 127.0.0.1:%u=onion, testnet3: 127.0.0.1:%u=onion, testnet4: 127.0.0.1:%u=onion, signet: 127.0.0.1:%u=onion, regtest: 127.0.0.1:%u=onion)", defaultBaseParams->OnionServiceTargetPort(), testnetBaseParams->OnionServiceTargetPort(), testnet4BaseParams->OnionServiceTargetPort(), signetBaseParams->OnionServiceTargetPort(), regtestBaseParams->OnionServiceTargetPort()), ArgsManager::ALLOW_ANY | ArgsManager::NETWORK_ONLY, OptionsCategory::CONNECTION);
->>>>>>> 90883432
     argsman.AddArg("-cjdnsreachable", "If set, then this host is configured for CJDNS (connecting to fc00::/8 addresses would lead us to the CJDNS network, see doc/cjdns.md) (default: 0)", ArgsManager::ALLOW_ANY, OptionsCategory::CONNECTION);
     argsman.AddArg("-connect=<ip>", "Connect only to the specified node; -noconnect disables automatic connections (the rules for this peer are the same as for -addnode). This option can be specified multiple times to connect to multiple nodes.", ArgsManager::ALLOW_ANY | ArgsManager::NETWORK_ONLY, OptionsCategory::CONNECTION);
     argsman.AddArg("-discover", "Discover own IP addresses (default: 1 when listening and no -externalip or -proxy)", ArgsManager::ALLOW_ANY, OptionsCategory::CONNECTION);
@@ -574,11 +567,7 @@
     argsman.AddArg("-peerbloomfilters", strprintf("Support filtering of blocks and transaction with bloom filters (default: %u)", DEFAULT_PEERBLOOMFILTERS), ArgsManager::ALLOW_ANY, OptionsCategory::CONNECTION);
     argsman.AddArg("-peerblockfilters", strprintf("Serve compact block filters to peers per BIP 157 (default: %u)", DEFAULT_PEERBLOCKFILTERS), ArgsManager::ALLOW_ANY, OptionsCategory::CONNECTION);
     argsman.AddArg("-txreconciliation", strprintf("Enable transaction reconciliations per BIP 330 (default: %d)", DEFAULT_TXRECONCILIATION_ENABLE), ArgsManager::ALLOW_ANY | ArgsManager::DEBUG_ONLY, OptionsCategory::CONNECTION);
-<<<<<<< HEAD
     argsman.AddArg("-port=<port>", strprintf("Listen for connections on <port> (default: %u, testnet3: %u, testnet4: %u, signet: %u, regtest: %u). Not relevant for I2P (see doc/i2p.md). If set to a value x, the default onion listening port will be set to x+1.", defaultChainParams->GetDefaultPort(), testnetChainParams->GetDefaultPort(), testnet4ChainParams->GetDefaultPort(), signetChainParams->GetDefaultPort(), regtestChainParams->GetDefaultPort()), ArgsManager::ALLOW_ANY | ArgsManager::NETWORK_ONLY, OptionsCategory::CONNECTION);
-=======
-    argsman.AddArg("-port=<port>", strprintf("Listen for connections on <port> (default: %u, testnet3: %u, testnet4: %u, signet: %u, regtest: %u). Not relevant for I2P (see doc/i2p.md).", defaultChainParams->GetDefaultPort(), testnetChainParams->GetDefaultPort(), testnet4ChainParams->GetDefaultPort(), signetChainParams->GetDefaultPort(), regtestChainParams->GetDefaultPort()), ArgsManager::ALLOW_ANY | ArgsManager::NETWORK_ONLY, OptionsCategory::CONNECTION);
->>>>>>> 90883432
 #ifdef HAVE_SOCKADDR_UN
     argsman.AddArg("-proxy=<ip:port|path>", "Connect through SOCKS5 proxy, set -noproxy to disable (default: disabled). May be a local file path prefixed with 'unix:' if the proxy supports it.", ArgsManager::ALLOW_ANY | ArgsManager::DISALLOW_ELISION, OptionsCategory::CONNECTION);
 #else
@@ -590,14 +579,11 @@
     argsman.AddArg("-timeout=<n>", strprintf("Specify socket connection timeout in milliseconds. If an initial attempt to connect is unsuccessful after this amount of time, drop it (minimum: 1, default: %d)", DEFAULT_CONNECT_TIMEOUT), ArgsManager::ALLOW_ANY, OptionsCategory::CONNECTION);
     argsman.AddArg("-peertimeout=<n>", strprintf("Specify a p2p connection timeout delay in seconds. After connecting to a peer, wait this amount of time before considering disconnection based on inactivity (minimum: 1, default: %d)", DEFAULT_PEER_CONNECT_TIMEOUT), ArgsManager::ALLOW_ANY | ArgsManager::DEBUG_ONLY, OptionsCategory::CONNECTION);
     argsman.AddArg("-torcontrol=<ip>:<port>", strprintf("Tor control host and port to use if onion listening enabled (default: %s). If no port is specified, the default port of %i will be used.", DEFAULT_TOR_CONTROL, DEFAULT_TOR_CONTROL_PORT), ArgsManager::ALLOW_ANY, OptionsCategory::CONNECTION);
-<<<<<<< HEAD
-=======
 #ifdef HAVE_TOR_SUBPROCESS
     argsman.AddArg("-torexecute=<command>", strprintf("Tor command to use if not already running (default: %s)", DEFAULT_TOR_EXECUTE), ArgsManager::ALLOW_ANY, OptionsCategory::CONNECTION);
 #else
     hidden_args.emplace_back("-torexecute=<command>");
 #endif
->>>>>>> 90883432
     argsman.AddArg("-torpassword=<pass>", "Tor control port password (default: empty)", ArgsManager::ALLOW_ANY | ArgsManager::SENSITIVE, OptionsCategory::CONNECTION);
 #ifdef USE_UPNP
     argsman.AddArg("-upnp", strprintf("Use UPnP to map the listening port (default: %u)", DEFAULT_UPNP), ArgsManager::ALLOW_ANY, OptionsCategory::CONNECTION);
@@ -616,11 +602,7 @@
     argsman.AddArg("-whitelist=<[permissions@]IP address or network>", "Add permission flags to the peers using the given IP address (e.g. 1.2.3.4) or "
         "CIDR-notated network (e.g. 1.2.3.0/24). Uses the same permissions as "
         "-whitebind. "
-<<<<<<< HEAD
         "Additional flags \"in\" and \"out\" control whether permissions apply to incoming connections and/or outgoing (default: incoming only). "
-=======
-        "Additional flags \"in\" and \"out\" control whether permissions apply to incoming connections and/or manual (default: incoming only). "
->>>>>>> 90883432
         "Can be specified multiple times.", ArgsManager::ALLOW_ANY, OptionsCategory::CONNECTION);
 
     g_wallet_init_interface.AddWalletOptions(argsman);
@@ -679,10 +661,7 @@
                              Ticks<std::chrono::seconds>(DEFAULT_MAX_TIP_AGE)),
                    ArgsManager::ALLOW_ANY | ArgsManager::DEBUG_ONLY, OptionsCategory::DEBUG_TEST);
     argsman.AddArg("-printpriority", strprintf("Log transaction fee rate in " + CURRENCY_UNIT + "/kvB when mining blocks (default: %u)", DEFAULT_PRINT_MODIFIED_FEE), ArgsManager::ALLOW_ANY | ArgsManager::DEBUG_ONLY, OptionsCategory::DEBUG_TEST);
-<<<<<<< HEAD
     argsman.AddArg("-uaappend=<cmt>", "Append literal to the user agent string (should only be used for software embedding)", ArgsManager::ALLOW_ANY, OptionsCategory::CONNECTION);
-=======
->>>>>>> 90883432
     argsman.AddArg("-uacomment=<cmt>", "Append comment to the user agent string", ArgsManager::ALLOW_ANY, OptionsCategory::DEBUG_TEST);
 
     SetupChainParamsBaseOptions(argsman);
@@ -1148,10 +1127,6 @@
 static bool LockDirectory(const fs::path& datadir, bool probeOnly)
 {
     // Make sure only a single Bitcoin process is using the data directory.
-<<<<<<< HEAD
-=======
-    const fs::path& datadir = gArgs.GetDataDirNet();
->>>>>>> 90883432
     switch (util::LockDirectory(datadir, ".lock", probeOnly)) {
     case util::LockResult::ErrorWrite:
         return InitError(strprintf(_("Cannot write to data directory '%s'; check permissions."), fs::PathToString(datadir)));
@@ -1160,14 +1135,11 @@
     case util::LockResult::Success: return true;
     } // no default case, so the compiler can warn about missing cases
     assert(false);
-<<<<<<< HEAD
 }
 static bool LockDataDirectory(bool probeOnly)
 {
     return LockDirectory(gArgs.GetDataDirNet(), probeOnly) && \
            LockDirectory(gArgs.GetBlocksDirPath(), probeOnly);
-=======
->>>>>>> 90883432
 }
 
 bool AppInitSanityChecks(const kernel::Context& kernel)
@@ -1436,11 +1408,8 @@
         {"-zmqpubrawblock",         true},
         {"-zmqpubrawtx",            true},
         {"-zmqpubsequence",         true},
-<<<<<<< HEAD
         {"-zmqpubhashwallettx",     true},
         {"-zmqpubrawwallettx",      true},
-=======
->>>>>>> 90883432
     }) {
         for (const std::string& socket_addr : args.GetArgs(arg)) {
             std::string host_out;
@@ -1654,7 +1623,6 @@
         return InitError(util::ErrorString(result));
     }
 
-<<<<<<< HEAD
     // If reindex=auto, then this returns false, which is intentional,
     // because we check for auto only if corruption is detected
     bool do_reindex{args.GetBoolArg("-reindex", false)};
@@ -1666,10 +1634,6 @@
     if (g_low_memory_threshold > 0) {
         LogPrintf("* Flushing caches if available system memory drops below %s MiB\n", g_low_memory_threshold / 1024 / 1024);
     }
-=======
-    bool do_reindex{args.GetBoolArg("-reindex", false)};
-    const bool do_reindex_chainstate{args.GetBoolArg("-reindex-chainstate", false)};
->>>>>>> 90883432
 
     for (bool fLoaded = false; !fLoaded && !ShutdownRequested(node);) {
         bilingual_str mempool_error;
@@ -1753,7 +1717,6 @@
         }
 
         if (!fLoaded && !ShutdownRequested(node)) {
-<<<<<<< HEAD
             // If reindex=auto, directly start the reindex
             bool fAutoReindex = (args.GetArg("-reindex", "0") == "auto");
             if (!do_reindex) {
@@ -1768,14 +1731,6 @@
                     LogPrintf("Automatically running a reindex.\n");
                     fRet = true;
                 }
-=======
-            // first suggest a reindex
-            if (!do_reindex) {
-                bool fRet = uiInterface.ThreadSafeQuestion(
-                    error + Untranslated(".\n\n") + _("Do you want to rebuild the block database now?"),
-                    error.original + ".\nPlease restart with -reindex or -reindex-chainstate to recover.",
-                    "", CClientUIInterface::MSG_ERROR | CClientUIInterface::BTN_ABORT);
->>>>>>> 90883432
                 if (fRet) {
                     do_reindex = true;
                     if (!Assert(node.shutdown)->reset()) {
@@ -1872,11 +1827,7 @@
 
     // On first startup, warn on low block storage space
     if (!do_reindex && !do_reindex_chainstate && chain_active_height <= 1) {
-<<<<<<< HEAD
         uint64_t assumed_chain_bytes{chainparams.AssumedBlockchainSize() * 1'000'000'000};
-=======
-        uint64_t assumed_chain_bytes{chainparams.AssumedBlockchainSize() * 1024 * 1024 * 1024};
->>>>>>> 90883432
         uint64_t additional_bytes_needed{
             chainman.m_blockman.IsPruneMode() ?
                 std::min(chainman.m_blockman.GetPruneTarget(), assumed_chain_bytes) :
@@ -2096,25 +2047,19 @@
         ConnectionDirection connection_direction;
         bilingual_str error;
         if (!NetWhitelistPermissions::TryParse(net, subnet, connection_direction, error)) return InitError(error);
-<<<<<<< HEAD
         NetPermissions::AddFlag(all_permission_flags, subnet.m_flags);
-=======
->>>>>>> 90883432
         if (connection_direction & ConnectionDirection::In) {
             connOptions.vWhitelistedRangeIncoming.push_back(subnet);
         }
         if (connection_direction & ConnectionDirection::Out) {
             connOptions.vWhitelistedRangeOutgoing.push_back(subnet);
         }
-<<<<<<< HEAD
     }
 
     if (NetPermissions::HasFlag(all_permission_flags, NetPermissionFlags::BlockFilters_Explicit)) {
         if (g_enabled_filter_types.count(BlockFilterType::BASIC) != 1) {
             return InitError(_("Cannot grant blockfilters permission without -blockfilterindex."));
         }
-=======
->>>>>>> 90883432
     }
 
     connOptions.vSeedNodes = args.GetArgs("-seednode");
