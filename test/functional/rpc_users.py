--- conflicted
+++ resolved
@@ -90,17 +90,6 @@
         lines = p.stdout.read().splitlines()
         self.authinfo.append( (username, lines[1]) )
 
-<<<<<<< HEAD
-        # Hand-generated rpcauthfile with one entry and no newline
-        username = 'rpcauth_nonewline_' + ''.join(SystemRandom().choice(string.ascii_letters + string.digits) for _ in range(10))
-        p = subprocess.Popen([sys.executable, gen_rpcauth, username], stdout=subprocess.PIPE, universal_newlines=True)
-        lines = p.stdout.read().splitlines()
-        assert "\n" not in lines[1]
-        assert lines[1][:8] == 'rpcauth='
-        with open(Path(self.options.tmpdir) / 'rpcauth_nonewline', "a", encoding='utf8') as f:
-            f.write(lines[1][8:])
-        self.authinfo.append( (username, lines[3]) )
-=======
         def gen_userpass(username_prefix, wallet_restrictions=None):
             username = username_prefix + '_' + ''.join(SystemRandom().choice(string.ascii_letters + string.digits) for _ in range(10))
             p = subprocess.Popen([sys.executable, gen_rpcauth, username], stdout=subprocess.PIPE, universal_newlines=True)
@@ -129,7 +118,6 @@
                 f.write(gen_userpass('rpcauth_walletrestricted_allow_all', '-')[8:])
                 f.write(gen_userpass('rpcauth_walletrestricted_allow_one', 'limitedwallet2')[8:])
                 f.write(gen_userpass('rpcauth_walletrestricted_allow_one', '-')[8:])
->>>>>>> 2b1cee73
 
         with open(self.nodes[0].datadir_path / "bitcoin.conf", "a", encoding="utf8") as f:
             f.write(rpcauth + "\n")
@@ -138,8 +126,6 @@
             f.write("rpcauthfile=rpcauth_single\n")
             f.write("rpcauthfile=rpcauth_multi\n")
             f.write("rpcauthfile=rpcauth_nonewline\n")
-<<<<<<< HEAD
-=======
             if self.is_wallet_compiled():
                 f.write("rpcauthfile=rpcauth_walletrestricted\n")
                 f.write(gen_userpass('rpcauth_walletrestricted2_allow_all', '') + "\n")
@@ -151,7 +137,6 @@
                 f.write(gen_userpass('rpcauth_walletrestricted2_allow_all', '-') + "\n")
                 f.write(gen_userpass('rpcauth_walletrestricted2_allow_one', 'limitedwallet2') + "\n")
                 f.write(gen_userpass('rpcauth_walletrestricted2_allow_one', '-') + "\n")
->>>>>>> 2b1cee73
         with open(self.nodes[1].datadir_path / "bitcoin.conf", "a", encoding="utf8") as f:
             f.write("rpcuser={}\n".format(self.rpcuser))
             f.write("rpcpassword={}\n".format(self.rpcpassword))
@@ -268,53 +253,33 @@
         assert_equal(200, call_with_auth(self.nodes[0], 'def', 'abc').status)
         assert_equal(200, call_with_auth(self.nodes[0], 'rt', self.rtpassword).status)
         for info in self.authinfo:
-<<<<<<< HEAD
-            assert_equal(200, call_with_auth(self.nodes[0], *info).status)
-=======
             assert_equal(200, call_with_auth(self.nodes[0], *info[:2]).status)
->>>>>>> 2b1cee73
 
         self.log.info('Check -norpcauth disables all previous -rpcauth* params')
         self.restart_node(0, extra_args=[rpcauth_def, '-norpcauth'])
         assert_equal(401, call_with_auth(self.nodes[0], 'def', 'abc').status)
         assert_equal(401, call_with_auth(self.nodes[0], 'rt', self.rtpassword).status)
         for info in self.authinfo:
-<<<<<<< HEAD
-            assert_equal(401, call_with_auth(self.nodes[0], *info).status)
-=======
             assert_equal(401, call_with_auth(self.nodes[0], *info[:2]).status)
->>>>>>> 2b1cee73
 
         self.log.info('Check -norpcauth can be reversed with -rpcauth')
         self.restart_node(0, extra_args=[rpcauth_def, '-norpcauth', '-rpcauth'])
         # FIXME: assert_equal(200, call_with_auth(self.nodes[0], 'def', 'abc').status)
         assert_equal(200, call_with_auth(self.nodes[0], 'rt', self.rtpassword).status)
         for info in self.authinfo:
-<<<<<<< HEAD
-            assert_equal(200, call_with_auth(self.nodes[0], *info).status)
-=======
             assert_equal(200, call_with_auth(self.nodes[0], *info[:2]).status)
->>>>>>> 2b1cee73
 
         self.log.info('Check -norpcauth followed by a specific -rpcauth=* restores config file -rpcauth=* values too')
         self.restart_node(0, extra_args=[rpcauth_def, '-norpcauth', rpcauth_abc])
         assert_equal(401, call_with_auth(self.nodes[0], 'def', 'abc').status)
         assert_equal(200, call_with_auth(self.nodes[0], 'rt', self.rtpassword).status)
         for info in self.authinfo:
-<<<<<<< HEAD
-            assert_equal(200, call_with_auth(self.nodes[0], *info).status)
-=======
             assert_equal(200, call_with_auth(self.nodes[0], *info[:2]).status)
->>>>>>> 2b1cee73
         self.restart_node(0, extra_args=[rpcauth_def, '-norpcauth', '-rpcauth='])
         assert_equal(401, call_with_auth(self.nodes[0], 'def', 'abc').status)
         assert_equal(200, call_with_auth(self.nodes[0], 'rt', self.rtpassword).status)
         for info in self.authinfo:
-<<<<<<< HEAD
-            assert_equal(200, call_with_auth(self.nodes[0], *info).status)
-=======
             assert_equal(200, call_with_auth(self.nodes[0], *info[:2]).status)
->>>>>>> 2b1cee73
 
         self.log.info('Check -rpcauth are validated')
         self.stop_node(0)
