--- conflicted
+++ resolved
@@ -22,11 +22,7 @@
 
 namespace wallet {
 
-<<<<<<< HEAD
-UniValue ProcessDescriptorImport(CWallet& wallet, const UniValue& data, const int64_t timestamp)
-=======
 UniValue ProcessDescriptorImport(CWallet& wallet, const UniValue& data, const int64_t timestamp, const std::vector<CExtKey>& master_keys = {})
->>>>>>> de53d61a
     EXCLUSIVE_LOCKS_REQUIRED(wallet.cs_wallet);
 
 namespace WalletTool {
