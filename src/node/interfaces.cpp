--- conflicted
+++ resolved
@@ -749,11 +749,7 @@
     {
         if (!m_node.mempool) return {};
         LockPoints lp;
-<<<<<<< HEAD
-        CTxMemPoolEntry entry(tx, 0, 0, 0, 0, 0, 0, false, 0, lp);
-=======
         CTxMemPoolEntry entry(tx, 0, 0, 0, 0, 0, 0, false, /*extra_weight=*/0, 0, lp);
->>>>>>> da3db67a
         LOCK(m_node.mempool->cs);
         return m_node.mempool->CheckPackageLimits({tx}, entry.GetTxSize());
     }
