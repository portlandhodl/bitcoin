// Copyright (c) 2009-2010 Satoshi Nakamoto
// Copyright (c) 2009-2022 The Bitcoin Core developers
// Distributed under the MIT software license, see the accompanying
// file COPYING or http://www.opensource.org/licenses/mit-license.php.

#ifndef BITCOIN_POLICY_POLICY_H
#define BITCOIN_POLICY_POLICY_H

#include <consensus/amount.h>
#include <consensus/consensus.h>
#include <primitives/transaction.h>
#include <script/interpreter.h>
#include <script/solver.h>

#include <cstdint>
#include <string>
#include <unordered_set>
#include <utility>

class CCoinsViewCache;
class CFeeRate;
class CScript;
namespace kernel {
struct MemPoolOptions;
};

/** Default for -blockmaxsize, which controls the maximum size of block the mining code will create **/
static const unsigned int DEFAULT_BLOCK_MAX_SIZE = MAX_BLOCK_SERIALIZED_SIZE;
/** Default for -blockprioritysize, maximum space for zero/low-fee transactions **/
static const unsigned int DEFAULT_BLOCK_PRIORITY_SIZE = 0;
/** Minimum priority for transactions to be accepted into the priority area **/
static const double MINIMUM_TX_PRIORITY = COIN * 144 / 250;
/** Default for -blockmaxweight, which controls the range of block weights the mining code will create **/
static constexpr unsigned int DEFAULT_BLOCK_MAX_WEIGHT{MAX_BLOCK_WEIGHT - 4000};
/** Default for -blockmintxfee, which sets the minimum feerate for a transaction in blocks created by mining code **/
static constexpr unsigned int DEFAULT_BLOCK_MIN_TX_FEE{1000};
/** The maximum weight for transactions we're willing to relay/mine */
static constexpr int32_t MAX_STANDARD_TX_WEIGHT{400000};
/** The minimum non-witness size for transactions we're willing to relay/mine: one larger than 64  */
static constexpr unsigned int MIN_STANDARD_TX_NONWITNESS_SIZE{65};
/** Maximum number of signature check operations in an IsStandard() P2SH script */
static constexpr unsigned int MAX_P2SH_SIGOPS{15};
/** The maximum number of sigops we're willing to relay/mine in a single tx */
static constexpr unsigned int MAX_STANDARD_TX_SIGOPS_COST{MAX_BLOCK_SIGOPS_COST/5};
/** Default for -incrementalrelayfee, which sets the minimum feerate increase for mempool limiting or replacement **/
static constexpr unsigned int DEFAULT_INCREMENTAL_RELAY_FEE{1000};
/** Default for -bytespersigop */
static constexpr unsigned int DEFAULT_BYTES_PER_SIGOP{20};
/** Default for -bytespersigopstrict */
static constexpr unsigned int DEFAULT_BYTES_PER_SIGOP_STRICT{20};
/** Default for -datacarriercost (multiplied by WITNESS_SCALE_FACTOR) */
static constexpr unsigned int DEFAULT_WEIGHT_PER_DATA_BYTE{1};
/** Default for -rejecttokens */
static constexpr bool DEFAULT_REJECT_TOKENS{false};
/** Default for -permitbarepubkey */
static constexpr bool DEFAULT_PERMIT_BAREPUBKEY{true};
/** Default for -permitbaremultisig */
static constexpr bool DEFAULT_PERMIT_BAREMULTISIG{true};
/** The maximum number of witness stack items in a standard P2WSH script */
static constexpr unsigned int MAX_STANDARD_P2WSH_STACK_ITEMS{100};
/** The maximum size in bytes of each witness stack item in a standard P2WSH script */
static constexpr unsigned int MAX_STANDARD_P2WSH_STACK_ITEM_SIZE{80};
/** The maximum size in bytes of each witness stack item in a standard BIP 342 script (Taproot, leaf version 0xc0) */
static constexpr unsigned int MAX_STANDARD_TAPSCRIPT_STACK_ITEM_SIZE{80};
/** The maximum size in bytes of a standard witnessScript */
static constexpr unsigned int MAX_STANDARD_P2WSH_SCRIPT_SIZE{3600};
/** The maximum size of a standard ScriptSig */
static constexpr unsigned int MAX_STANDARD_SCRIPTSIG_SIZE{1650};
/** Min feerate for defining dust.
 * Changing the dust limit changes which transactions are
 * standard and should be done with care and ideally rarely. It makes sense to
 * only increase the dust limit after prior releases were already not creating
 * outputs below the new threshold */
static constexpr unsigned int DUST_RELAY_TX_FEE{3000};
<<<<<<< HEAD
static const std::string DEFAULT_DUST_DYNAMIC{"off"};
static const int DEFAULT_DUST_RELAY_MULTIPLIER{3'000};
=======
>>>>>>> 6459647a
static const std::string DEFAULT_SPKREUSE{"allow"};
/** Default for -minrelaytxfee, minimum relay fee for transactions */
static constexpr unsigned int DEFAULT_MIN_RELAY_TX_FEE{1000};
/** Default for -limitancestorcount, max number of in-mempool ancestors */
static constexpr unsigned int DEFAULT_ANCESTOR_LIMIT{25};
/** Default for -limitancestorsize, maximum kilobytes of tx + all in-mempool ancestors */
static constexpr unsigned int DEFAULT_ANCESTOR_SIZE_LIMIT_KVB{101};
/** Default for -limitdescendantcount, max number of in-mempool descendants */
static constexpr unsigned int DEFAULT_DESCENDANT_LIMIT{25};
/** Default for -limitdescendantsize, maximum kilobytes of in-mempool descendants */
static constexpr unsigned int DEFAULT_DESCENDANT_SIZE_LIMIT_KVB{101};
/** Default for -datacarrier */
static const bool DEFAULT_ACCEPT_DATACARRIER = true;
/**
 * Default setting for -datacarriersize. 80 bytes of data, +1 for OP_RETURN,
 * +2 for the pushdata opcodes.
 */
static const unsigned int MAX_OP_RETURN_RELAY = 83;
/** Default for -datacarrierfullcount */
static constexpr bool DEFAULT_DATACARRIER_FULLCOUNT{false};
/**
 * An extra transaction can be added to a package, as long as it only has one
 * ancestor and is no larger than this. Not really any reason to make this
 * configurable as it doesn't materially change DoS parameters.
 */
static constexpr unsigned int EXTRA_DESCENDANT_TX_SIZE_LIMIT{10000};


/**
 * Mandatory script verification flags that all new transactions must comply with for
 * them to be valid. Failing one of these tests may trigger a DoS ban;
 * see CheckInputScripts() for details.
 *
 * Note that this does not affect consensus validity; see GetBlockScriptFlags()
 * for that.
 */
static constexpr unsigned int MANDATORY_SCRIPT_VERIFY_FLAGS{SCRIPT_VERIFY_P2SH |
                                                             SCRIPT_VERIFY_DERSIG |
                                                             SCRIPT_VERIFY_NULLDUMMY |
                                                             SCRIPT_VERIFY_CHECKLOCKTIMEVERIFY |
                                                             SCRIPT_VERIFY_CHECKSEQUENCEVERIFY |
                                                             SCRIPT_VERIFY_WITNESS |
                                                             SCRIPT_VERIFY_TAPROOT};

/**
 * Standard script verification flags that standard transactions will comply
 * with. However we do not ban/disconnect nodes that forward txs violating
 * the additional (non-mandatory) rules here, to improve forwards and
 * backwards compatibility.
 */
static constexpr unsigned int STANDARD_SCRIPT_VERIFY_FLAGS{MANDATORY_SCRIPT_VERIFY_FLAGS |
                                                             SCRIPT_VERIFY_STRICTENC |
                                                             SCRIPT_VERIFY_MINIMALDATA |
                                                             SCRIPT_VERIFY_DISCOURAGE_UPGRADABLE_NOPS |
                                                             SCRIPT_VERIFY_CLEANSTACK |
                                                             SCRIPT_VERIFY_MINIMALIF |
                                                             SCRIPT_VERIFY_NULLFAIL |
                                                             SCRIPT_VERIFY_LOW_S |
                                                             SCRIPT_VERIFY_DISCOURAGE_UPGRADABLE_WITNESS_PROGRAM |
                                                             SCRIPT_VERIFY_WITNESS_PUBKEYTYPE |
                                                             SCRIPT_VERIFY_CONST_SCRIPTCODE |
                                                             SCRIPT_VERIFY_DISCOURAGE_UPGRADABLE_TAPROOT_VERSION |
                                                             SCRIPT_VERIFY_DISCOURAGE_OP_SUCCESS |
                                                             SCRIPT_VERIFY_DISCOURAGE_UPGRADABLE_PUBKEYTYPE};

/** For convenience, standard but not mandatory verify flags. */
static constexpr unsigned int STANDARD_NOT_MANDATORY_VERIFY_FLAGS{STANDARD_SCRIPT_VERIFY_FLAGS & ~MANDATORY_SCRIPT_VERIFY_FLAGS};

/** Used as the flags parameter to sequence and nLocktime checks in non-consensus code. */
static constexpr unsigned int STANDARD_LOCKTIME_VERIFY_FLAGS{LOCKTIME_VERIFY_SEQUENCE};

typedef std::unordered_set<std::string> ignore_rejects_type;
static const ignore_rejects_type empty_ignore_rejects{};

CAmount GetDustThreshold(const CTxOut& txout, const CFeeRate& dustRelayFee);

bool IsDust(const CTxOut& txout, const CFeeRate& dustRelayFee);

bool IsStandard(const CScript& scriptPubKey, const std::optional<unsigned>& max_datacarrier_bytes, TxoutType& whichType);


// Changing the default transaction version requires a two step process: first
// adapting relay policy by bumping TX_MAX_STANDARD_VERSION, and then later
// allowing the new transaction version in the wallet/RPC.
static constexpr decltype(CTransaction::version) TX_MAX_STANDARD_VERSION{3};

/**
* Check for standard transaction types
* @return True if all outputs (scriptPubKeys) use only standard transaction forms
*/
bool IsStandardTx(const CTransaction& tx, const kernel::MemPoolOptions& opts, std::string& out_reason, const ignore_rejects_type& ignore_rejects=empty_ignore_rejects);
/**
* Check for standard transaction types
* @param[in] mapInputs       Map of previous transactions that have outputs we're spending
* @return True if all inputs (scriptSigs) use only standard transaction forms
*/
bool AreInputsStandard(const CTransaction& tx, const CCoinsViewCache& mapInputs, const std::string& reason_prefix, std::string& out_reason, const ignore_rejects_type& ignore_rejects=empty_ignore_rejects);

inline bool AreInputsStandard(const CTransaction& tx, const CCoinsViewCache& mapInputs) {
    std::string reason;
    return AreInputsStandard(tx, mapInputs, reason, reason);
}

/**
* Check if the transaction is over standard P2WSH resources limit:
* 3600bytes witnessScript size, 80bytes per witness stack element, 100 witness stack elements
* These limits are adequate for multisignatures up to n-of-100 using OP_CHECKSIG, OP_ADD, and OP_EQUAL.
*
* Also enforce a maximum stack item size limit and no annexes for tapscript spends.
*/
bool IsWitnessStandard(const CTransaction& tx, const CCoinsViewCache& mapInputs, const std::string& reason_prefix, std::string& out_reason, const ignore_rejects_type& ignore_rejects=empty_ignore_rejects);

/** Compute the virtual transaction size (weight reinterpreted as bytes). */
int64_t GetVirtualTransactionSize(int64_t nWeight, int64_t nSigOpCost, unsigned int bytes_per_sigop);
int64_t GetVirtualTransactionSize(const CTransaction& tx, int64_t nSigOpCost, unsigned int bytes_per_sigop);
int64_t GetVirtualTransactionInputSize(const CTxIn& tx, int64_t nSigOpCost, unsigned int bytes_per_sigop);

static inline int64_t GetVirtualTransactionSize(const CTransaction& tx)
{
    return GetVirtualTransactionSize(tx, 0, 0);
}

static inline int64_t GetVirtualTransactionInputSize(const CTxIn& tx)
{
    return GetVirtualTransactionInputSize(tx, 0, 0);
}

std::pair<CScript, unsigned int> GetScriptForTransactionInput(CScript prevScript, const CTxIn&);

std::pair<size_t, size_t> DatacarrierBytes(const CTransaction& tx, const CCoinsViewCache& view);

int32_t CalculateExtraTxWeight(const CTransaction& tx, const CCoinsViewCache& view, const unsigned int weight_per_data_byte);

#endif // BITCOIN_POLICY_POLICY_H<|MERGE_RESOLUTION|>--- conflicted
+++ resolved
@@ -72,11 +72,8 @@
  * only increase the dust limit after prior releases were already not creating
  * outputs below the new threshold */
 static constexpr unsigned int DUST_RELAY_TX_FEE{3000};
-<<<<<<< HEAD
 static const std::string DEFAULT_DUST_DYNAMIC{"off"};
 static const int DEFAULT_DUST_RELAY_MULTIPLIER{3'000};
-=======
->>>>>>> 6459647a
 static const std::string DEFAULT_SPKREUSE{"allow"};
 /** Default for -minrelaytxfee, minimum relay fee for transactions */
 static constexpr unsigned int DEFAULT_MIN_RELAY_TX_FEE{1000};
