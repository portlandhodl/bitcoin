--- conflicted
+++ resolved
@@ -59,13 +59,8 @@
     }
 
     std::string reason;
-<<<<<<< HEAD
-    const bool is_standard_with_permit_bare_multisig = IsStandardTx(tx, kernel::MemPoolOptions{.permit_bare_multisig = true}, reason);
-    const bool is_standard_without_permit_bare_multisig = IsStandardTx(tx, kernel::MemPoolOptions{.permit_bare_multisig = false}, reason);
-=======
     const bool is_standard_with_permit_bare_multisig = IsStandardTx(tx, kernel::MemPoolOptions{.permit_bare_pubkey = true, .permit_bare_multisig = true}, reason);
     const bool is_standard_without_permit_bare_multisig = IsStandardTx(tx, kernel::MemPoolOptions{.permit_bare_pubkey = true, .permit_bare_multisig = false}, reason);
->>>>>>> df9da3a9
     if (is_standard_without_permit_bare_multisig) {
         assert(is_standard_with_permit_bare_multisig);
     }
