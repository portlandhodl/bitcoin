--- conflicted
+++ resolved
@@ -325,10 +325,7 @@
     // Forces an arg setting. Called by SoftSetArg() if the arg hasn't already
     // been set. Also called directly in testing.
     void ForceSetArg(const std::string& arg, const std::string& value);
-<<<<<<< HEAD
-=======
     void ForceSetArg(const std::string& arg, int64_t value);
->>>>>>> f29a7dd5
     void ForceSetArgV(const std::string& arg, const common::SettingsValue& value);
 
     /**
