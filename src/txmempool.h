// Copyright (c) 2009-2010 Satoshi Nakamoto
// Copyright (c) 2009-2022 The Bitcoin Core developers
// Distributed under the MIT software license, see the accompanying
// file COPYING or http://www.opensource.org/licenses/mit-license.php.

#ifndef BITCOIN_TXMEMPOOL_H
#define BITCOIN_TXMEMPOOL_H

#include <coins.h>
#include <consensus/amount.h>
#include <indirectmap.h>
#include <kernel/cs_main.h>
#include <kernel/mempool_entry.h>          // IWYU pragma: export
#include <kernel/mempool_limits.h>         // IWYU pragma: export
#include <kernel/mempool_options.h>        // IWYU pragma: export
#include <kernel/mempool_removal_reason.h> // IWYU pragma: export
#include <policy/feerate.h>
#include <policy/packages.h>
#include <primitives/transaction.h>
#include <sync.h>
#include <util/epochguard.h>
#include <util/hasher.h>
#include <util/result.h>
#include <util/feefrac.h>

#include <boost/multi_index/hashed_index.hpp>
#include <boost/multi_index/identity.hpp>
#include <boost/multi_index/indexed_by.hpp>
#include <boost/multi_index/ordered_index.hpp>
#include <boost/multi_index/sequenced_index.hpp>
#include <boost/multi_index/tag.hpp>
#include <boost/multi_index_container.hpp>

#include <atomic>
#include <map>
#include <optional>
#include <set>
#include <string>
#include <string_view>
#include <utility>
#include <vector>

class CChain;
<<<<<<< HEAD
=======
class CScript;
>>>>>>> c3332b58
class ValidationSignals;

struct bilingual_str;

/** Fake height value used in Coin to signify they are only in the memory pool (since 0.8) */
static const uint32_t MEMPOOL_HEIGHT = 0x7FFFFFFF;

inline int64_t maxmempoolMinimumBytes(const int64_t descendant_size_vbytes) {
    return descendant_size_vbytes * 40;
}

/**
 * Test whether the LockPoints height and time are still valid on the current chain
 */
bool TestLockPointValidity(CChain& active_chain, const LockPoints& lp) EXCLUSIVE_LOCKS_REQUIRED(cs_main);

// extracts a transaction hash from CTxMemPoolEntry or CTransactionRef
struct mempoolentry_txid
{
    typedef uint256 result_type;
    result_type operator() (const CTxMemPoolEntry &entry) const
    {
        return entry.GetTx().GetHash();
    }

    result_type operator() (const CTransactionRef& tx) const
    {
        return tx->GetHash();
    }
};

// extracts a transaction witness-hash from CTxMemPoolEntry or CTransactionRef
struct mempoolentry_wtxid
{
    typedef uint256 result_type;
    result_type operator() (const CTxMemPoolEntry &entry) const
    {
        return entry.GetTx().GetWitnessHash();
    }

    result_type operator() (const CTransactionRef& tx) const
    {
        return tx->GetWitnessHash();
    }
};


/** \class CompareTxMemPoolEntryByDescendantScore
 *
 *  Sort an entry by max(score/size of entry's tx, score/size with all descendants).
 */
class CompareTxMemPoolEntryByDescendantScore
{
public:
    bool operator()(const CTxMemPoolEntry& a, const CTxMemPoolEntry& b) const
    {
        double a_mod_fee, a_size, b_mod_fee, b_size;

        GetModFeeAndSize(a, a_mod_fee, a_size);
        GetModFeeAndSize(b, b_mod_fee, b_size);

        // Avoid division by rewriting (a/b > c/d) as (a*d > c*b).
        double f1 = a_mod_fee * b_size;
        double f2 = a_size * b_mod_fee;

        if (f1 == f2) {
            return a.GetTime() >= b.GetTime();
        }
        return f1 < f2;
    }

    // Return the fee/size we're using for sorting this entry.
    void GetModFeeAndSize(const CTxMemPoolEntry &a, double &mod_fee, double &size) const
    {
        // Compare feerate with descendants to feerate of the transaction, and
        // return the fee/size for the max.
        double f1 = (double)a.GetModifiedFee() * a.GetSizeWithDescendants();
        double f2 = (double)a.GetModFeesWithDescendants() * a.GetTxSize();

        if (f2 > f1) {
            mod_fee = a.GetModFeesWithDescendants();
            size = a.GetSizeWithDescendants();
        } else {
            mod_fee = a.GetModifiedFee();
            size = a.GetTxSize();
        }
    }
};

/** \class CompareTxMemPoolEntryByScore
 *
 *  Sort by feerate of entry (fee/size) in descending order
 *  This is only used for transaction relay, so we use GetFee()
 *  instead of GetModifiedFee() to avoid leaking prioritization
 *  information via the sort order.
 */
class CompareTxMemPoolEntryByScore
{
public:
    bool operator()(const CTxMemPoolEntry& a, const CTxMemPoolEntry& b) const
    {
        double f1 = (double)a.GetFee() * b.GetTxSize();
        double f2 = (double)b.GetFee() * a.GetTxSize();
        if (f1 == f2) {
            return b.GetTx().GetHash() < a.GetTx().GetHash();
        }
        return f1 > f2;
    }
};

class CompareTxMemPoolEntryByEntryTime
{
public:
    bool operator()(const CTxMemPoolEntry& a, const CTxMemPoolEntry& b) const
    {
        return a.GetTime() < b.GetTime();
    }
};

/** \class CompareTxMemPoolEntryByAncestorScore
 *
 *  Sort an entry by min(score/size of entry's tx, score/size with all ancestors).
 */
class CompareTxMemPoolEntryByAncestorFee
{
public:
    template<typename T>
    bool operator()(const T& a, const T& b) const
    {
        double a_mod_fee, a_size, b_mod_fee, b_size;

        GetModFeeAndSize(a, a_mod_fee, a_size);
        GetModFeeAndSize(b, b_mod_fee, b_size);

        // Avoid division by rewriting (a/b > c/d) as (a*d > c*b).
        double f1 = a_mod_fee * b_size;
        double f2 = a_size * b_mod_fee;

        if (f1 == f2) {
            return a.GetTx().GetHash() < b.GetTx().GetHash();
        }
        return f1 > f2;
    }

    // Return the fee/size we're using for sorting this entry.
    template <typename T>
    void GetModFeeAndSize(const T &a, double &mod_fee, double &size) const
    {
        // Compare feerate with ancestors to feerate of the transaction, and
        // return the fee/size for the min.
        double f1 = (double)a.GetModifiedFee() * a.GetSizeWithAncestors();
        double f2 = (double)a.GetModFeesWithAncestors() * a.GetTxSize();

        if (f1 > f2) {
            mod_fee = a.GetModFeesWithAncestors();
            size = a.GetSizeWithAncestors();
        } else {
            mod_fee = a.GetModifiedFee();
            size = a.GetTxSize();
        }
    }
};

// Multi_index tag names
struct descendant_score {};
struct entry_time {};
struct ancestor_score {};
struct index_by_wtxid {};

/**
 * Information about a mempool transaction.
 */
struct TxMempoolInfo
{
    /** The transaction itself */
    CTransactionRef tx;

    /** Time the transaction entered the mempool. */
    std::chrono::seconds m_time;

    /** Fee of the transaction. */
    CAmount fee;

    /** Virtual size of the transaction. */
    int32_t vsize;

    /** The fee delta. */
    int64_t nFeeDelta;
};

/**
 * CTxMemPool stores valid-according-to-the-current-best-chain transactions
 * that may be included in the next block.
 *
 * Transactions are added when they are seen on the network (or created by the
 * local node), but not all transactions seen are added to the pool. For
 * example, the following new transactions will not be added to the mempool:
 * - a transaction which doesn't meet the minimum fee requirements.
 * - a new transaction that double-spends an input of a transaction already in
 * the pool where the new transaction does not meet the Replace-By-Fee
 * requirements as defined in doc/policy/mempool-replacements.md.
 * - a non-standard transaction.
 *
 * CTxMemPool::mapTx, and CTxMemPoolEntry bookkeeping:
 *
 * mapTx is a boost::multi_index that sorts the mempool on 5 criteria:
 * - transaction hash (txid)
 * - witness-transaction hash (wtxid)
 * - descendant feerate [we use max(feerate of tx, feerate of tx with all descendants)]
 * - time in mempool
 * - ancestor feerate [we use min(feerate of tx, feerate of tx with all unconfirmed ancestors)]
 *
 * Note: the term "descendant" refers to in-mempool transactions that depend on
 * this one, while "ancestor" refers to in-mempool transactions that a given
 * transaction depends on.
 *
 * In order for the feerate sort to remain correct, we must update transactions
 * in the mempool when new descendants arrive.  To facilitate this, we track
 * the set of in-mempool direct parents and direct children in mapLinks.  Within
 * each CTxMemPoolEntry, we track the size and fees of all descendants.
 *
 * Usually when a new transaction is added to the mempool, it has no in-mempool
 * children (because any such children would be an orphan).  So in
 * addUnchecked(), we:
 * - update a new entry's setMemPoolParents to include all in-mempool parents
 * - update the new entry's direct parents to include the new tx as a child
 * - update all ancestors of the transaction to include the new tx's size/fee
 *
 * When a transaction is removed from the mempool, we must:
 * - update all in-mempool parents to not track the tx in setMemPoolChildren
 * - update all ancestors to not include the tx's size/fees in descendant state
 * - update all in-mempool children to not include it as a parent
 *
 * These happen in UpdateForRemoveFromMempool().  (Note that when removing a
 * transaction along with its descendants, we must calculate that set of
 * transactions to be removed before doing the removal, or else the mempool can
 * be in an inconsistent state where it's impossible to walk the ancestors of
 * a transaction.)
 *
 * In the event of a reorg, the assumption that a newly added tx has no
 * in-mempool children is false.  In particular, the mempool is in an
 * inconsistent state while new transactions are being added, because there may
 * be descendant transactions of a tx coming from a disconnected block that are
 * unreachable from just looking at transactions in the mempool (the linking
 * transactions may also be in the disconnected block, waiting to be added).
 * Because of this, there's not much benefit in trying to search for in-mempool
 * children in addUnchecked().  Instead, in the special case of transactions
 * being added from a disconnected block, we require the caller to clean up the
 * state, to account for in-mempool, out-of-block descendants for all the
 * in-block transactions by calling UpdateTransactionsFromBlock().  Note that
 * until this is called, the mempool state is not consistent, and in particular
 * mapLinks may not be correct (and therefore functions like
 * CalculateMemPoolAncestors() and CalculateDescendants() that rely
 * on them to walk the mempool are not generally safe to use).
 *
 * Computational limits:
 *
 * Updating all in-mempool ancestors of a newly added transaction can be slow,
 * if no bound exists on how many in-mempool ancestors there may be.
 * CalculateMemPoolAncestors() takes configurable limits that are designed to
 * prevent these calculations from being too CPU intensive.
 *
 */
class CTxMemPool
{
protected:
    std::atomic<unsigned int> nTransactionsUpdated{0}; //!< Used by getblocktemplate to trigger CreateNewBlock() invocation

    uint64_t totalTxSize GUARDED_BY(cs){0};      //!< sum of all mempool tx's virtual sizes. Differs from serialized tx size since witness data is discounted. Defined in BIP 141.
    CAmount m_total_fee GUARDED_BY(cs){0};       //!< sum of all mempool tx's fees (NOT modified fee)
    uint64_t cachedInnerUsage GUARDED_BY(cs){0}; //!< sum of dynamic memory usage of all the map elements (NOT the maps themselves)

    mutable int64_t lastRollingFeeUpdate GUARDED_BY(cs){GetTime()};
    mutable bool blockSinceLastRollingFeeBump GUARDED_BY(cs){false};
    mutable double rollingMinimumFeeRate GUARDED_BY(cs){0}; //!< minimum fee to get into the pool, decreases exponentially
    mutable Epoch m_epoch GUARDED_BY(cs){};

    // In-memory counter for external mempool tracking purposes.
    // This number is incremented once every time a transaction
    // is added or removed from the mempool for any reason.
    mutable uint64_t m_sequence_number GUARDED_BY(cs){1};

    void trackPackageRemoved(const CFeeRate& rate) EXCLUSIVE_LOCKS_REQUIRED(cs);

    bool m_load_tried GUARDED_BY(cs){false};

    CFeeRate GetMinFee(size_t sizelimit) const;

public:

    static const int ROLLING_FEE_HALFLIFE = 60 * 60 * 12; // public only for testing

    struct CTxMemPoolEntry_Indices final : boost::multi_index::indexed_by<
            // sorted by txid
            boost::multi_index::hashed_unique<mempoolentry_txid, SaltedTxidHasher>,
            // sorted by wtxid
            boost::multi_index::hashed_unique<
                boost::multi_index::tag<index_by_wtxid>,
                mempoolentry_wtxid,
                SaltedTxidHasher
            >,
            // sorted by fee rate
            boost::multi_index::ordered_non_unique<
                boost::multi_index::tag<descendant_score>,
                boost::multi_index::identity<CTxMemPoolEntry>,
                CompareTxMemPoolEntryByDescendantScore
            >,
            // sorted by entry time
            boost::multi_index::ordered_non_unique<
                boost::multi_index::tag<entry_time>,
                boost::multi_index::identity<CTxMemPoolEntry>,
                CompareTxMemPoolEntryByEntryTime
            >,
            // sorted by fee rate with ancestors
            boost::multi_index::ordered_non_unique<
                boost::multi_index::tag<ancestor_score>,
                boost::multi_index::identity<CTxMemPoolEntry>,
                CompareTxMemPoolEntryByAncestorFee
            >
        >
        {};
    typedef boost::multi_index_container<
        CTxMemPoolEntry,
        CTxMemPoolEntry_Indices
    > indexed_transaction_set;

    /**
     * This mutex needs to be locked when accessing `mapTx` or other members
     * that are guarded by it.
     *
     * @par Consistency guarantees
     * By design, it is guaranteed that:
     * 1. Locking both `cs_main` and `mempool.cs` will give a view of mempool
     *    that is consistent with current chain tip (`ActiveChain()` and
     *    `CoinsTip()`) and is fully populated. Fully populated means that if the
     *    current active chain is missing transactions that were present in a
     *    previously active chain, all the missing transactions will have been
     *    re-added to the mempool and should be present if they meet size and
     *    consistency constraints.
     * 2. Locking `mempool.cs` without `cs_main` will give a view of a mempool
     *    consistent with some chain that was active since `cs_main` was last
     *    locked, and that is fully populated as described above. It is ok for
     *    code that only needs to query or remove transactions from the mempool
     *    to lock just `mempool.cs` without `cs_main`.
     *
     * To provide these guarantees, it is necessary to lock both `cs_main` and
     * `mempool.cs` whenever adding transactions to the mempool and whenever
     * changing the chain tip. It's necessary to keep both mutexes locked until
     * the mempool is consistent with the new chain tip and fully populated.
     */
    mutable RecursiveMutex cs;
    indexed_transaction_set mapTx GUARDED_BY(cs);

    using txiter = indexed_transaction_set::nth_index<0>::type::const_iterator;
    std::vector<CTransactionRef> txns_randomized GUARDED_BY(cs); //!< All transactions in mapTx, in random order

    typedef std::set<txiter, CompareIteratorByHash> setEntries;

    using Limits = kernel::MemPoolLimits;

    uint64_t CalculateDescendantMaximum(txiter entry) const EXCLUSIVE_LOCKS_REQUIRED(cs);
private:
    typedef std::map<txiter, setEntries, CompareIteratorByHash> cacheMap;


    void UpdateParent(txiter entry, txiter parent, bool add) EXCLUSIVE_LOCKS_REQUIRED(cs);
    void UpdateChild(txiter entry, txiter child, bool add) EXCLUSIVE_LOCKS_REQUIRED(cs);

    std::vector<indexed_transaction_set::const_iterator> GetSortedDepthAndScore() const EXCLUSIVE_LOCKS_REQUIRED(cs);

    /**
     * Track locally submitted transactions to periodically retry initial broadcast.
     */
    std::set<uint256> m_unbroadcast_txids GUARDED_BY(cs);


    /**
     * Helper function to calculate all in-mempool ancestors of staged_ancestors and apply ancestor
     * and descendant limits (including staged_ancestors themselves, entry_size and entry_count).
     *
     * @param[in]   entry_size          Virtual size to include in the limits.
     * @param[in]   entry_count         How many entries to include in the limits.
     * @param[in]   staged_ancestors    Should contain entries in the mempool.
     * @param[in]   limits              Maximum number and size of ancestors and descendants
     *
     * @return all in-mempool ancestors, or an error if any ancestor or descendant limits were hit
     */
    util::Result<setEntries> CalculateAncestorsAndCheckLimits(int64_t entry_size,
                                                              size_t entry_count,
                                                              CTxMemPoolEntry::Parents &staged_ancestors,
                                                              const Limits& limits
                                                              ) const EXCLUSIVE_LOCKS_REQUIRED(cs);

public:
    indirectmap<COutPoint, const CTransaction*> mapNextTx GUARDED_BY(cs);
    std::map<uint256, CAmount> mapDeltas GUARDED_BY(cs);

    using Options = kernel::MemPoolOptions;

<<<<<<< HEAD
    Options m_opts;
=======
    const Options m_opts;
>>>>>>> c3332b58

    /** Create a new CTxMemPool.
     * Sanity checks will be off by default for performance, because otherwise
     * accepting transactions becomes O(N^2) where N is the number of transactions
     * in the pool.
     */
    explicit CTxMemPool(Options opts, bilingual_str& error);

    /**
     * If sanity-checking is turned on, check makes sure the pool is
     * consistent (does not contain two transactions that spend the same inputs,
     * all inputs are in the mapNextTx array). If sanity-checking is turned off,
     * check does nothing.
     */
    void check(const CCoinsViewCache& active_coins_tip, int64_t spendheight) const EXCLUSIVE_LOCKS_REQUIRED(::cs_main);

    // addUnchecked must updated state for all ancestors of a given transaction,
    // to track size/count of descendant transactions.  First version of
    // addUnchecked can be used to have it call CalculateMemPoolAncestors(), and
    // then invoke the second version.
    // Note that addUnchecked is ONLY called from ATMP outside of tests
    // and any other callers may break wallet's in-mempool tracking (due to
    // lack of CValidationInterface::TransactionAddedToMempool callbacks).
    void addUnchecked(const CTxMemPoolEntry& entry) EXCLUSIVE_LOCKS_REQUIRED(cs, cs_main);
    void addUnchecked(const CTxMemPoolEntry& entry, setEntries& setAncestors) EXCLUSIVE_LOCKS_REQUIRED(cs, cs_main);

    void removeRecursive(const CTransaction& tx, MemPoolRemovalReason reason) EXCLUSIVE_LOCKS_REQUIRED(cs);
    /** After reorg, filter the entries that would no longer be valid in the next block, and update
     * the entries' cached LockPoints if needed.  The mempool does not have any knowledge of
     * consensus rules. It just applies the callable function and removes the ones for which it
     * returns true.
     * @param[in]   filter_final_and_mature   Predicate that checks the relevant validation rules
     *                                        and updates an entry's LockPoints.
     * */
    void removeForReorg(CChain& chain, std::function<bool(txiter)> filter_final_and_mature) EXCLUSIVE_LOCKS_REQUIRED(cs, cs_main);
    void removeConflicts(const CTransaction& tx) EXCLUSIVE_LOCKS_REQUIRED(cs);
    void removeForBlock(const std::vector<CTransactionRef>& vtx, unsigned int nBlockHeight) EXCLUSIVE_LOCKS_REQUIRED(cs);

    bool CompareDepthAndScore(const uint256& hasha, const uint256& hashb, bool wtxid=false);
    bool isSpent(const COutPoint& outpoint) const;
    unsigned int GetTransactionsUpdated() const;
    void AddTransactionsUpdated(unsigned int n);
    /**
     * Check that none of this transactions inputs are in the mempool, and thus
     * the tx is not dependent on other mempool transactions to be included in a block.
     */
    bool HasNoInputsOf(const CTransaction& tx) const EXCLUSIVE_LOCKS_REQUIRED(cs);

    /** Affect CreateNewBlock prioritisation of transactions */
    void PrioritiseTransaction(const uint256& hash, const CAmount& nFeeDelta);
    void ApplyDelta(const uint256& hash, CAmount &nFeeDelta) const EXCLUSIVE_LOCKS_REQUIRED(cs);
    void ClearPrioritisation(const uint256& hash) EXCLUSIVE_LOCKS_REQUIRED(cs);

    struct delta_info {
        /** Whether this transaction is in the mempool. */
        const bool in_mempool;
        /** The fee delta added using PrioritiseTransaction(). */
        const CAmount delta;
        /** The modified fee (base fee + delta) of this entry. Only present if in_mempool=true. */
        std::optional<CAmount> modified_fee;
        /** The prioritised transaction's txid. */
        const uint256 txid;
    };
    /** Return a vector of all entries in mapDeltas with their corresponding delta_info. */
    std::vector<delta_info> GetPrioritisedTransactions() const EXCLUSIVE_LOCKS_REQUIRED(!cs);

    /** Get the transaction in the pool that spends the same prevout */
    const CTransaction* GetConflictTx(const COutPoint& prevout) const EXCLUSIVE_LOCKS_REQUIRED(cs);

    /** Returns an iterator to the given hash, if found */
    std::optional<txiter> GetIter(const uint256& txid) const EXCLUSIVE_LOCKS_REQUIRED(cs);

    /** Translate a set of hashes into a set of pool iterators to avoid repeated lookups.
     * Does not require that all of the hashes correspond to actual transactions in the mempool,
     * only returns the ones that exist. */
    setEntries GetIterSet(const std::set<Txid>& hashes) const EXCLUSIVE_LOCKS_REQUIRED(cs);

    /** Translate a list of hashes into a list of mempool iterators to avoid repeated lookups.
     * The nth element in txids becomes the nth element in the returned vector. If any of the txids
     * don't actually exist in the mempool, returns an empty vector. */
    std::vector<txiter> GetIterVec(const std::vector<uint256>& txids) const EXCLUSIVE_LOCKS_REQUIRED(cs);

    /** Remove a set of transactions from the mempool.
     *  If a transaction is in this set, then all in-mempool descendants must
     *  also be in the set, unless this transaction is being removed for being
     *  in a block.
     *  Set updateDescendants to true when removing a tx that was in a block, so
     *  that any in-mempool descendants have their ancestor state updated.
     */
    void RemoveStaged(setEntries& stage, bool updateDescendants, MemPoolRemovalReason reason) EXCLUSIVE_LOCKS_REQUIRED(cs);

    /** UpdateTransactionsFromBlock is called when adding transactions from a
     * disconnected block back to the mempool, new mempool entries may have
     * children in the mempool (which is generally not the case when otherwise
     * adding transactions).
     *  @post updated descendant state for descendants of each transaction in
     *        vHashesToUpdate (excluding any child transactions present in
     *        vHashesToUpdate, which are already accounted for). Updated state
     *        includes add fee/size information for such descendants to the
     *        parent and updated ancestor state to include the parent.
     *
     * @param[in] vHashesToUpdate          The set of txids from the
     *     disconnected block that have been accepted back into the mempool.
     */
    void UpdateTransactionsFromBlock(const std::vector<uint256>& vHashesToUpdate) EXCLUSIVE_LOCKS_REQUIRED(cs, cs_main) LOCKS_EXCLUDED(m_epoch);

    /**
     * Try to calculate all in-mempool ancestors of entry.
     * (these are all calculated including the tx itself)
     *
     * @param[in]   entry               CTxMemPoolEntry of which all in-mempool ancestors are calculated
     * @param[in]   limits              Maximum number and size of ancestors and descendants
     * @param[in]   fSearchForParents   Whether to search a tx's vin for in-mempool parents, or look
     *                                  up parents from mapLinks. Must be true for entries not in
     *                                  the mempool
     *
     * @return all in-mempool ancestors, or an error if any ancestor or descendant limits were hit
     */
    util::Result<setEntries> CalculateMemPoolAncestors(const CTxMemPoolEntry& entry,
                                   const Limits& limits,
                                   bool fSearchForParents = true) const EXCLUSIVE_LOCKS_REQUIRED(cs);

    /**
     * Same as CalculateMemPoolAncestors, but always returns a (non-optional) setEntries.
     * Should only be used when it is assumed CalculateMemPoolAncestors would not fail. If
     * CalculateMemPoolAncestors does unexpectedly fail, an empty setEntries is returned and the
     * error is logged to BCLog::MEMPOOL with level BCLog::Level::Error. In debug builds, failure
     * of CalculateMemPoolAncestors will lead to shutdown due to assertion failure.
     *
     * @param[in]   calling_fn_name     Name of calling function so we can properly log the call site
     *
     * @return a setEntries corresponding to the result of CalculateMemPoolAncestors or an empty
     *         setEntries if it failed
     *
     * @see CTXMemPool::CalculateMemPoolAncestors()
     */
    setEntries AssumeCalculateMemPoolAncestors(
        std::string_view calling_fn_name,
        const CTxMemPoolEntry &entry,
        const Limits& limits,
        bool fSearchForParents = true) const EXCLUSIVE_LOCKS_REQUIRED(cs);

    /** Collect the entire cluster of connected transactions for each transaction in txids.
     * All txids must correspond to transaction entries in the mempool, otherwise this returns an
     * empty vector. This call will also exit early and return an empty vector if it collects 500 or
     * more transactions as a DoS protection. */
    std::vector<txiter> GatherClusters(const std::vector<uint256>& txids) const EXCLUSIVE_LOCKS_REQUIRED(cs);

    /** Calculate all in-mempool ancestors of a set of transactions not already in the mempool and
     * check ancestor and descendant limits. Heuristics are used to estimate the ancestor and
     * descendant count of all entries if the package were to be added to the mempool.  The limits
     * are applied to the union of all package transactions. For example, if the package has 3
     * transactions and limits.ancestor_count = 25, the union of all 3 sets of ancestors (including the
     * transactions themselves) must be <= 22.
     * @param[in]       package                 Transaction package being evaluated for acceptance
     *                                          to mempool. The transactions need not be direct
     *                                          ancestors/descendants of each other.
     * @param[in]       total_vsize             Sum of virtual sizes for all transactions in package.
     * @returns {} or the error reason if a limit is hit.
     */
    util::Result<void> CheckPackageLimits(const Package& package,
                                          int64_t total_vsize) const EXCLUSIVE_LOCKS_REQUIRED(cs);

    /** Populate setDescendants with all in-mempool descendants of hash.
     *  Assumes that setDescendants includes all in-mempool descendants of anything
     *  already in it.  */
    void CalculateDescendants(txiter it, setEntries& setDescendants) const EXCLUSIVE_LOCKS_REQUIRED(cs);

    /** The minimum fee to get into the mempool, which may itself not be enough
     *  for larger-sized transactions.
     *  The m_incremental_relay_feerate policy variable is used to bound the time it
     *  takes the fee rate to go back down all the way to 0. When the feerate
     *  would otherwise be half of this, it is set to 0 instead.
     */
    CFeeRate GetMinFee() const {
        return GetMinFee(m_opts.max_size_bytes);
    }

    /** Remove transactions from the mempool until its dynamic size is <= sizelimit.
      *  pvNoSpendsRemaining, if set, will be populated with the list of outpoints
      *  which are not in mempool which no longer have any spends in this mempool.
      */
    void TrimToSize(size_t sizelimit, std::vector<COutPoint>* pvNoSpendsRemaining = nullptr) EXCLUSIVE_LOCKS_REQUIRED(cs);

    /** Expire all transaction (and their dependencies) in the mempool older than time. Return the number of removed transactions. */
    int Expire(std::chrono::seconds time) EXCLUSIVE_LOCKS_REQUIRED(cs);

    /**
     * Calculate the ancestor and descendant count for the given transaction.
     * The counts include the transaction itself.
     * When ancestors is non-zero (ie, the transaction itself is in the mempool),
     * ancestorsize and ancestorfees will also be set to the appropriate values.
     */
    void GetTransactionAncestry(const uint256& txid, size_t& ancestors, size_t& descendants, size_t* ancestorsize = nullptr, CAmount* ancestorfees = nullptr) const;

    /**
     * @returns true if an initial attempt to load the persisted mempool was made, regardless of
     *          whether the attempt was successful or not
     */
    bool GetLoadTried() const;

    /**
     * Set whether or not an initial attempt to load the persisted mempool was made (regardless
     * of whether the attempt was successful or not)
     */
    void SetLoadTried(bool load_tried);

    unsigned long size() const
    {
        LOCK(cs);
        return mapTx.size();
    }

    uint64_t GetTotalTxSize() const EXCLUSIVE_LOCKS_REQUIRED(cs)
    {
        AssertLockHeld(cs);
        return totalTxSize;
    }

    CAmount GetTotalFee() const EXCLUSIVE_LOCKS_REQUIRED(cs)
    {
        AssertLockHeld(cs);
        return m_total_fee;
    }

    bool exists(const GenTxid& gtxid) const
    {
        LOCK(cs);
        if (gtxid.IsWtxid()) {
            return (mapTx.get<index_by_wtxid>().count(gtxid.GetHash()) != 0);
        }
        return (mapTx.count(gtxid.GetHash()) != 0);
    }

    const CTxMemPoolEntry* GetEntry(const Txid& txid) const LIFETIMEBOUND EXCLUSIVE_LOCKS_REQUIRED(cs);

    CTransactionRef get(const uint256& hash) const;
    txiter get_iter_from_wtxid(const uint256& wtxid) const EXCLUSIVE_LOCKS_REQUIRED(cs)
    {
        AssertLockHeld(cs);
        return mapTx.project<0>(mapTx.get<index_by_wtxid>().find(wtxid));
    }
    TxMempoolInfo info(const GenTxid& gtxid) const;

    /** Returns info for a transaction if its entry_sequence < last_sequence */
    TxMempoolInfo info_for_relay(const GenTxid& gtxid, uint64_t last_sequence) const;

    std::vector<CTxMemPoolEntryRef> entryAll() const EXCLUSIVE_LOCKS_REQUIRED(cs);
    std::vector<TxMempoolInfo> infoAll() const;

    void FindScriptPubKey(const std::set<CScript>& needles, std::map<COutPoint, Coin>& out_results);

    size_t DynamicMemoryUsage() const;

    /** Adds a transaction to the unbroadcast set */
    void AddUnbroadcastTx(const uint256& txid)
    {
        LOCK(cs);
        // Sanity check the transaction is in the mempool & insert into
        // unbroadcast set.
        if (exists(GenTxid::Txid(txid))) m_unbroadcast_txids.insert(txid);
    };

    /** Removes a transaction from the unbroadcast set */
    void RemoveUnbroadcastTx(const uint256& txid, const bool unchecked = false);

    /** Returns transactions in unbroadcast set */
    std::set<uint256> GetUnbroadcastTxs() const
    {
        LOCK(cs);
        return m_unbroadcast_txids;
    }

    /** Returns whether a txid is in the unbroadcast set */
    bool IsUnbroadcastTx(const uint256& txid) const EXCLUSIVE_LOCKS_REQUIRED(cs)
    {
        AssertLockHeld(cs);
        return m_unbroadcast_txids.count(txid) != 0;
    }

    /** Guards this internal counter for external reporting */
    uint64_t GetAndIncrementSequence() const EXCLUSIVE_LOCKS_REQUIRED(cs) {
        return m_sequence_number++;
    }

    uint64_t GetSequence() const EXCLUSIVE_LOCKS_REQUIRED(cs) {
        return m_sequence_number;
    }

    /**
     * Calculate the sorted chunks for the old and new mempool relating to the
     * clusters that would be affected by a potential replacement transaction.
     * (replacement_fees, replacement_vsize) values are gathered from a
     * proposed set of replacement transactions that are considered as a single
     * chunk, and represent their complete cluster. In other words, they have no
     * in-mempool ancestors.
     *
     * @param[in] replacement_fees    Package fees
     * @param[in] replacement_vsize   Package size (must be greater than 0)
     * @param[in] direct_conflicts    All transactions that would be removed directly by
     *                                having a conflicting input with a proposed transaction
     * @param[in] all_conflicts       All transactions that would be removed
     * @return old and new diagram pair respectively, or an error string if the conflicts don't match a calculable topology
     */
    util::Result<std::pair<std::vector<FeeFrac>, std::vector<FeeFrac>>> CalculateChunksForRBF(CAmount replacement_fees, int64_t replacement_vsize, const setEntries& direct_conflicts, const setEntries& all_conflicts) EXCLUSIVE_LOCKS_REQUIRED(cs);

    /* Check that all direct conflicts are in a cluster size of two or less. Each
     * direct conflict may be in a separate cluster.
     */
    std::optional<std::string> CheckConflictTopology(const setEntries& direct_conflicts);

private:
    /** UpdateForDescendants is used by UpdateTransactionsFromBlock to update
     *  the descendants for a single transaction that has been added to the
     *  mempool but may have child transactions in the mempool, eg during a
     *  chain reorg.
     *
     * @pre CTxMemPoolEntry::m_children is correct for the given tx and all
     *      descendants.
     * @pre cachedDescendants is an accurate cache where each entry has all
     *      descendants of the corresponding key, including those that should
     *      be removed for violation of ancestor limits.
     * @post if updateIt has any non-excluded descendants, cachedDescendants has
     *       a new cache line for updateIt.
     * @post descendants_to_remove has a new entry for any descendant which exceeded
     *       ancestor limits relative to updateIt.
     *
     * @param[in] updateIt the entry to update for its descendants
     * @param[in,out] cachedDescendants a cache where each line corresponds to all
     *     descendants. It will be updated with the descendants of the transaction
     *     being updated, so that future invocations don't need to walk the same
     *     transaction again, if encountered in another transaction chain.
     * @param[in] setExclude the set of descendant transactions in the mempool
     *     that must not be accounted for (because any descendants in setExclude
     *     were added to the mempool after the transaction being updated and hence
     *     their state is already reflected in the parent state).
     * @param[out] descendants_to_remove Populated with the txids of entries that
     *     exceed ancestor limits. It's the responsibility of the caller to
     *     removeRecursive them.
     */
    void UpdateForDescendants(txiter updateIt, cacheMap& cachedDescendants,
                              const std::set<uint256>& setExclude, std::set<uint256>& descendants_to_remove) EXCLUSIVE_LOCKS_REQUIRED(cs);
    /** Update ancestors of hash to add/remove it as a descendant transaction. */
    void UpdateAncestorsOf(bool add, txiter hash, setEntries &setAncestors) EXCLUSIVE_LOCKS_REQUIRED(cs);
    /** Set ancestor state for an entry */
    void UpdateEntryForAncestors(txiter it, const setEntries &setAncestors) EXCLUSIVE_LOCKS_REQUIRED(cs);
    /** For each transaction being removed, update ancestors and any direct children.
      * If updateDescendants is true, then also update in-mempool descendants'
      * ancestor state. */
    void UpdateForRemoveFromMempool(const setEntries &entriesToRemove, bool updateDescendants) EXCLUSIVE_LOCKS_REQUIRED(cs);
    /** Sever link between specified transaction and direct children. */
    void UpdateChildrenForRemoval(txiter entry) EXCLUSIVE_LOCKS_REQUIRED(cs);

    /** Before calling removeUnchecked for a given transaction,
     *  UpdateForRemoveFromMempool must be called on the entire (dependent) set
     *  of transactions being removed at the same time.  We use each
     *  CTxMemPoolEntry's setMemPoolParents in order to walk ancestors of a
     *  given transaction that is removed, so we can't remove intermediate
     *  transactions in a chain before we've updated all the state for the
     *  removal.
     */
    void removeUnchecked(txiter entry, MemPoolRemovalReason reason) EXCLUSIVE_LOCKS_REQUIRED(cs);
public:
    /** visited marks a CTxMemPoolEntry as having been traversed
     * during the lifetime of the most recently created Epoch::Guard
     * and returns false if we are the first visitor, true otherwise.
     *
     * An Epoch::Guard must be held when visited is called or an assert will be
     * triggered.
     *
     */
    bool visited(const txiter it) const EXCLUSIVE_LOCKS_REQUIRED(cs, m_epoch)
    {
        return m_epoch.visited(it->m_epoch_marker);
    }

    bool visited(std::optional<txiter> it) const EXCLUSIVE_LOCKS_REQUIRED(cs, m_epoch)
    {
        assert(m_epoch.guarded()); // verify guard even when it==nullopt
        return !it || visited(*it);
    }
};

/**
 * CCoinsView that brings transactions from a mempool into view.
 * It does not check for spendings by memory pool transactions.
 * Instead, it provides access to all Coins which are either unspent in the
 * base CCoinsView, are outputs from any mempool transaction, or are
 * tracked temporarily to allow transaction dependencies in package validation.
 * This allows transaction replacement to work as expected, as you want to
 * have all inputs "available" to check signatures, and any cycles in the
 * dependency graph are checked directly in AcceptToMemoryPool.
 * It also allows you to sign a double-spend directly in
 * signrawtransactionwithkey and signrawtransactionwithwallet,
 * as long as the conflicting transaction is not yet confirmed.
 *
 * Its Cursor also doesn't work. In general, it is broken as a CCoinsView
 * implementation outside of a few use cases.
 */
class CCoinsViewMemPool : public CCoinsViewBacked
{
    /**
    * Coins made available by transactions being validated. Tracking these allows for package
    * validation, since we can access transaction outputs without submitting them to mempool.
    */
    std::unordered_map<COutPoint, Coin, SaltedOutpointHasher> m_temp_added;

    /**
     * Set of all coins that have been fetched from mempool or created using PackageAddTransaction
     * (not base). Used to track the origin of a coin, see GetNonBaseCoins().
     */
    mutable std::unordered_set<COutPoint, SaltedOutpointHasher> m_non_base_coins;
protected:
    const CTxMemPool& mempool;

public:
    CCoinsViewMemPool(CCoinsView* baseIn, const CTxMemPool& mempoolIn);
    /** GetCoin, returning whether it exists and is not spent. Also updates m_non_base_coins if the
     * coin is not fetched from base. */
    bool GetCoin(const COutPoint &outpoint, Coin &coin) const override;
    /** Add the coins created by this transaction. These coins are only temporarily stored in
     * m_temp_added and cannot be flushed to the back end. Only used for package validation. */
    void PackageAddTransaction(const CTransactionRef& tx);
    /** Get all coins in m_non_base_coins. */
    std::unordered_set<COutPoint, SaltedOutpointHasher> GetNonBaseCoins() const { return m_non_base_coins; }
    /** Clear m_temp_added and m_non_base_coins. */
    void Reset();
};
#endif // BITCOIN_TXMEMPOOL_H<|MERGE_RESOLUTION|>--- conflicted
+++ resolved
@@ -41,10 +41,7 @@
 #include <vector>
 
 class CChain;
-<<<<<<< HEAD
-=======
 class CScript;
->>>>>>> c3332b58
 class ValidationSignals;
 
 struct bilingual_str;
@@ -444,11 +441,7 @@
 
     using Options = kernel::MemPoolOptions;
 
-<<<<<<< HEAD
     Options m_opts;
-=======
-    const Options m_opts;
->>>>>>> c3332b58
 
     /** Create a new CTxMemPool.
      * Sanity checks will be off by default for performance, because otherwise
