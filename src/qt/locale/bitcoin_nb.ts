<?xml version="1.0" encoding="utf-8"?>
<!DOCTYPE TS>
<TS version="2.0" language="nb">
<defaultcodec>UTF-8</defaultcodec>
<context>
    <name>AboutDialog</name>
    <message>
        <location filename="../forms/aboutdialog.ui" line="14"/>
        <source>About Bitcoin</source>
        <translation>Om Bitcoin</translation>
    </message>
    <message>
        <location filename="../forms/aboutdialog.ui" line="53"/>
        <source>&lt;b&gt;Bitcoin&lt;/b&gt; version</source>
        <translation>&lt;b&gt;Bitcoin&lt;/b&gt; versjon</translation>
    </message>
    <message>
        <location filename="../forms/aboutdialog.ui" line="85"/>
        <source>Copyright © 2009-2012 Bitcoin Developers

This is experimental software.

Distributed under the MIT/X11 software license, see the accompanying file license.txt or http://www.opensource.org/licenses/mit-license.php.

This product includes software developed by the OpenSSL Project for use in the OpenSSL Toolkit (http://www.openssl.org/) and cryptographic software written by Eric Young (eay@cryptsoft.com) and UPnP software written by Thomas Bernard.</source>
        <translation>Copyright © 2009-2012 Bitcoin Utviklerne

Dette er eksperimentell programvare.

Distribuert under MIT/X11 programvarelisensen, se medfølgende fil license.txt eller http://www.opensource.org/licenses/mit-license.php.

Dette produktet inneholder programvare utviklet av OpenSSL prosjektet for bruk i OpenSSL Toolkit (http://www.openssl.org/) og kryptografisk programvare skrevet av Eric Young (eay@cryptsoft.com) og UPnP programvare skrevet av Thomas Bernard.</translation>
    </message>
</context>
<context>
    <name>AddressBookPage</name>
    <message>
        <location filename="../forms/addressbookpage.ui" line="14"/>
        <source>Address Book</source>
        <translation>Adressebok</translation>
    </message>
    <message>
        <location filename="../forms/addressbookpage.ui" line="20"/>
        <source>These are your Bitcoin addresses for receiving payments.  You may want to give a different one to each sender so you can keep track of who is paying you.</source>
        <translation>Dette er dine Bitcoin adresser for å motta betalinger.  Du kan gi en separat adresse til hver avsender slik at du kan holde oversikt over hvem som betaler deg.</translation>
    </message>
    <message>
        <location filename="../forms/addressbookpage.ui" line="33"/>
        <source>Double-click to edit address or label</source>
        <translation>Dobbeltklikk for å redigere adresse eller merkelapp</translation>
    </message>
    <message>
        <location filename="../forms/addressbookpage.ui" line="57"/>
        <source>Create a new address</source>
        <translation>Lag en ny adresse</translation>
    </message>
    <message>
        <location filename="../forms/addressbookpage.ui" line="60"/>
        <source>&amp;New Address...</source>
        <translation>&amp;Ny adresse...</translation>
    </message>
    <message>
        <location filename="../forms/addressbookpage.ui" line="71"/>
        <source>Copy the currently selected address to the system clipboard</source>
        <translation>Kopier den valgte adressen til systemets utklippstavle</translation>
    </message>
    <message>
        <location filename="../forms/addressbookpage.ui" line="74"/>
        <source>&amp;Copy to Clipboard</source>
        <translation>&amp;Kopier til utklippstavle</translation>
    </message>
    <message>
        <location filename="../forms/addressbookpage.ui" line="96"/>
        <source>Sign a message to prove you own this address</source>
        <translation>Signér en melding for å bevise at du eier denne adressen</translation>
    </message>
    <message>
        <location filename="../forms/addressbookpage.ui" line="110"/>
        <source>Delete the currently selected address from the list. Only sending addresses can be deleted.</source>
        <translation>Slett den valgte adressen fra listen. Bare adresser for sending kan slettes.</translation>
    </message>
    <message>
        <location filename="../forms/addressbookpage.ui" line="113"/>
        <source>&amp;Delete</source>
        <translation>&amp;Slett</translation>
    </message>
    <message>
<<<<<<< HEAD
        <location filename="../forms/addressbookpage.ui" line="99"/>
        <source>&amp;Sign Message</source>
        <translation>&amp;Signér Melding</translation>
    </message>
    <message>
        <location filename="../forms/addressbookpage.ui" line="85"/>
        <source>Show &amp;QR Code</source>
        <translation>Vis &amp;QR Kode</translation>
    </message>
    <message>
        <location filename="../addressbookpage.cpp" line="61"/>
        <source>Copy address</source>
        <translation>Kopier adresse</translation>
    </message>
    <message>
        <location filename="../addressbookpage.cpp" line="62"/>
        <source>Copy label</source>
        <translation>Kopier merkelapp</translation>
=======
        <location filename="../addressbookpage.cpp" line="209"/>
        <source>Comma separated file (*.csv)</source>
        <translation>Kommaseparert fil (*.csv)</translation>
>>>>>>> fc1cd74b
    </message>
    <message>
        <location filename="../addressbookpage.cpp" line="63"/>
        <source>Edit</source>
        <translation>Rediger</translation>
    </message>
    <message>
        <location filename="../addressbookpage.cpp" line="64"/>
        <source>Delete</source>
        <translation>Slett</translation>
    </message>
    <message>
        <location filename="../addressbookpage.cpp" line="278"/>
        <source>Export Address Book Data</source>
        <translation>Eksporter adressebok</translation>
    </message>
    <message>
        <location filename="../addressbookpage.cpp" line="292"/>
        <source>Error exporting</source>
        <translation>Feil ved eksportering</translation>
    </message>
    <message>
        <location filename="../addressbookpage.cpp" line="279"/>
        <source>Comma separated file (*.csv)</source>
        <translation>Kommaseparert fil (*.csv)</translation>
    </message>
    <message>
        <location filename="../addressbookpage.cpp" line="292"/>
        <source>Could not write to file %1.</source>
        <translation>Kunne ikke skrive til filen %1.</translation>
    </message>
    <message>
        <location filename="../addressbookpage.cpp" line="208"/>
        <source>Export Address Book Data</source>
        <translation>Eksporter adressebok</translation>
    </message>
</context>
<context>
    <name>AddressTableModel</name>
    <message>
        <location filename="../addresstablemodel.cpp" line="78"/>
        <source>Address</source>
        <translation>Adresse</translation>
    </message>
    <message>
        <location filename="../addresstablemodel.cpp" line="114"/>
        <source>(no label)</source>
        <translation>(ingen merkelapp)</translation>
    </message>
    <message>
        <location filename="../addresstablemodel.cpp" line="78"/>
        <source>Label</source>
        <translation>Merkelapp</translation>
    </message>
</context>
<context>
    <name>AskPassphraseDialog</name>
    <message>
<<<<<<< HEAD
        <location filename="../forms/askpassphrasedialog.ui" line="26"/>
        <source>Dialog</source>
        <translation>Dialog</translation>
    </message>
    <message>
        <location filename="../forms/askpassphrasedialog.ui" line="47"/>
        <source>Enter passphrase</source>
        <translation>Angi adgangsfrase</translation>
    </message>
    <message>
=======
>>>>>>> fc1cd74b
        <location filename="../forms/askpassphrasedialog.ui" line="61"/>
        <source>New passphrase</source>
        <translation>Ny adgangsfrase</translation>
    </message>
    <message>
        <location filename="../forms/askpassphrasedialog.ui" line="75"/>
        <source>Repeat new passphrase</source>
        <translation>Gjenta ny adgangsfrase</translation>
    </message>
    <message>
<<<<<<< HEAD
        <location filename="../askpassphrasedialog.cpp" line="34"/>
        <source>Enter the new passphrase to the wallet.&lt;br/&gt;Please use a passphrase of &lt;b&gt;10 or more random characters&lt;/b&gt;, or &lt;b&gt;eight or more words&lt;/b&gt;.</source>
        <translation>Skriv inn den nye adgangsfrasen for lommeboken.&lt;br/&gt;Vennligst bruk en adgangsfrase med &lt;b&gt;10 eller flere tilfeldige tegn&lt;/b&gt;, eller &lt;b&gt;åtte eller flere ord&lt;/b&gt;.</translation>
    </message>
    <message>
        <location filename="../askpassphrasedialog.cpp" line="51"/>
        <source>Decrypt wallet</source>
        <translation>Dekrypter lommebok</translation>
    </message>
    <message>
        <location filename="../forms/askpassphrasedialog.ui" line="94"/>
        <source>TextLabel</source>
        <translation>Merkelapp</translation>
    </message>
    <message>
        <location filename="../askpassphrasedialog.cpp" line="35"/>
        <source>Encrypt wallet</source>
        <translation>Krypter lommebok</translation>
    </message>
    <message>
        <location filename="../askpassphrasedialog.cpp" line="38"/>
        <source>This operation needs your wallet passphrase to unlock the wallet.</source>
        <translation>Denne operasjonen krever adgangsfrasen til lommeboken for å låse den opp.</translation>
=======
        <location filename="../forms/askpassphrasedialog.ui" line="26"/>
        <source>Dialog</source>
        <translation>Dialog</translation>
    </message>
    <message>
        <location filename="../forms/askpassphrasedialog.ui" line="47"/>
        <source>Enter passphrase</source>
        <translation>Angi adgangsfrase</translation>
>>>>>>> fc1cd74b
    </message>
    <message>
        <location filename="../askpassphrasedialog.cpp" line="46"/>
        <source>This operation needs your wallet passphrase to decrypt the wallet.</source>
        <translation>Denne operasjonen krever adgangsfrasen til lommeboken for å dekryptere den.</translation>
    </message>
    <message>
<<<<<<< HEAD
        <location filename="../askpassphrasedialog.cpp" line="111"/>
        <location filename="../askpassphrasedialog.cpp" line="160"/>
        <source>Wallet encrypted</source>
        <translation>Lommebok kryptert</translation>
=======
        <location filename="../forms/askpassphrasedialog.ui" line="94"/>
        <source>TextLabel</source>
        <translation>Merkelapp</translation>
    </message>
    <message>
        <location filename="../askpassphrasedialog.cpp" line="102"/>
        <source>WARNING: If you encrypt your wallet and lose your passphrase, you will &lt;b&gt;LOSE ALL OF YOUR BITCOINS&lt;/b&gt;!
Are you sure you wish to encrypt your wallet?</source>
        <translation>ADVARSEL: Hvis du krypterer lommeboken og mister adgangsfrasen vil du &lt;b&gt;MISTE ALLE DINE BITCOINS&lt;/b&gt;!
Er du sikker på at du vil kryptere lommeboken?</translation>
    </message>
    <message>
        <location filename="../askpassphrasedialog.cpp" line="136"/>
        <source>Wallet unlock failed</source>
        <translation>Opplåsing av lommebok feilet</translation>
    </message>
    <message>
        <location filename="../askpassphrasedialog.cpp" line="34"/>
        <source>Enter the new passphrase to the wallet.&lt;br/&gt;Please use a passphrase of &lt;b&gt;10 or more random characters&lt;/b&gt;, or &lt;b&gt;eight or more words&lt;/b&gt;.</source>
        <translation>Skriv inn den nye adgangsfrasen for lommeboken.&lt;br/&gt;Vennligst bruk en adgangsfrase med &lt;b&gt;10 eller flere tilfeldige tegn&lt;/b&gt;, eller &lt;b&gt;åtte eller flere ord&lt;/b&gt;.</translation>
>>>>>>> fc1cd74b
    </message>
    <message>
        <location filename="../askpassphrasedialog.cpp" line="112"/>
        <source>Bitcoin will close now to finish the encryption process. Remember that encrypting your wallet cannot fully protect your bitcoins from being stolen by malware infecting your computer.</source>
        <translation>Bitcoin vil nå lukkes for å fullføre krypteringsprosessen. Husk at kryptering av lommeboken ikke fullt ut kan beskytte dine bitcoins fra å bli stjålet om skadevare infiserer datamaskinen.</translation>
    </message>
    <message>
        <location filename="../askpassphrasedialog.cpp" line="38"/>
        <source>This operation needs your wallet passphrase to unlock the wallet.</source>
        <translation>Denne operasjonen krever adgangsfrasen til lommeboken for å låse den opp.</translation>
    </message>
    <message>
        <location filename="../askpassphrasedialog.cpp" line="117"/>
        <location filename="../askpassphrasedialog.cpp" line="124"/>
        <location filename="../askpassphrasedialog.cpp" line="166"/>
        <location filename="../askpassphrasedialog.cpp" line="172"/>
        <source>Wallet encryption failed</source>
        <translation>Kryptering av lommebok feilet</translation>
    </message>
    <message>
        <location filename="../askpassphrasedialog.cpp" line="51"/>
        <source>Decrypt wallet</source>
        <translation>Dekrypter lommebok</translation>
    </message>
    <message>
        <location filename="../askpassphrasedialog.cpp" line="35"/>
        <source>Encrypt wallet</source>
        <translation>Krypter lommebok</translation>
    </message>
    <message>
<<<<<<< HEAD
=======
        <location filename="../askpassphrasedialog.cpp" line="54"/>
        <source>Change passphrase</source>
        <translation>Endre adgangsfrase</translation>
    </message>
    <message>
        <location filename="../askpassphrasedialog.cpp" line="55"/>
        <source>Enter the old and new passphrase to the wallet.</source>
        <translation>Skriv inn gammel og ny adgangsfrase for lommeboken.</translation>
    </message>
    <message>
        <location filename="../askpassphrasedialog.cpp" line="43"/>
        <source>Unlock wallet</source>
        <translation>Lås opp lommebok</translation>
    </message>
    <message>
        <location filename="../askpassphrasedialog.cpp" line="137"/>
        <location filename="../askpassphrasedialog.cpp" line="148"/>
        <location filename="../askpassphrasedialog.cpp" line="167"/>
        <source>The passphrase entered for the wallet decryption was incorrect.</source>
        <translation>Adgangsfrasen angitt for dekryptering av lommeboken var feil.</translation>
    </message>
    <message>
        <location filename="../askpassphrasedialog.cpp" line="161"/>
        <source>Wallet passphrase was successfully changed.</source>
        <translation>Adgangsfrase for lommebok endret.</translation>
    </message>
    <message>
        <location filename="../askpassphrasedialog.cpp" line="111"/>
        <location filename="../askpassphrasedialog.cpp" line="160"/>
        <source>Wallet encrypted</source>
        <translation>Lommebok kryptert</translation>
    </message>
    <message>
>>>>>>> fc1cd74b
        <location filename="../askpassphrasedialog.cpp" line="147"/>
        <source>Wallet decryption failed</source>
        <translation>Dekryptering av lommebok feilet</translation>
    </message>
    <message>
        <location filename="../askpassphrasedialog.cpp" line="118"/>
        <source>Wallet encryption failed due to an internal error. Your wallet was not encrypted.</source>
        <translation>Kryptering av lommebok feilet på grunn av en intern feil. Din lommebok ble ikke kryptert.</translation>
    </message>
    <message>
<<<<<<< HEAD
        <location filename="../askpassphrasedialog.cpp" line="43"/>
        <source>Unlock wallet</source>
        <translation>Lås opp lommebok</translation>
    </message>
    <message>
        <location filename="../askpassphrasedialog.cpp" line="54"/>
        <source>Change passphrase</source>
        <translation>Endre adgangsfrase</translation>
    </message>
    <message>
        <location filename="../askpassphrasedialog.cpp" line="55"/>
        <source>Enter the old and new passphrase to the wallet.</source>
        <translation>Skriv inn gammel og ny adgangsfrase for lommeboken.</translation>
    </message>
    <message>
        <location filename="../askpassphrasedialog.cpp" line="136"/>
        <source>Wallet unlock failed</source>
        <translation>Opplåsing av lommebok feilet</translation>
    </message>
    <message>
        <location filename="../askpassphrasedialog.cpp" line="137"/>
        <location filename="../askpassphrasedialog.cpp" line="148"/>
        <location filename="../askpassphrasedialog.cpp" line="167"/>
        <source>The passphrase entered for the wallet decryption was incorrect.</source>
        <translation>Adgangsfrasen angitt for dekryptering av lommeboken var feil.</translation>
    </message>
    <message>
        <location filename="../askpassphrasedialog.cpp" line="161"/>
        <source>Wallet passphrase was successfully changed.</source>
        <translation>Adgangsfrase for lommebok endret.</translation>
=======
        <location filename="../askpassphrasedialog.cpp" line="125"/>
        <location filename="../askpassphrasedialog.cpp" line="173"/>
        <source>The supplied passphrases do not match.</source>
        <translation>De angitte adgangsfrasene er ulike.</translation>
>>>>>>> fc1cd74b
    </message>
    <message>
        <location filename="../askpassphrasedialog.cpp" line="208"/>
        <location filename="../askpassphrasedialog.cpp" line="232"/>
        <source>Warning: The Caps Lock key is on.</source>
        <translation>Advarsel: Caps lock tasten er på.</translation>
    </message>
    <message>
        <location filename="../askpassphrasedialog.cpp" line="101"/>
        <source>Confirm wallet encryption</source>
        <translation>Bekreft kryptering av lommebok</translation>
    </message>
</context>
<context>
    <name>BitcoinGUI</name>
    <message>
<<<<<<< HEAD
        <location filename="../bitcoingui.cpp" line="199"/>
        <source>&amp;Address Book</source>
        <translation>&amp;Adressebok</translation>
=======
        <location filename="../bitcoingui.cpp" line="193"/>
        <source>Edit the list of stored addresses and labels</source>
        <translation>Rediger listen over adresser og deres merkelapper</translation>
    </message>
    <message>
        <location filename="../bitcoingui.cpp" line="198"/>
        <source>&amp;Receive coins</source>
        <translation>&amp;Motta bitcoins</translation>
    </message>
    <message>
        <location filename="../bitcoingui.cpp" line="204"/>
        <source>&amp;Send coins</source>
        <translation>&amp;Send bitcoins</translation>
>>>>>>> fc1cd74b
    </message>
    <message>
        <location filename="../bitcoingui.cpp" line="200"/>
        <source>Edit the list of stored addresses and labels</source>
        <translation>Rediger listen over adresser og deres merkelapper</translation>
    </message>
    <message>
<<<<<<< HEAD
        <location filename="../bitcoingui.cpp" line="205"/>
        <source>&amp;Receive coins</source>
        <translation>&amp;Motta bitcoins</translation>
    </message>
    <message>
        <location filename="../bitcoingui.cpp" line="260"/>
        <source>Change the passphrase used for wallet encryption</source>
        <translation>Endre adgangsfrasen brukt for kryptering av lommebok</translation>
    </message>
    <message>
        <location filename="../bitcoingui.cpp" line="187"/>
        <source>&amp;Overview</source>
        <translation>&amp;Oversikt</translation>
=======
        <location filename="../bitcoingui.cpp" line="70"/>
        <source>Bitcoin Wallet</source>
        <translation>Bitcoin Lommebok</translation>
>>>>>>> fc1cd74b
    </message>
    <message>
        <location filename="../bitcoingui.cpp" line="211"/>
        <source>&amp;Send coins</source>
        <translation>&amp;Send bitcoins</translation>
    </message>
    <message>
<<<<<<< HEAD
        <location filename="../bitcoingui.cpp" line="212"/>
        <source>Send coins to a bitcoin address</source>
        <translation>Send bitcoins til en adresse</translation>
    </message>
    <message>
        <location filename="../bitcoingui.cpp" line="292"/>
        <source>&amp;Settings</source>
        <translation>&amp;Innstillinger</translation>
    </message>
    <message>
        <location filename="../bitcoingui.cpp" line="146"/>
        <location filename="../bitcoingui.cpp" line="478"/>
        <source>Synchronizing with network...</source>
        <translation>Synkroniserer med nettverk...</translation>
    </message>
    <message>
        <location filename="../bitcoingui.cpp" line="188"/>
        <source>Show general overview of wallet</source>
        <translation>Vis generell oversikt over lommeboken</translation>
    </message>
    <message>
        <location filename="../bitcoingui.cpp" line="194"/>
        <source>Browse transaction history</source>
        <translation>Vis transaksjonshistorikk</translation>
    </message>
    <message>
        <location filename="../bitcoingui.cpp" line="206"/>
        <source>Show the list of addresses for receiving payments</source>
        <translation>Vis listen over adresser for mottak av betalinger</translation>
    </message>
    <message>
        <location filename="../bitcoingui.cpp" line="244"/>
        <source>About &amp;Qt</source>
        <translation>Om &amp;Qt</translation>
=======
        <location filename="../bitcoingui.cpp" line="199"/>
        <source>Show the list of addresses for receiving payments</source>
        <translation>Vis listen over adresser for mottak av betalinger</translation>
    </message>
    <message>
        <location filename="../bitcoingui.cpp" line="236"/>
        <source>&amp;Export...</source>
        <translation>&amp;Eksporter...</translation>
    </message>
    <message>
        <location filename="../bitcoingui.cpp" line="273"/>
        <source>&amp;Help</source>
        <translation>&amp;Hjelp</translation>
    </message>
    <message>
        <location filename="../bitcoingui.cpp" line="267"/>
        <source>&amp;Settings</source>
        <translation>&amp;Innstillinger</translation>
    </message>
    <message>
        <location filename="../bitcoingui.cpp" line="142"/>
        <source>Block chain synchronization in progress</source>
        <translation>Synkronisering av blokk-kjede igang</translation>
    </message>
    <message>
        <location filename="../bitcoingui.cpp" line="180"/>
        <source>&amp;Overview</source>
        <translation>&amp;Oversikt</translation>
    </message>
    <message>
        <location filename="../bitcoingui.cpp" line="186"/>
        <source>&amp;Transactions</source>
        <translation>&amp;Transaksjoner</translation>
    </message>
    <message>
        <location filename="../bitcoingui.cpp" line="192"/>
        <source>&amp;Address Book</source>
        <translation>&amp;Adressebok</translation>
>>>>>>> fc1cd74b
    </message>
    <message>
        <location filename="../bitcoingui.cpp" line="73"/>
        <source>Bitcoin Wallet</source>
        <translation>Bitcoin Lommebok</translation>
    </message>
    <message>
        <location filename="../bitcoingui.cpp" line="149"/>
        <source>Block chain synchronization in progress</source>
        <translation>Synkronisering av blokk-kjede igang</translation>
    </message>
    <message numerus="yes">
        <location filename="../bitcoingui.cpp" line="524"/>
        <source>%n hour(s) ago</source>
        <translation>
            <numerusform>for %n time siden</numerusform>
            <numerusform>for %n timer siden</numerusform>
        </translation>
    </message>
    <message>
        <location filename="../bitcoingui.cpp" line="193"/>
        <source>&amp;Transactions</source>
        <translation>&amp;Transaksjoner</translation>
    </message>
    <message>
        <location filename="../bitcoingui.cpp" line="237"/>
        <source>E&amp;xit</source>
        <translation>&amp;Avslutt</translation>
    </message>
    <message>
<<<<<<< HEAD
        <location filename="../bitcoingui.cpp" line="241"/>
        <source>&amp;About %1</source>
        <translation> &amp;Om %1</translation>
    </message>
    <message>
        <location filename="../bitcoingui.cpp" line="252"/>
        <source>&amp;Export...</source>
        <translation>&amp;Eksporter...</translation>
    </message>
    <message>
        <location filename="../bitcoingui.cpp" line="238"/>
        <source>Quit application</source>
        <translation>Avslutt applikasjonen</translation>
=======
        <location filename="../bitcoingui.cpp" line="235"/>
        <source>Show the Bitcoin window</source>
        <translation>Vis Bitcoin-vinduet</translation>
    </message>
    <message>
        <location filename="../bitcoingui.cpp" line="456"/>
        <source>Downloaded %1 of %2 blocks of transaction history.</source>
        <translation>Lastet ned %1 av %2 blokker med transaksjonshistorikk.</translation>
    </message>
    <message numerus="yes">
        <location filename="../bitcoingui.cpp" line="491"/>
        <source>%n hour(s) ago</source>
        <translation>
            <numerusform></numerusform>
            <numerusform></numerusform>
        </translation>
    </message>
    <message>
        <location filename="../bitcoingui.cpp" line="588"/>
        <source>Sending...</source>
        <translation>Sender...</translation>
>>>>>>> fc1cd74b
    </message>
    <message>
        <location filename="../bitcoingui.cpp" line="217"/>
        <source>Sign &amp;message</source>
        <translation>Signér &amp;melding</translation>
    </message>
    <message>
<<<<<<< HEAD
        <location filename="../bitcoingui.cpp" line="218"/>
        <source>Prove you control an address</source>
        <translation>Bevis at du kontrollerer en adresse</translation>
    </message>
    <message>
        <location filename="../bitcoingui.cpp" line="242"/>
        <source>Show information about Bitcoin</source>
        <translation>Vis informasjon om Bitcoin</translation>
    </message>
    <message>
        <location filename="../bitcoingui.cpp" line="245"/>
        <source>Show information about Qt</source>
        <translation>Vis informasjon om Qt</translation>
    </message>
    <message>
        <location filename="../bitcoingui.cpp" line="247"/>
        <source>&amp;Options...</source>
        <translation>&amp;Innstillinger...</translation>
    </message>
    <message>
        <location filename="../bitcoingui.cpp" line="257"/>
        <source>&amp;Backup Wallet</source>
        <translation>Lag &amp;Sikkerhetskopi av Lommebok</translation>
    </message>
    <message>
        <location filename="../bitcoingui.cpp" line="305"/>
        <source>Tabs toolbar</source>
        <translation>Verktøylinje for faner</translation>
    </message>
    <message>
        <location filename="../bitcoingui.cpp" line="316"/>
        <source>Actions toolbar</source>
        <translation>Verktøylinje for handlinger</translation>
    </message>
    <message>
        <location filename="../bitcoingui.cpp" line="329"/>
        <source>[testnet]</source>
        <translation>[testnett]</translation>
    </message>
    <message>
        <location filename="../bitcoingui.cpp" line="255"/>
        <source>Encrypt or decrypt wallet</source>
        <translation>Krypter eller dekrypter lommebok</translation>
    </message>
    <message>
        <location filename="../bitcoingui.cpp" line="283"/>
        <source>&amp;File</source>
        <translation>&amp;Fil</translation>
    </message>
    <message>
        <location filename="../bitcoingui.cpp" line="501"/>
        <source>Downloaded %1 blocks of transaction history.</source>
        <translation>Lastet ned %1 blokker med transaksjonshistorikk.</translation>
=======
        <location filename="../bitcoingui.cpp" line="228"/>
        <source>About &amp;Qt</source>
        <translation>Om &amp;Qt</translation>
    </message>
    <message>
        <location filename="../bitcoingui.cpp" line="187"/>
        <source>Browse transaction history</source>
        <translation>Vis transaksjonshistorikk</translation>
    </message>
    <message>
        <location filename="../bitcoingui.cpp" line="237"/>
        <source>Export the current view to a file</source>
        <translation>Eksporter visningen til en fil</translation>
    </message>
    <message>
        <location filename="../bitcoingui.cpp" line="222"/>
        <source>Quit application</source>
        <translation>Avslutt applikasjonen</translation>
    </message>
    <message>
        <location filename="../bitcoingui.cpp" line="226"/>
        <source>Show information about Bitcoin</source>
        <translation>Vis informasjon om Bitcoin</translation>
    </message>
    <message numerus="yes">
        <location filename="../bitcoingui.cpp" line="430"/>
        <source>%n active connection(s) to Bitcoin network</source>
        <translation>
            <numerusform>%n aktiv forbindelse til Bitcoin-nettverket</numerusform>
            <numerusform>%n aktive forbindelser til Bitcoin-nettverket</numerusform>
        </translation>
    </message>
    <message>
        <location filename="../bitcoingui.cpp" line="239"/>
        <source>Encrypt or decrypt wallet</source>
        <translation>Krypter eller dekrypter lommebok</translation>
>>>>>>> fc1cd74b
    </message>
    <message>
        <location filename="../bitcoingui.cpp" line="254"/>
        <source>&amp;Encrypt Wallet</source>
        <translation>&amp;Krypter Lommebok</translation>
    </message>
    <message numerus="yes">
        <location filename="../bitcoingui.cpp" line="463"/>
        <source>%n active connection(s) to Bitcoin network</source>
        <translation>
            <numerusform>%n aktiv forbindelse til Bitcoin-nettverket</numerusform>
            <numerusform>%n aktive forbindelser til Bitcoin-nettverket</numerusform>
        </translation>
    </message>
    <message>
        <location filename="../bitcoingui.cpp" line="539"/>
        <source>Catching up...</source>
        <translation>Kommer ajour...</translation>
    </message>
    <message numerus="yes">
        <location filename="../bitcoingui.cpp" line="528"/>
        <source>%n day(s) ago</source>
        <translation>
            <numerusform>for %n dag siden</numerusform>
            <numerusform>for %n dager siden</numerusform>
        </translation>
    </message>
    <message>
<<<<<<< HEAD
        <location filename="../bitcoingui.cpp" line="534"/>
=======
        <location filename="../bitcoingui.cpp" line="234"/>
        <source>Open &amp;Bitcoin</source>
        <translation>Åpne &amp;Bitcoin</translation>
    </message>
    <message>
        <location filename="../bitcoingui.cpp" line="288"/>
        <source>Actions toolbar</source>
        <translation>Verktøylinje for handlinger</translation>
    </message>
    <message>
        <location filename="../bitcoingui.cpp" line="514"/>
        <source>Last received block was generated %1.</source>
        <translation>Siste mottatte blokk ble generert %1.</translation>
    </message>
    <message>
        <location filename="../bitcoingui.cpp" line="264"/>
        <source>&amp;File</source>
        <translation>&amp;Fil</translation>
    </message>
    <message numerus="yes">
        <location filename="../bitcoingui.cpp" line="495"/>
        <source>%n day(s) ago</source>
        <translation>
            <numerusform>for %n dag siden</numerusform>
            <numerusform>for %n dager siden</numerusform>
        </translation>
    </message>
    <message>
        <location filename="../bitcoingui.cpp" line="501"/>
>>>>>>> fc1cd74b
        <source>Up to date</source>
        <translation>Ajour</translation>
    </message>
    <message>
<<<<<<< HEAD
        <location filename="../bitcoingui.cpp" line="616"/>
=======
        <location filename="../bitcoingui.cpp" line="506"/>
        <source>Catching up...</source>
        <translation>Kommer ajour...</translation>
    </message>
    <message>
        <location filename="../bitcoingui.cpp" line="583"/>
>>>>>>> fc1cd74b
        <source>This transaction is over the size limit.  You can still send it for a fee of %1, which goes to the nodes that process your transaction and helps to support the network.  Do you want to pay the fee?</source>
        <translation>Denne transaksjonen overstiger størrelsesbegrensningen.  Du kan likevel sende den med et gebyr på %1, som går til nodene som prosesserer transaksjonen din og støtter nettverket.  Vil du betale gebyret?</translation>
    </message>
    <message>
        <location filename="../bitcoingui.cpp" line="648"/>
        <source>Sent transaction</source>
        <translation>Sendt transaksjon</translation>
    </message>
    <message>
        <location filename="../bitcoingui.cpp" line="649"/>
        <source>Incoming transaction</source>
        <translation>Innkommende transaksjon</translation>
    </message>
    <message>
        <location filename="../bitcoingui.cpp" line="650"/>
        <source>Date: %1
Amount: %2
Type: %3
Address: %4
</source>
        <translation>Dato: %1
Beløp: %2
Type: %3
Adresse: %4
</translation>
    </message>
    <message>
        <location filename="../bitcoingui.cpp" line="775"/>
        <source>Wallet is &lt;b&gt;encrypted&lt;/b&gt; and currently &lt;b&gt;unlocked&lt;/b&gt;</source>
        <translation>Lommeboken er &lt;b&gt;kryptert&lt;/b&gt; og for tiden &lt;b&gt;ulåst&lt;/b&gt;</translation>
    </message>
    <message>
        <location filename="../bitcoingui.cpp" line="783"/>
        <source>Wallet is &lt;b&gt;encrypted&lt;/b&gt; and currently &lt;b&gt;locked&lt;/b&gt;</source>
        <translation>Lommeboken er &lt;b&gt;kryptert&lt;/b&gt; og for tiden &lt;b&gt;låst&lt;/b&gt;</translation>
    </message>
    <message>
<<<<<<< HEAD
        <location filename="../bitcoingui.cpp" line="248"/>
        <source>Modify configuration options for bitcoin</source>
        <translation>Endre innstillinger for bitcoin</translation>
    </message>
    <message>
        <location filename="../bitcoingui.cpp" line="250"/>
        <source>Open &amp;Bitcoin</source>
        <translation>Åpne &amp;Bitcoin</translation>
    </message>
    <message>
        <location filename="../bitcoingui.cpp" line="251"/>
        <source>Show the Bitcoin window</source>
        <translation>Vis Bitcoin-vinduet</translation>
    </message>
    <message>
        <location filename="../bitcoingui.cpp" line="259"/>
        <source>&amp;Change Passphrase</source>
        <translation>&amp;Endre Adgangsfrase</translation>
    </message>
    <message>
        <location filename="../bitcoingui.cpp" line="253"/>
        <source>Export the data in the current tab to a file</source>
        <translation>Eksporter data fra nåværende fane til fil</translation>
    </message>
    <message>
        <location filename="../bitcoingui.cpp" line="258"/>
        <source>Backup wallet to another location</source>
        <translation>Sikkerhetskopiér lommebok til annet sted</translation>
    </message>
    <message>
        <location filename="../bitcoingui.cpp" line="298"/>
        <source>&amp;Help</source>
        <translation>&amp;Hjelp</translation>
    </message>
    <message>
        <location filename="../bitcoingui.cpp" line="421"/>
        <source>bitcoin-qt</source>
        <translation>bitcoin-qt</translation>
    </message>
    <message>
        <location filename="../bitcoingui.cpp" line="489"/>
        <source>Downloaded %1 of %2 blocks of transaction history.</source>
        <translation>Lastet ned %1 av %2 blokker med transaksjonshistorikk.</translation>
=======
        <location filename="../bitcoingui.cpp" line="225"/>
        <source>&amp;About %1</source>
        <translation> &amp;Om %1</translation>
    </message>
    <message>
        <location filename="../bitcoingui.cpp" line="229"/>
        <source>Show information about Qt</source>
        <translation>Vis informasjon om Qt</translation>
    </message>
    <message>
        <location filename="../bitcoingui.cpp" line="231"/>
        <source>&amp;Options...</source>
        <translation>&amp;Innstillinger...</translation>
    </message>
    <message>
        <location filename="../bitcoingui.cpp" line="232"/>
        <source>Modify configuration options for bitcoin</source>
        <translation>Endre innstillinger for bitcoin</translation>
>>>>>>> fc1cd74b
    </message>
    <message>
        <location filename="../bitcoingui.cpp" line="806"/>
        <source>Backup Wallet</source>
        <translation>Sikkerhetskopiér Lommebok</translation>
    </message>
    <message>
        <location filename="../bitcoingui.cpp" line="806"/>
        <source>Wallet Data (*.dat)</source>
        <translation>Lommeboksdata (*.dat)</translation>
    </message>
    <message>
        <location filename="../bitcoingui.cpp" line="809"/>
        <source>Backup Failed</source>
        <translation>Sikkerhetskopiering feilet</translation>
    </message>
    <message>
        <location filename="../bitcoingui.cpp" line="809"/>
        <source>There was an error trying to save the wallet data to the new location.</source>
        <translation>En feil oppstod ved lagring av lommebok til nytt sted</translation>
    </message>
    <message numerus="yes">
        <location filename="../bitcoingui.cpp" line="520"/>
        <source>%n minute(s) ago</source>
        <translation>
            <numerusform>for %n minutt siden</numerusform>
            <numerusform>for %n minutter siden</numerusform>
        </translation>
    </message>
    <message>
        <location filename="../bitcoingui.cpp" line="547"/>
        <source>Last received block was generated %1.</source>
        <translation>Siste mottatte blokk ble generert %1.</translation>
    </message>
    <message numerus="yes">
        <location filename="../bitcoingui.cpp" line="516"/>
        <source>%n second(s) ago</source>
        <translation>
            <numerusform>for %n sekund siden</numerusform>
            <numerusform>for %n sekunder siden</numerusform>
        </translation>
    </message>
    <message>
        <location filename="../bitcoingui.cpp" line="621"/>
        <source>Sending...</source>
        <translation>Sender...</translation>
    </message>
    <message>
        <location filename="../bitcoin.cpp" line="144"/>
        <source>A fatal error occurred. Bitcoin can no longer continue safely and will quit.</source>
        <translation>En fatal feil har inntruffet. Det er ikke trygt å fortsette og Bitcoin må derfor avslutte.</translation>
    </message>
    <message>
        <location filename="../bitcoingui.cpp" line="241"/>
        <source>&amp;Change Passphrase</source>
        <translation>&amp;Endre Adgangsfrase</translation>
    </message>
    <message>
        <location filename="../bitcoingui.cpp" line="280"/>
        <source>Tabs toolbar</source>
        <translation>Verktøylinje for faner</translation>
    </message>
    <message>
        <location filename="../bitcoingui.cpp" line="301"/>
        <source>[testnet]</source>
        <translation>[testnett]</translation>
    </message>
    <message>
        <location filename="../bitcoingui.cpp" line="388"/>
        <source>bitcoin-qt</source>
        <translation>bitcoin-qt</translation>
    </message>
    <message>
        <location filename="../bitcoingui.cpp" line="468"/>
        <source>Downloaded %1 blocks of transaction history.</source>
        <translation>Lastet ned %1 blokker med transaksjonshistorikk.</translation>
    </message>
</context>
<context>
    <name>DisplayOptionsPage</name>
    <message>
        <location filename="../optionsdialog.cpp" line="269"/>
        <source>&amp;Unit to show amounts in: </source>
        <translation>&amp;Enhet for å vise beløp i: </translation>
    </message>
    <message>
        <location filename="../optionsdialog.cpp" line="273"/>
        <source>Choose the default subdivision unit to show in the interface, and when sending coins</source>
        <translation>Velg standard underenhet som skal vises i grensesnittet og ved sending av mynter</translation>
    </message>
    <message>
        <location filename="../optionsdialog.cpp" line="280"/>
        <source>&amp;Display addresses in transaction list</source>
        <translation>&amp;Vis adresser i transaksjonslisten</translation>
    </message>
    <message>
        <location filename="../optionsdialog.cpp" line="281"/>
        <source>Whether to show Bitcoin addresses in the transaction list</source>
        <translation type="unfinished">Om Bitcoin-adresser skal vises i transaksjonslisten eller ikke</translation>
    </message>
</context>
<context>
    <name>EditAddressDialog</name>
    <message>
        <location filename="../forms/editaddressdialog.ui" line="14"/>
        <source>Edit Address</source>
        <translation>Rediger adresse</translation>
    </message>
    <message>
        <location filename="../forms/editaddressdialog.ui" line="25"/>
        <source>&amp;Label</source>
        <translation>&amp;Merkelapp</translation>
    </message>
    <message>
        <location filename="../forms/editaddressdialog.ui" line="35"/>
        <source>The label associated with this address book entry</source>
        <translation>Merkelappen koblet til denne adressen i adresseboken</translation>
    </message>
    <message>
        <location filename="../forms/editaddressdialog.ui" line="42"/>
        <source>&amp;Address</source>
        <translation>&amp;Adresse</translation>
    </message>
    <message>
        <location filename="../forms/editaddressdialog.ui" line="52"/>
        <source>The address associated with this address book entry. This can only be modified for sending addresses.</source>
        <translation>Adressen til denne oppføringen i adresseboken. Denne kan kun endres for utsendingsadresser.</translation>
    </message>
    <message>
        <location filename="../editaddressdialog.cpp" line="20"/>
        <source>New receiving address</source>
        <translation>Ny mottaksadresse</translation>
    </message>
    <message>
        <location filename="../editaddressdialog.cpp" line="24"/>
        <source>New sending address</source>
        <translation>Ny utsendingsadresse</translation>
    </message>
    <message>
        <location filename="../editaddressdialog.cpp" line="27"/>
        <source>Edit receiving address</source>
        <translation>Rediger mottaksadresse</translation>
    </message>
    <message>
        <location filename="../editaddressdialog.cpp" line="31"/>
        <source>Edit sending address</source>
        <translation>Rediger utsendingsadresse</translation>
    </message>
    <message>
        <location filename="../editaddressdialog.cpp" line="91"/>
        <source>The entered address &quot;%1&quot; is already in the address book.</source>
        <translation>Den oppgitte adressen &quot;%1&quot; er allerede i adresseboken.</translation>
    </message>
    <message>
        <location filename="../editaddressdialog.cpp" line="101"/>
        <source>Could not unlock wallet.</source>
        <translation>Kunne ikke låse opp lommeboken.</translation>
    </message>
    <message>
        <location filename="../editaddressdialog.cpp" line="106"/>
        <source>New key generation failed.</source>
        <translation>Generering av ny nøkkel feilet.</translation>
    </message>
    <message>
        <location filename="../editaddressdialog.cpp" line="96"/>
        <source>The entered address &quot;%1&quot; is not a valid bitcoin address.</source>
        <translation>en oppgitte adressen &quot;%1&quot; er ikke en gyldig bitcoin-adresse.</translation>
    </message>
</context>
<context>
    <name>MainOptionsPage</name>
    <message>
        <location filename="../optionsdialog.cpp" line="171"/>
        <source>Automatically start Bitcoin after the computer is turned on</source>
        <translation>Start Bitcoin automatisk når datamaskinen blir slått på</translation>
    </message>
    <message>
        <location filename="../optionsdialog.cpp" line="170"/>
        <source>&amp;Start Bitcoin on window system startup</source>
        <translation>&amp;Start Bitcoin ved oppstart</translation>
    </message>
    <message>
        <location filename="../optionsdialog.cpp" line="175"/>
        <source>&amp;Minimize to the tray instead of the taskbar</source>
        <translation>&amp;Minimer til systemkurv istedenfor oppgavelinjen</translation>
    </message>
    <message>
        <location filename="../optionsdialog.cpp" line="176"/>
        <source>Show only a tray icon after minimizing the window</source>
        <translation>Vis kun ikon i systemkurv etter minimering av vinduet</translation>
    </message>
    <message>
        <location filename="../optionsdialog.cpp" line="185"/>
        <source>M&amp;inimize on close</source>
        <translation>M&amp;inimér ved lukking</translation>
    </message>
    <message>
        <location filename="../optionsdialog.cpp" line="186"/>
        <source>Minimize instead of exit the application when the window is closed. When this option is enabled, the application will be closed only after selecting Quit in the menu.</source>
        <translation>Minimerer vinduet istedenfor å avslutte applikasjonen når vinduet lukkes. Når dette er slått på avsluttes applikasjonen kun ved å velge avslutt i menyen.</translation>
    </message>
    <message>
        <location filename="../optionsdialog.cpp" line="181"/>
        <source>Automatically open the Bitcoin client port on the router. This only works when your router supports UPnP and it is enabled.</source>
        <translation>Åpne automatisk Bitcoin klientporten på ruteren. Dette virker kun om din ruter støtter UPnP og dette er påslått.</translation>
    </message>
    <message>
        <location filename="../optionsdialog.cpp" line="180"/>
        <source>Map port using &amp;UPnP</source>
        <translation>Sett opp port vha. &amp;UPnP</translation>
    </message>
    <message>
        <location filename="../optionsdialog.cpp" line="190"/>
        <source>&amp;Connect through SOCKS4 proxy:</source>
        <translation>&amp;Koble til gjennom SOCKS4 proxy:</translation>
    </message>
    <message>
        <location filename="../optionsdialog.cpp" line="191"/>
        <source>Connect to the Bitcoin network through a SOCKS4 proxy (e.g. when connecting through Tor)</source>
        <translation>Koble til Bitcoin nettverket gjennom en SOCKS4 mellomtjener (f.eks. for tilkobling gjennom Tor)</translation>
<<<<<<< HEAD
=======
    </message>
    <message>
        <location filename="../optionsdialog.cpp" line="202"/>
        <source>IP address of the proxy (e.g. 127.0.0.1)</source>
        <translation>IP-adresse for mellomtjener (f.eks. 127.0.0.1)</translation>
    </message>
    <message>
        <location filename="../optionsdialog.cpp" line="211"/>
        <source>Port of the proxy (e.g. 1234)</source>
        <translation>Port for mellomtjener (f.eks. 1234)</translation>
    </message>
    <message>
        <location filename="../optionsdialog.cpp" line="217"/>
        <source>Optional transaction fee per kB that helps make sure your transactions are processed quickly. Most transactions are 1 kB. Fee 0.01 recommended.</source>
        <translation>Valgfritt transaksjonsgebyr per kB som sikrer at dine transaksjoner blir raskt prosessert. De fleste transaksjoner er 1 kB. Et gebyr på 0.01 er anbefalt.</translation>
    </message>
    <message>
        <location filename="../optionsdialog.cpp" line="223"/>
        <source>Pay transaction &amp;fee</source>
        <translation>Betal transaksjons&amp;gebyr</translation>
>>>>>>> fc1cd74b
    </message>
    <message>
        <location filename="../optionsdialog.cpp" line="196"/>
        <source>Proxy &amp;IP: </source>
        <translation>Mellomtjeners &amp;IP: </translation>
    </message>
    <message>
        <location filename="../optionsdialog.cpp" line="205"/>
        <source>&amp;Port: </source>
        <translation>&amp;Port: </translation>
    </message>
<<<<<<< HEAD
    <message>
        <location filename="../optionsdialog.cpp" line="211"/>
        <source>Port of the proxy (e.g. 1234)</source>
        <translation>Port for mellomtjener (f.eks. 1234)</translation>
    </message>
    <message>
        <location filename="../optionsdialog.cpp" line="217"/>
        <source>Optional transaction fee per kB that helps make sure your transactions are processed quickly. Most transactions are 1 kB. Fee 0.01 recommended.</source>
        <translation>Valgfritt transaksjonsgebyr per kB som sikrer at dine transaksjoner blir raskt prosessert. De fleste transaksjoner er 1 kB. Et gebyr på 0.01 er anbefalt.</translation>
    </message>
    <message>
        <location filename="../optionsdialog.cpp" line="223"/>
        <source>Pay transaction &amp;fee</source>
        <translation>Betal transaksjons&amp;gebyr</translation>
    </message>
</context>
<context>
    <name>MessagePage</name>
    <message>
        <location filename="../forms/messagepage.ui" line="14"/>
        <source>Message</source>
        <translation>Melding</translation>
    </message>
    <message>
        <location filename="../forms/messagepage.ui" line="93"/>
        <source>Enter the message you want to sign here</source>
        <translation>Skriv inn meldingen du vil signere her</translation>
    </message>
    <message>
        <location filename="../forms/messagepage.ui" line="105"/>
        <source>Click &quot;Sign Message&quot; to get signature</source>
        <translation>Klikk &quot;Signér Melding&quot; for signatur</translation>
    </message>
    <message>
        <location filename="../forms/messagepage.ui" line="117"/>
        <source>Sign a message to prove you own this address</source>
        <translation>Signér en melding for å bevise at du eier denne adressen</translation>
    </message>
    <message>
        <location filename="../forms/messagepage.ui" line="120"/>
        <source>&amp;Sign Message</source>
        <translation>&amp;Signér Melding</translation>
    </message>
    <message>
        <location filename="../forms/messagepage.ui" line="134"/>
        <source>&amp;Copy to Clipboard</source>
        <translation>&amp;Kopier til utklippstavle</translation>
    </message>
    <message>
        <location filename="../messagepage.cpp" line="74"/>
        <location filename="../messagepage.cpp" line="89"/>
        <location filename="../messagepage.cpp" line="101"/>
        <source>Error signing</source>
        <translation>Feil ved signering</translation>
    </message>
    <message>
        <location filename="../messagepage.cpp" line="74"/>
        <source>%1 is not a valid address.</source>
        <translation>%1 er ikke en gyldig adresse</translation>
    </message>
    <message>
        <location filename="../messagepage.cpp" line="89"/>
        <source>Private key for %1 is not available.</source>
        <translation>Privat nøkkel for %1 er ikke tilgjengelig.</translation>
    </message>
    <message>
        <location filename="../messagepage.cpp" line="101"/>
        <source>Sign failed</source>
        <translation>Signering feilet</translation>
    </message>
    <message>
        <location filename="../forms/messagepage.ui" line="20"/>
        <source>You can sign messages with your addresses to prove you own them. Be careful not to sign anything vague, as phishing attacks may try to trick you into signing your identity over to them. Only sign fully-detailed statements you agree to.</source>
        <translation>Du kan signere meldinger med dine adresser for å bevise at du eier dem. Ikke signér vage meldinger da phishing-angrep kan prøve å lure deg til å signere din identitet over til andre. Signér kun fullt detaljerte utsagn som du er enig i.</translation>
    </message>
    <message>
        <location filename="../forms/messagepage.ui" line="38"/>
        <source>The address to sign the message with  (e.g. 1NS17iag9jJgTHD1VXjvLCEnZuQ3rJDE9L)</source>
        <translation>Adressen for signering av meldingen (f.eks. 1NS17iag9jJgTHD1VXjvLCEnZuQ3rJDE9L)</translation>
    </message>
    <message>
        <location filename="../forms/messagepage.ui" line="48"/>
        <source>Choose adress from address book</source>
        <translation>Velg adresse fra adresseboken</translation>
    </message>
    <message>
        <location filename="../forms/messagepage.ui" line="58"/>
        <source>Alt+A</source>
        <translation>Alt+A</translation>
    </message>
    <message>
        <location filename="../forms/messagepage.ui" line="71"/>
        <source>Paste address from clipboard</source>
        <translation>Lim inn adresse fra utklippstavlen</translation>
    </message>
    <message>
        <location filename="../forms/messagepage.ui" line="81"/>
        <source>Alt+P</source>
        <translation>Alt+P</translation>
    </message>
    <message>
        <location filename="../forms/messagepage.ui" line="131"/>
        <source>Copy the current signature to the system clipboard</source>
        <translation>Kopier valgt signatur til utklippstavle</translation>
    </message>
=======
>>>>>>> fc1cd74b
</context>
<context>
    <name>OptionsDialog</name>
    <message>
        <location filename="../optionsdialog.cpp" line="79"/>
        <source>Main</source>
        <translation>Hoved</translation>
    </message>
    <message>
        <location filename="../optionsdialog.cpp" line="104"/>
        <source>Options</source>
        <translation>Innstillinger</translation>
    </message>
    <message>
        <location filename="../optionsdialog.cpp" line="84"/>
        <source>Display</source>
        <translation>Visning</translation>
    </message>
</context>
<context>
    <name>OverviewPage</name>
    <message>
        <location filename="../forms/overviewpage.ui" line="124"/>
        <source>&lt;b&gt;Recent transactions&lt;/b&gt;</source>
        <translation>&lt;b&gt;Siste transaksjoner&lt;/b&gt;</translation>
    </message>
    <message>
        <location filename="../overviewpage.cpp" line="103"/>
        <source>Your current balance</source>
        <translation>Din nåværende saldo</translation>
    </message>
    <message>
        <location filename="../overviewpage.cpp" line="108"/>
        <source>Total of transactions that have yet to be confirmed, and do not yet count toward the current balance</source>
        <translation>Totalt antall ubekreftede transaksjoner som ikke telles med i saldo enda</translation>
    </message>
    <message>
        <location filename="../forms/overviewpage.ui" line="68"/>
        <source>Unconfirmed:</source>
        <translation>Ubekreftet</translation>
    </message>
    <message>
        <location filename="../forms/overviewpage.ui" line="14"/>
        <source>Form</source>
        <translation>Skjema</translation>
    </message>
    <message>
<<<<<<< HEAD
        <location filename="../forms/overviewpage.ui" line="88"/>
        <source>Wallet</source>
        <translation>Lommebok</translation>
    </message>
    <message>
        <location filename="../forms/overviewpage.ui" line="40"/>
        <source>Balance:</source>
        <translation>Saldo:</translation>
    </message>
    <message>
        <location filename="../forms/overviewpage.ui" line="54"/>
        <source>Number of transactions:</source>
        <translation>Antall transaksjoner:</translation>
=======
        <location filename="../forms/overviewpage.ui" line="61"/>
        <source>0</source>
        <translation>0</translation>
>>>>>>> fc1cd74b
    </message>
    <message>
        <location filename="../overviewpage.cpp" line="111"/>
        <source>Total number of transactions in wallet</source>
        <translation>Totalt antall transaksjoner i lommeboken</translation>
    </message>
    <message>
        <location filename="../forms/overviewpage.ui" line="40"/>
        <source>Balance:</source>
        <translation>Saldo:</translation>
    </message>
</context>
<context>
    <name>QRCodeDialog</name>
    <message>
        <location filename="../forms/qrcodedialog.ui" line="55"/>
        <source>Request Payment</source>
        <translation>Etterspør Betaling</translation>
    </message>
    <message>
        <location filename="../forms/qrcodedialog.ui" line="70"/>
        <source>Amount:</source>
        <translation>Beløp:</translation>
    </message>
    <message>
<<<<<<< HEAD
        <location filename="../forms/qrcodedialog.ui" line="121"/>
        <source>Label:</source>
        <translation>Merkelapp:</translation>
=======
        <location filename="../forms/overviewpage.ui" line="54"/>
        <source>Number of transactions:</source>
        <translation>Antall transaksjoner:</translation>
    </message>
    <message>
        <location filename="../overviewpage.cpp" line="111"/>
        <source>Total number of transactions in wallet</source>
        <translation>Totalt antall transaksjoner i lommeboken</translation>
>>>>>>> fc1cd74b
    </message>
    <message>
        <location filename="../qrcodedialog.cpp" line="48"/>
        <source>Error encoding URI into QR Code.</source>
        <translation>Feil ved koding av URI i QR kode.</translation>
    </message>
    <message>
        <location filename="../qrcodedialog.cpp" line="113"/>
        <source>Save Image...</source>
        <translation type="unfinished"></translation>
    </message>
    <message>
        <location filename="../forms/qrcodedialog.ui" line="186"/>
        <source>&amp;Save As...</source>
        <translation>&amp;Lagre Som...</translation>
    </message>
    <message>
        <location filename="../forms/qrcodedialog.ui" line="14"/>
        <source>Dialog</source>
        <translation>Dialog</translation>
    </message>
    <message>
        <location filename="../forms/qrcodedialog.ui" line="32"/>
        <source>QR Code</source>
        <translation>QR Kode</translation>
    </message>
    <message>
        <location filename="../forms/qrcodedialog.ui" line="105"/>
        <source>BTC</source>
        <translation>BTC</translation>
    </message>
    <message>
        <location filename="../forms/qrcodedialog.ui" line="144"/>
        <source>Message:</source>
        <translation>Melding:</translation>
    </message>
    <message>
        <location filename="../qrcodedialog.cpp" line="113"/>
        <source>PNG Images (*.png)</source>
        <translation>PNG bilder (*.png)</translation>
    </message>
</context>
<context>
    <name>SendCoinsDialog</name>
    <message>
        <location filename="../forms/sendcoinsdialog.ui" line="144"/>
        <source>Confirm the send action</source>
        <translation>Bekreft sending</translation>
    </message>
    <message>
        <location filename="../forms/sendcoinsdialog.ui" line="106"/>
        <source>Balance:</source>
        <translation>Saldo:</translation>
    </message>
    <message>
<<<<<<< HEAD
        <location filename="../forms/sendcoinsdialog.ui" line="64"/>
        <source>Send to multiple recipients at once</source>
        <translation>Send til flere enn én mottaker</translation>
    </message>
    <message>
        <location filename="../forms/sendcoinsdialog.ui" line="67"/>
        <source>&amp;Add recipient...</source>
        <translation>&amp;Legg til mottaker...</translation>
    </message>
    <message>
=======
>>>>>>> fc1cd74b
        <location filename="../forms/sendcoinsdialog.ui" line="84"/>
        <source>Remove all transaction fields</source>
        <translation>Fjern alle transaksjonsfelter</translation>
    </message>
    <message>
<<<<<<< HEAD
        <location filename="../forms/sendcoinsdialog.ui" line="87"/>
        <source>Clear all</source>
        <translation>Fjern alle</translation>
    </message>
    <message>
        <location filename="../forms/sendcoinsdialog.ui" line="113"/>
        <source>123.456 BTC</source>
        <translation>123.456 BTC</translation>
    </message>
    <message>
        <location filename="../forms/sendcoinsdialog.ui" line="147"/>
        <source>&amp;Send</source>
        <translation>&amp;Send</translation>
    </message>
    <message>
        <location filename="../sendcoinsdialog.cpp" line="100"/>
=======
        <location filename="../sendcoinsdialog.cpp" line="93"/>
        <source>&lt;b&gt;%1&lt;/b&gt; to %2 (%3)</source>
        <translation>&lt;b&gt;%1&lt;/b&gt; til %2 (%3)</translation>
    </message>
    <message>
        <location filename="../sendcoinsdialog.cpp" line="96"/>
>>>>>>> fc1cd74b
        <source>Confirm send coins</source>
        <translation>Bekreft sending av bitcoins</translation>
    </message>
    <message>
        <location filename="../sendcoinsdialog.cpp" line="101"/>
        <source>Are you sure you want to send %1?</source>
        <translation>Er du sikker på at du vil sende %1?</translation>
    </message>
    <message>
        <location filename="../sendcoinsdialog.cpp" line="101"/>
        <source> and </source>
        <translation> og </translation>
    </message>
    <message>
<<<<<<< HEAD
        <location filename="../forms/sendcoinsdialog.ui" line="14"/>
        <location filename="../sendcoinsdialog.cpp" line="123"/>
        <location filename="../sendcoinsdialog.cpp" line="128"/>
        <location filename="../sendcoinsdialog.cpp" line="133"/>
        <location filename="../sendcoinsdialog.cpp" line="138"/>
        <location filename="../sendcoinsdialog.cpp" line="144"/>
        <location filename="../sendcoinsdialog.cpp" line="149"/>
        <location filename="../sendcoinsdialog.cpp" line="154"/>
        <source>Send Coins</source>
        <translation>Send Bitcoins</translation>
    </message>
    <message>
        <location filename="../sendcoinsdialog.cpp" line="95"/>
        <source>&lt;b&gt;%1&lt;/b&gt; to %2 (%3)</source>
        <translation>&lt;b&gt;%1&lt;/b&gt; til %2 (%3)</translation>
    </message>
    <message>
        <location filename="../sendcoinsdialog.cpp" line="124"/>
=======
        <location filename="../sendcoinsdialog.cpp" line="123"/>
        <source>The amount to pay must be larger than 0.</source>
        <translation>Beløpen som skal betales må være over 0.</translation>
    </message>
    <message>
        <location filename="../sendcoinsdialog.cpp" line="149"/>
        <source>Error: The transaction was rejected. This might happen if some of the coins in your wallet were already spent, such as if you used a copy of wallet.dat and coins were spent in the copy but not marked as spent here.</source>
        <translation>Feil: Transaksjonen ble avvist. Dette kan skje om noe av beløpet allerede var brukt, f.eks. hvis du kopierte wallet.dat og noen bitcoins ble brukt i kopien men ikke ble markert som brukt her.</translation>
    </message>
    <message>
        <location filename="../sendcoinsdialog.cpp" line="118"/>
>>>>>>> fc1cd74b
        <source>The recipient address is not valid, please recheck.</source>
        <translation>Adresse for mottaker er ugyldig.</translation>
    </message>
    <message>
<<<<<<< HEAD
        <location filename="../sendcoinsdialog.cpp" line="129"/>
        <source>The amount to pay must be larger than 0.</source>
        <translation>Beløpen som skal betales må være over 0.</translation>
    </message>
    <message>
        <location filename="../sendcoinsdialog.cpp" line="134"/>
        <source>The amount exceeds your balance.</source>
        <translation>Beløpet overstiger saldo.</translation>
=======
        <location filename="../forms/sendcoinsdialog.ui" line="64"/>
        <source>Send to multiple recipients at once</source>
        <translation>Send til flere enn én mottaker</translation>
    </message>
    <message>
        <location filename="../forms/sendcoinsdialog.ui" line="67"/>
        <source>&amp;Add recipient...</source>
        <translation>&amp;Legg til mottaker...</translation>
    </message>
    <message>
        <location filename="../forms/sendcoinsdialog.ui" line="87"/>
        <source>Clear all</source>
        <translation>Fjern alle</translation>
    </message>
    <message>
        <location filename="../forms/sendcoinsdialog.ui" line="106"/>
        <source>Balance:</source>
        <translation>Saldo:</translation>
    </message>
    <message>
        <location filename="../forms/sendcoinsdialog.ui" line="113"/>
        <source>123.456 BTC</source>
        <translation>123.456 BTC</translation>
    </message>
    <message>
        <location filename="../forms/sendcoinsdialog.ui" line="144"/>
        <source>Confirm the send action</source>
        <translation>Bekreft sending</translation>
    </message>
    <message>
        <location filename="../forms/sendcoinsdialog.ui" line="147"/>
        <source>&amp;Send</source>
        <translation>&amp;Send</translation>
>>>>>>> fc1cd74b
    </message>
    <message>
        <location filename="../sendcoinsdialog.cpp" line="139"/>
        <source>The total exceeds your balance when the %1 transaction fee is included.</source>
        <translation>Totalbeløpet overstiger saldo etter at %1 transaksjonsgebyr er lagt til.</translation>
    </message>
    <message>
        <location filename="../sendcoinsdialog.cpp" line="145"/>
        <source>Duplicate address found, can only send to each address once per send operation.</source>
        <translation>Duplikate adresser funnet. Kan bare sende én gang til hver adresse per operasjon.</translation>
    </message>
    <message>
        <location filename="../sendcoinsdialog.cpp" line="150"/>
        <source>Error: Transaction creation failed.</source>
        <translation>Feil: Opprettelse av transaksjon feilet.</translation>
    </message>
    <message>
<<<<<<< HEAD
        <location filename="../sendcoinsdialog.cpp" line="155"/>
        <source>Error: The transaction was rejected. This might happen if some of the coins in your wallet were already spent, such as if you used a copy of wallet.dat and coins were spent in the copy but not marked as spent here.</source>
        <translation>Feil: Transaksjonen ble avvist. Dette kan skje om noe av beløpet allerede var brukt, f.eks. hvis du kopierte wallet.dat og noen bitcoins ble brukt i kopien men ikke ble markert som brukt her.</translation>
=======
        <location filename="../sendcoinsdialog.cpp" line="128"/>
        <source>The amount exceeds your balance.</source>
        <translation>Beløpet overstiger saldo.</translation>
>>>>>>> fc1cd74b
    </message>
</context>
<context>
    <name>SendCoinsEntry</name>
    <message>
<<<<<<< HEAD
        <location filename="../forms/sendcoinsentry.ui" line="14"/>
        <source>Form</source>
        <translation>Skjema</translation>
=======
        <location filename="../forms/sendcoinsentry.ui" line="29"/>
        <source>A&amp;mount:</source>
        <translation>&amp;Beløp:</translation>
    </message>
    <message>
        <location filename="../forms/sendcoinsentry.ui" line="113"/>
        <source>Alt+A</source>
        <translation>Alt+A</translation>
>>>>>>> fc1cd74b
    </message>
    <message>
        <location filename="../forms/sendcoinsentry.ui" line="42"/>
        <source>Pay &amp;To:</source>
        <translation>Betal &amp;Til:</translation>
    </message>
    <message>
<<<<<<< HEAD
        <location filename="../forms/sendcoinsentry.ui" line="93"/>
        <source>The address to send the payment to  (e.g. 1NS17iag9jJgTHD1VXjvLCEnZuQ3rJDE9L)</source>
        <translation>Adressen betalingen skal sendes til  (f.eks. 1NS17iag9jJgTHD1VXjvLCEnZuQ3rJDE9L)</translation>
    </message>
    <message>
        <location filename="../forms/sendcoinsentry.ui" line="113"/>
        <source>Alt+A</source>
        <translation>Alt+A</translation>
    </message>
    <message>
        <location filename="../forms/sendcoinsentry.ui" line="137"/>
        <source>Remove this recipient</source>
        <translation>Fjern denne mottakeren</translation>
    </message>
    <message>
        <location filename="../forms/sendcoinsentry.ui" line="29"/>
        <source>A&amp;mount:</source>
        <translation>&amp;Beløp:</translation>
=======
        <location filename="../forms/sendcoinsentry.ui" line="14"/>
        <source>Form</source>
        <translation>Skjema</translation>
>>>>>>> fc1cd74b
    </message>
    <message>
        <location filename="../forms/sendcoinsentry.ui" line="66"/>
        <location filename="../sendcoinsentry.cpp" line="26"/>
        <source>Enter a label for this address to add it to your address book</source>
        <translation>Skriv inn en merkelapp for denne adressen for å legge den til i din adressebok</translation>
    </message>
    <message>
        <location filename="../forms/sendcoinsentry.ui" line="75"/>
        <source>&amp;Label:</source>
        <translation>&amp;Merkelapp:</translation>
    </message>
    <message>
        <location filename="../forms/sendcoinsentry.ui" line="103"/>
        <source>Choose address from address book</source>
        <translation>Velg adresse fra adresseboken</translation>
    </message>
    <message>
<<<<<<< HEAD
        <location filename="../forms/sendcoinsentry.ui" line="120"/>
        <source>Paste address from clipboard</source>
        <translation>Lim inn adresse fra utklippstavlen</translation>
    </message>
    <message>
=======
>>>>>>> fc1cd74b
        <location filename="../forms/sendcoinsentry.ui" line="130"/>
        <source>Alt+P</source>
        <translation>Alt+P</translation>
    </message>
    <message>
<<<<<<< HEAD
=======
        <location filename="../forms/sendcoinsentry.ui" line="137"/>
        <source>Remove this recipient</source>
        <translation>Fjern denne mottakeren</translation>
    </message>
    <message>
        <location filename="../forms/sendcoinsentry.ui" line="120"/>
        <source>Paste address from clipboard</source>
        <translation>Lim inn adresse fra utklippstavlen</translation>
    </message>
    <message>
>>>>>>> fc1cd74b
        <location filename="../sendcoinsentry.cpp" line="25"/>
        <source>Enter a Bitcoin address (e.g. 1NS17iag9jJgTHD1VXjvLCEnZuQ3rJDE9L)</source>
        <translation>Skriv inn en Bitcoin adresse (f.eks. 1NS17iag9jJgTHD1VXjvLCEnZuQ3rJDE9L)</translation>
    </message>
</context>
<context>
    <name>TransactionDesc</name>
    <message>
        <location filename="../transactiondesc.cpp" line="30"/>
        <source>%1 confirmations</source>
        <translation>%1 bekreftelser</translation>
    </message>
    <message>
        <location filename="../transactiondesc.cpp" line="18"/>
        <source>Open for %1 blocks</source>
        <translation>Åpen for %1 blokker</translation>
    </message>
    <message>
<<<<<<< HEAD
        <location filename="../transactiondesc.cpp" line="20"/>
        <source>Open until %1</source>
        <translation>Åpen til %1</translation>
=======
        <location filename="../transactiondesc.cpp" line="72"/>
        <source>, broadcast through %1 nodes</source>
        <translation>, kringkast gjennom %1 noder</translation>
    </message>
    <message>
        <location filename="../transactiondesc.cpp" line="70"/>
        <source>, broadcast through %1 node</source>
        <translation>, kringkast gjennom %1 node</translation>
>>>>>>> fc1cd74b
    </message>
    <message>
        <location filename="../transactiondesc.cpp" line="26"/>
        <source>%1/offline?</source>
        <translation>%1/frakoblet?</translation>
    </message>
    <message>
<<<<<<< HEAD
        <location filename="../transactiondesc.cpp" line="47"/>
=======
        <location filename="../transactiondesc.cpp" line="44"/>
        <source>%1/unconfirmed</source>
        <translation>%1/ubekreftet</translation>
    </message>
    <message>
        <location filename="../transactiondesc.cpp" line="63"/>
>>>>>>> fc1cd74b
        <source>&lt;b&gt;Status:&lt;/b&gt; </source>
        <translation>&lt;b&gt;Status:&lt;/b&gt; </translation>
    </message>
    <message>
<<<<<<< HEAD
        <location filename="../transactiondesc.cpp" line="52"/>
        <source>, has not been successfully broadcast yet</source>
        <translation>, har ikke blitt kringkastet uten problemer enda.</translation>
    </message>
    <message>
        <location filename="../transactiondesc.cpp" line="73"/>
        <location filename="../transactiondesc.cpp" line="90"/>
=======
        <location filename="../transactiondesc.cpp" line="76"/>
        <source>&lt;b&gt;Date:&lt;/b&gt; </source>
        <translation>&lt;b&gt;Dato:&lt;/b&gt; </translation>
    </message>
    <message>
        <location filename="../transactiondesc.cpp" line="83"/>
        <source>&lt;b&gt;Source:&lt;/b&gt; Generated&lt;br&gt;</source>
        <translation>&lt;b&gt;Kilde:&lt;/b&gt; Generert&lt;br&gt;</translation>
    </message>
    <message>
        <location filename="../transactiondesc.cpp" line="89"/>
        <location filename="../transactiondesc.cpp" line="106"/>
>>>>>>> fc1cd74b
        <source>&lt;b&gt;From:&lt;/b&gt; </source>
        <translation>&lt;b&gt;Fra:&lt;/b&gt; </translation>
    </message>
    <message>
<<<<<<< HEAD
        <location filename="../transactiondesc.cpp" line="91"/>
        <location filename="../transactiondesc.cpp" line="114"/>
        <location filename="../transactiondesc.cpp" line="173"/>
=======
        <location filename="../transactiondesc.cpp" line="107"/>
        <location filename="../transactiondesc.cpp" line="130"/>
        <location filename="../transactiondesc.cpp" line="189"/>
>>>>>>> fc1cd74b
        <source>&lt;b&gt;To:&lt;/b&gt; </source>
        <translation>&lt;b&gt;Til:&lt;/b&gt; </translation>
    </message>
    <message>
        <location filename="../transactiondesc.cpp" line="94"/>
        <source> (yours, label: </source>
        <translation> (din, merkelapp: </translation>
    </message>
    <message>
        <location filename="../transactiondesc.cpp" line="96"/>
        <source> (yours)</source>
        <translation> (din)</translation>
    </message>
    <message>
        <location filename="../transactiondesc.cpp" line="131"/>
        <location filename="../transactiondesc.cpp" line="145"/>
        <location filename="../transactiondesc.cpp" line="190"/>
        <location filename="../transactiondesc.cpp" line="207"/>
        <source>&lt;b&gt;Credit:&lt;/b&gt; </source>
        <translation>&lt;b&gt;Kredit:&lt;/b&gt; </translation>
    </message>
    <message>
        <location filename="../transactiondesc.cpp" line="133"/>
        <source>(%1 matures in %2 more blocks)</source>
        <translation>(%1 modnes om %2 flere blokker)</translation>
    </message>
    <message>
<<<<<<< HEAD
        <location filename="../transactiondesc.cpp" line="28"/>
        <source>%1/unconfirmed</source>
        <translation>%1/ubekreftet</translation>
    </message>
    <message>
        <location filename="../transactiondesc.cpp" line="54"/>
        <source>, broadcast through %1 node</source>
        <translation>, kringkast gjennom %1 node</translation>
    </message>
    <message>
        <location filename="../transactiondesc.cpp" line="56"/>
        <source>, broadcast through %1 nodes</source>
        <translation>, kringkast gjennom %1 noder</translation>
    </message>
    <message>
        <location filename="../transactiondesc.cpp" line="60"/>
        <source>&lt;b&gt;Date:&lt;/b&gt; </source>
        <translation>&lt;b&gt;Dato:&lt;/b&gt; </translation>
    </message>
    <message>
        <location filename="../transactiondesc.cpp" line="67"/>
        <source>&lt;b&gt;Source:&lt;/b&gt; Generated&lt;br&gt;</source>
        <translation>&lt;b&gt;Kilde:&lt;/b&gt; Generert&lt;br&gt;</translation>
    </message>
    <message>
        <location filename="../transactiondesc.cpp" line="90"/>
=======
        <location filename="../transactiondesc.cpp" line="36"/>
        <source>Open until %1</source>
        <translation>Åpen til %1</translation>
    </message>
    <message>
        <location filename="../transactiondesc.cpp" line="46"/>
        <source>%1 confirmations</source>
        <translation>%1 bekreftelser</translation>
    </message>
    <message>
        <location filename="../transactiondesc.cpp" line="68"/>
        <source>, has not been successfully broadcast yet</source>
        <translation>, har ikke blitt kringkastet uten problemer enda.</translation>
    </message>
    <message>
        <location filename="../transactiondesc.cpp" line="106"/>
>>>>>>> fc1cd74b
        <source>unknown</source>
        <translation>ukjent</translation>
    </message>
    <message>
<<<<<<< HEAD
        <location filename="../transactiondesc.cpp" line="137"/>
=======
        <location filename="../transactiondesc.cpp" line="153"/>
>>>>>>> fc1cd74b
        <source>(not accepted)</source>
        <translation>(ikke akseptert)</translation>
    </message>
    <message>
        <location filename="../transactiondesc.cpp" line="181"/>
        <location filename="../transactiondesc.cpp" line="189"/>
        <location filename="../transactiondesc.cpp" line="204"/>
        <source>&lt;b&gt;Debit:&lt;/b&gt; </source>
        <translation>&lt;b&gt;Debet:&lt;/b&gt; </translation>
    </message>
    <message>
        <location filename="../transactiondesc.cpp" line="195"/>
        <source>&lt;b&gt;Transaction fee:&lt;/b&gt; </source>
        <translation>&lt;b&gt;Transaksjonsgebyr:&lt;/b&gt; </translation>
    </message>
    <message>
        <location filename="../transactiondesc.cpp" line="211"/>
        <source>&lt;b&gt;Net amount:&lt;/b&gt; </source>
        <translation>&lt;b&gt;Nettobeløp:&lt;/b&gt; </translation>
    </message>
    <message>
        <location filename="../transactiondesc.cpp" line="217"/>
        <source>Message:</source>
        <translation>Melding:</translation>
    </message>
    <message>
        <location filename="../transactiondesc.cpp" line="219"/>
        <source>Comment:</source>
        <translation>Kommentar:</translation>
    </message>
    <message>
        <location filename="../transactiondesc.cpp" line="221"/>
        <source>Transaction ID:</source>
        <translation>Transaksjons-ID:</translation>
    </message>
    <message>
        <location filename="../transactiondesc.cpp" line="224"/>
        <source>Generated coins must wait 120 blocks before they can be spent.  When you generated this block, it was broadcast to the network to be added to the block chain.  If it fails to get into the chain, it will change to &quot;not accepted&quot; and not be spendable.  This may occasionally happen if another node generates a block within a few seconds of yours.</source>
        <translation>Genererte mynter må vente 120 blokker før de kan brukes.  Da du genererte denne blokken ble den kringkastet på nettverket for å bli lagt til i kjeden av blokker.  Hvis den ikke kommer med i kjeden vil den endre seg til &quot;ikke akseptert og pengene vil ikke kunne brukes.  Dette vil noen ganger skje hvis en annen node genererer en blokk noen sekunder i tid fra din egen.</translation>
    </message>
</context>
<context>
    <name>TransactionDescDialog</name>
    <message>
        <location filename="../forms/transactiondescdialog.ui" line="14"/>
        <source>Transaction details</source>
        <translation>Transaksjonsdetaljer</translation>
    </message>
    <message>
        <location filename="../forms/transactiondescdialog.ui" line="20"/>
        <source>This pane shows a detailed description of the transaction</source>
        <translation>Her vises en detaljert beskrivelse av transaksjonen</translation>
    </message>
</context>
<context>
    <name>TransactionTableModel</name>
    <message>
        <location filename="../transactiontablemodel.cpp" line="214"/>
        <source>Type</source>
        <translation>Type</translation>
    </message>
    <message numerus="yes">
        <location filename="../transactiontablemodel.cpp" line="277"/>
        <source>Open for %n block(s)</source>
        <translation>
            <numerusform>Åpen for %n blokk</numerusform>
            <numerusform>Åpen for %n blokker</numerusform>
        </translation>
    </message>
    <message>
        <location filename="../transactiontablemodel.cpp" line="280"/>
        <source>Open until %1</source>
        <translation>Åpen til %1</translation>
    </message>
    <message>
        <location filename="../transactiontablemodel.cpp" line="286"/>
        <source>Unconfirmed (%1 of %2 confirmations)</source>
        <translation>Ubekreftet (%1 av %2 bekreftelser)</translation>
    </message>
    <message>
        <location filename="../transactiontablemodel.cpp" line="289"/>
        <source>Confirmed (%1 confirmations)</source>
        <translation>Bekreftet (%1 bekreftelser)</translation>
    </message>
    <message>
        <location filename="../transactiontablemodel.cpp" line="303"/>
        <source>This block was not received by any other nodes and will probably not be accepted!</source>
        <translation>Denne blokken har ikke blitt mottatt av noen andre noder og vil sannsynligvis ikke bli akseptert!</translation>
    </message>
    <message>
        <location filename="../transactiontablemodel.cpp" line="306"/>
        <source>Generated but not accepted</source>
        <translation>Generert men ikke akseptert</translation>
    </message>
    <message>
        <location filename="../transactiontablemodel.cpp" line="349"/>
        <source>Received with</source>
        <translation>Mottatt med</translation>
    </message>
    <message>
        <location filename="../transactiontablemodel.cpp" line="351"/>
        <source>Received from</source>
        <translation>Mottatt fra</translation>
    </message>
    <message>
        <location filename="../transactiontablemodel.cpp" line="354"/>
        <source>Sent to</source>
        <translation>Sendt til</translation>
    </message>
    <message>
        <location filename="../transactiontablemodel.cpp" line="356"/>
        <source>Payment to yourself</source>
        <translation>Betaling til deg selv</translation>
    </message>
    <message>
        <location filename="../transactiontablemodel.cpp" line="358"/>
        <source>Mined</source>
        <translation>Utvunnet</translation>
    </message>
    <message>
        <location filename="../transactiontablemodel.cpp" line="396"/>
        <source>(n/a)</source>
        <translation>-</translation>
    </message>
    <message>
        <location filename="../transactiontablemodel.cpp" line="595"/>
        <source>Transaction status. Hover over this field to show number of confirmations.</source>
        <translation>Transaksjonsstatus. Hold muspekeren over dette feltet for å se antall bekreftelser.</translation>
    </message>
    <message>
        <location filename="../transactiontablemodel.cpp" line="597"/>
        <source>Date and time that the transaction was received.</source>
        <translation>Dato og tid for da transaksjonen ble mottat.</translation>
    </message>
    <message>
        <location filename="../transactiontablemodel.cpp" line="599"/>
        <source>Type of transaction.</source>
        <translation>Type transaksjon.</translation>
    </message>
    <message>
        <location filename="../transactiontablemodel.cpp" line="601"/>
        <source>Destination address of transaction.</source>
        <translation>Mottaksadresse for transaksjonen</translation>
    </message>
    <message>
        <location filename="../transactiontablemodel.cpp" line="603"/>
        <source>Amount removed from or added to balance.</source>
        <translation>Beløp fjernet eller lagt til saldo.</translation>
    </message>
    <message>
        <location filename="../transactiontablemodel.cpp" line="214"/>
        <source>Address</source>
        <translation>Adresse</translation>
    </message>
    <message>
        <location filename="../transactiontablemodel.cpp" line="214"/>
        <source>Amount</source>
        <translation>Beløp</translation>
    </message>
    <message>
        <location filename="../transactiontablemodel.cpp" line="214"/>
        <source>Date</source>
        <translation>Dato</translation>
    </message>
    <message>
        <location filename="../transactiontablemodel.cpp" line="283"/>
        <source>Offline (%1 confirmations)</source>
        <translation>Frakoblet (%1 bekreftelser)</translation>
    </message>
    <message numerus="yes">
        <location filename="../transactiontablemodel.cpp" line="297"/>
        <source>Mined balance will be available in %n more blocks</source>
        <translation>
            <numerusform>Utvunnet saldo vil bli tilgjengelig om %n blokk</numerusform>
            <numerusform>Utvunnet saldo vil bli tilgjengelig om %n blokker</numerusform>
        </translation>
    </message>
</context>
<context>
    <name>TransactionView</name>
    <message>
<<<<<<< HEAD
        <location filename="../transactionview.cpp" line="61"/>
        <source>Range...</source>
        <translation>Intervall...</translation>
    </message>
    <message>
        <location filename="../transactionview.cpp" line="72"/>
        <source>Received with</source>
        <translation>Mottatt med</translation>
=======
        <location filename="../transactionview.cpp" line="281"/>
        <source>Confirmed</source>
        <translation>Bekreftet</translation>
    </message>
    <message>
        <location filename="../transactionview.cpp" line="127"/>
        <source>Edit label</source>
        <translation>Rediger merkelapp</translation>
    </message>
    <message>
        <location filename="../transactionview.cpp" line="283"/>
        <source>Type</source>
        <translation>Type</translation>
    </message>
    <message>
        <location filename="../transactionview.cpp" line="128"/>
        <source>Show details...</source>
        <translation>Vis detaljer...</translation>
    </message>
    <message>
        <location filename="../transactionview.cpp" line="286"/>
        <source>Amount</source>
        <translation>Beløp</translation>
    </message>
    <message>
        <location filename="../transactionview.cpp" line="287"/>
        <source>ID</source>
        <translation>ID</translation>
    </message>
    <message>
        <location filename="../transactionview.cpp" line="291"/>
        <source>Error exporting</source>
        <translation>Feil ved eksport</translation>
    </message>
    <message>
        <location filename="../transactionview.cpp" line="291"/>
        <source>Could not write to file %1.</source>
        <translation>Kunne ikke skrive til filen %1.</translation>
    </message>
    <message>
        <location filename="../transactionview.cpp" line="393"/>
        <source>Range:</source>
        <translation>Intervall:</translation>
    </message>
    <message>
        <location filename="../transactionview.cpp" line="55"/>
        <location filename="../transactionview.cpp" line="71"/>
        <source>All</source>
        <translation>Alle</translation>
    </message>
    <message>
        <location filename="../transactionview.cpp" line="56"/>
        <source>Today</source>
        <translation>I dag</translation>
    </message>
    <message>
        <location filename="../transactionview.cpp" line="57"/>
        <source>This week</source>
        <translation>Denne uken</translation>
    </message>
    <message>
        <location filename="../transactionview.cpp" line="58"/>
        <source>This month</source>
        <translation>Denne måneden</translation>
    </message>
    <message>
        <location filename="../transactionview.cpp" line="59"/>
        <source>Last month</source>
        <translation>Forrige måned</translation>
>>>>>>> fc1cd74b
    </message>
    <message>
        <location filename="../transactionview.cpp" line="74"/>
        <source>Sent to</source>
        <translation>Sendt til</translation>
    </message>
    <message>
        <location filename="../transactionview.cpp" line="76"/>
        <source>To yourself</source>
        <translation>Til deg selv</translation>
    </message>
    <message>
        <location filename="../transactionview.cpp" line="77"/>
        <source>Mined</source>
        <translation>Utvunnet</translation>
    </message>
    <message>
        <location filename="../transactionview.cpp" line="78"/>
        <source>Other</source>
        <translation>Andre</translation>
    </message>
    <message>
        <location filename="../transactionview.cpp" line="84"/>
        <source>Enter address or label to search</source>
        <translation>Skriv inn adresse eller merkelapp for søk</translation>
    </message>
    <message>
        <location filename="../transactionview.cpp" line="90"/>
        <source>Min amount</source>
        <translation>Minimumsbeløp</translation>
    </message>
    <message>
        <location filename="../transactionview.cpp" line="124"/>
        <source>Copy address</source>
        <translation>Kopier adresse</translation>
    </message>
    <message>
        <location filename="../transactionview.cpp" line="125"/>
        <source>Copy label</source>
        <translation>Kopier merkelapp</translation>
    </message>
    <message>
        <location filename="../transactionview.cpp" line="270"/>
        <source>Export Transaction Data</source>
        <translation>Eksporter transaksjonsdata</translation>
    </message>
    <message>
<<<<<<< HEAD
        <location filename="../transactionview.cpp" line="279"/>
        <source>Confirmed</source>
        <translation>Bekreftet</translation>
=======
        <location filename="../transactionview.cpp" line="273"/>
        <source>Comma separated file (*.csv)</source>
        <translation>Kommaseparert fil (*.csv)</translation>
    </message>
    <message>
        <location filename="../transactionview.cpp" line="401"/>
        <source>to</source>
        <translation>til</translation>
>>>>>>> fc1cd74b
    </message>
    <message>
        <location filename="../transactionview.cpp" line="126"/>
        <source>Copy amount</source>
        <translation>Kopiér beløp</translation>
    </message>
    <message>
<<<<<<< HEAD
        <location filename="../transactionview.cpp" line="284"/>
        <source>Amount</source>
        <translation>Beløp</translation>
    </message>
    <message>
        <location filename="../transactionview.cpp" line="285"/>
        <source>ID</source>
        <translation>ID</translation>
=======
        <location filename="../transactionview.cpp" line="60"/>
        <source>This year</source>
        <translation>Dette året</translation>
    </message>
    <message>
        <location filename="../transactionview.cpp" line="284"/>
        <source>Label</source>
        <translation>Merkelapp</translation>
    </message>
    <message>
        <location filename="../transactionview.cpp" line="285"/>
        <source>Address</source>
        <translation>Adresse</translation>
    </message>
    <message>
        <location filename="../transactionview.cpp" line="61"/>
        <source>Range...</source>
        <translation>Intervall...</translation>
    </message>
    <message>
        <location filename="../transactionview.cpp" line="72"/>
        <source>Received with</source>
        <translation>Mottatt med</translation>
>>>>>>> fc1cd74b
    </message>
    <message>
        <location filename="../transactionview.cpp" line="289"/>
        <source>Error exporting</source>
        <translation>Feil ved eksport</translation>
    </message>
    <message>
        <location filename="../transactionview.cpp" line="289"/>
        <source>Could not write to file %1.</source>
        <translation>Kunne ikke skrive til filen %1.</translation>
    </message>
    <message>
<<<<<<< HEAD
        <location filename="../transactionview.cpp" line="55"/>
        <location filename="../transactionview.cpp" line="71"/>
        <source>All</source>
        <translation>Alle</translation>
    </message>
    <message>
        <location filename="../transactionview.cpp" line="384"/>
        <source>Range:</source>
        <translation>Intervall:</translation>
    </message>
    <message>
        <location filename="../transactionview.cpp" line="56"/>
        <source>Today</source>
        <translation>I dag</translation>
=======
        <location filename="../bitcoinstrings.cpp" line="67"/>
        <source>Loading addresses...</source>
        <translation>Laster adresser...</translation>
>>>>>>> fc1cd74b
    </message>
    <message>
        <location filename="../transactionview.cpp" line="392"/>
        <source>to</source>
        <translation>til</translation>
    </message>
    <message>
        <location filename="../transactionview.cpp" line="57"/>
        <source>This week</source>
        <translation>Denne uken</translation>
    </message>
    <message>
        <location filename="../transactionview.cpp" line="58"/>
        <source>This month</source>
        <translation>Denne måneden</translation>
    </message>
    <message>
        <location filename="../transactionview.cpp" line="59"/>
        <source>Last month</source>
        <translation>Forrige måned</translation>
    </message>
    <message>
        <location filename="../transactionview.cpp" line="60"/>
        <source>This year</source>
        <translation>Dette året</translation>
    </message>
    <message>
        <location filename="../transactionview.cpp" line="127"/>
        <source>Edit label</source>
        <translation>Rediger merkelapp</translation>
    </message>
    <message>
        <location filename="../transactionview.cpp" line="271"/>
        <source>Comma separated file (*.csv)</source>
        <translation>Kommaseparert fil (*.csv)</translation>
    </message>
    <message>
        <location filename="../transactionview.cpp" line="280"/>
        <source>Date</source>
        <translation>Dato</translation>
    </message>
    <message>
        <location filename="../transactionview.cpp" line="281"/>
        <source>Type</source>
        <translation>Type</translation>
    </message>
    <message>
        <location filename="../transactionview.cpp" line="282"/>
        <source>Label</source>
        <translation>Merkelapp</translation>
    </message>
    <message>
        <location filename="../transactionview.cpp" line="283"/>
        <source>Address</source>
        <translation>Adresse</translation>
    </message>
    <message>
        <location filename="../transactionview.cpp" line="128"/>
        <source>Show details...</source>
        <translation>Vis detaljer...</translation>
    </message>
</context>
<context>
    <name>WalletModel</name>
    <message>
        <location filename="../walletmodel.cpp" line="145"/>
        <source>Sending...</source>
        <translation>Sender...</translation>
    </message>
</context>
<context>
    <name>bitcoin-core</name>
    <message>
        <location filename="../bitcoinstrings.cpp" line="79"/>
        <source>Loading wallet...</source>
        <translation>Laster lommebok...</translation>
    </message>
    <message>
        <location filename="../bitcoinstrings.cpp" line="21"/>
        <source>Set database cache size in megabytes (default: 25)</source>
        <translation>Sett størrelse på mellomlager for database i megabytes (standardverdi: 25)</translation>
    </message>
    <message>
        <location filename="../bitcoinstrings.cpp" line="25"/>
        <source>Listen for connections on &lt;port&gt; (default: 8333 or testnet: 18333)</source>
        <translation>Lytt etter tilkoblinger på &lt;port&gt; (standardverdi: 8333 eller testnet: 18333)</translation>
    </message>
    <message>
<<<<<<< HEAD
        <location filename="../bitcoinstrings.cpp" line="22"/>
        <source>Specify connection timeout (in milliseconds)</source>
        <translation>Angi tidsavbrudd for forbindelse (i millisekunder)</translation>
=======
        <location filename="../bitcoinstrings.cpp" line="9"/>
        <source>Usage:</source>
        <translation>Bruk:</translation>
    </message>
    <message>
        <location filename="../bitcoinstrings.cpp" line="79"/>
        <source>Invalid -proxy address</source>
        <translation>Ugyldig -proxy adresse for mellomtjener</translation>
>>>>>>> fc1cd74b
    </message>
    <message>
        <location filename="../bitcoinstrings.cpp" line="27"/>
        <source>Add a node to connect to and attempt to keep the connection open</source>
        <translation>Legg til node for tilkobling og hold forbindelsen åpen</translation>
    </message>
    <message>
        <location filename="../bitcoinstrings.cpp" line="29"/>
        <source>Find peers using internet relay chat (default: 0)</source>
        <translation>Finn andre noder via internet relay chat (standardverdi: 0)</translation>
    </message>
    <message>
        <location filename="../bitcoinstrings.cpp" line="90"/>
        <source>Invalid amount for -paytxfee=&lt;amount&gt;</source>
        <translation>Ugyldig gebyrbeløp for -paytxfee=&lt;beløp&gt;</translation>
    </message>
    <message>
        <location filename="../bitcoinstrings.cpp" line="34"/>
        <source>Number of seconds to keep misbehaving peers from reconnecting (default: 86400)</source>
        <translation>Antall sekunder noder med dårlig oppførsel hindres fra å koble til på nytt (standardverdi: 86400)</translation>
    </message>
    <message>
        <location filename="../bitcoinstrings.cpp" line="94"/>
        <source>Error: CreateThread(StartNode) failed</source>
        <translation>Feil: CreateThread(StartNode) feilet</translation>
    </message>
    <message>
<<<<<<< HEAD
        <location filename="../bitcoinstrings.cpp" line="49"/>
        <source>Username for JSON-RPC connections</source>
        <translation>Brukernavn for JSON-RPC forbindelser</translation>
=======
        <location filename="../bitcoinstrings.cpp" line="85"/>
        <source>Warning: Disk space is low</source>
        <translation>Advarsel: Lite ledig diskplass</translation>
    </message>
    <message>
        <location filename="../bitcoinstrings.cpp" line="64"/>
        <source>Cannot obtain a lock on data directory %s.  Bitcoin is probably already running.</source>
        <translation>Kunne ikke låse datamappen %s.  Bitcoin kjører sannsynligvis allerede.</translation>
    </message>
    <message>
        <location filename="../bitcoinstrings.cpp" line="86"/>
        <source>Unable to bind to port %d on this computer.  Bitcoin is probably already running.</source>
        <translation>Klarer ikke binde til port %d på denne datamaskinen.  Bitcoin kjører sannsynligvis allerede.</translation>
>>>>>>> fc1cd74b
    </message>
    <message>
        <location filename="../bitcoinstrings.cpp" line="50"/>
        <source>Password for JSON-RPC connections</source>
        <translation>Passord for JSON-RPC forbindelser</translation>
    </message>
    <message>
        <location filename="../bitcoinstrings.cpp" line="51"/>
        <source>Listen for JSON-RPC connections on &lt;port&gt; (default: 8332)</source>
        <translation>Lytt etter JSON-RPC tilkoblinger på &lt;port&gt; (standardverdi: 8332)</translation>
    </message>
    <message>
        <location filename="../bitcoinstrings.cpp" line="52"/>
        <source>Allow JSON-RPC connections from specified IP address</source>
        <translation>Tillat JSON-RPC tilkoblinger fra angitt IP-adresse</translation>
    </message>
    <message>
        <location filename="../bitcoinstrings.cpp" line="53"/>
        <source>Send commands to node running on &lt;ip&gt; (default: 127.0.0.1)</source>
        <translation>Send kommandoer til node på &lt;ip&gt; (standardverdi: 127.0.0.1)</translation>
    </message>
    <message>
        <location filename="../bitcoinstrings.cpp" line="58"/>
        <source>Set key pool size to &lt;n&gt; (default: 100)</source>
        <translation>Angi størrelse på nøkkel-lager til &lt;n&gt; (standardverdi: 100)</translation>
    </message>
    <message>
        <location filename="../bitcoinstrings.cpp" line="59"/>
        <source>Rescan the block chain for missing wallet transactions</source>
        <translation>Se gjennom blokk-kjeden etter manglende lommeboktransaksjoner</translation>
    </message>
    <message>
        <location filename="../bitcoinstrings.cpp" line="65"/>
        <source>Use OpenSSL (https) for JSON-RPC connections</source>
        <translation>Bruk OpenSSL (https) for JSON-RPC forbindelser</translation>
    </message>
    <message>
        <location filename="../bitcoinstrings.cpp" line="66"/>
        <source>Server certificate file (default: server.cert)</source>
        <translation>Servers sertifikat (standardverdi: server.cert)</translation>
    </message>
    <message>
        <location filename="../bitcoinstrings.cpp" line="67"/>
        <source>Server private key (default: server.pem)</source>
        <translation>Servers private nøkkel (standardverdi: server.pem)</translation>
    </message>
    <message>
        <location filename="../bitcoinstrings.cpp" line="68"/>
        <source>Acceptable ciphers (default: TLSv1+HIGH:!SSLv2:!aNULL:!eNULL:!AH:!3DES:@STRENGTH)</source>
        <translation>Akseptable krypteringsmetoder (standardverdi: TLSv1+HIGH:!SSLv2:!aNULL:!eNULL:!AH:!3DES:@STRENGTH)</translation>
    </message>
    <message>
        <location filename="../bitcoinstrings.cpp" line="71"/>
        <source>This help message</source>
        <translation>Denne hjelpemeldingen</translation>
    </message>
    <message>
        <location filename="../bitcoinstrings.cpp" line="41"/>
        <source>Fee per KB to add to transactions you send</source>
        <translation>Gebyr per KB for transaksjoner du sender</translation>
    </message>
    <message>
        <location filename="../bitcoinstrings.cpp" line="78"/>
        <source>Error loading blkindex.dat</source>
        <translation>Feil ved lasting av blkindex.dat</translation>
    </message>
    <message>
        <location filename="../bitcoinstrings.cpp" line="83"/>
        <source>Error loading wallet.dat</source>
        <translation>Feil ved lasting av wallet.dat</translation>
    </message>
    <message>
        <location filename="../bitcoinstrings.cpp" line="54"/>
        <source>Execute command when the best block changes (%s in cmd is replaced by block hash)</source>
        <translation>Eksekvér kommando når beste blokk endrer seg (%s i kommandoen erstattes med blokkens hash)</translation>
    </message>
    <message>
        <location filename="../bitcoinstrings.cpp" line="57"/>
        <source>Upgrade wallet to latest format</source>
        <translation>Oppgradér lommebok til nyeste format</translation>
    </message>
    <message>
        <location filename="../bitcoinstrings.cpp" line="60"/>
        <source>How many blocks to check at startup (default: 2500, 0 = all)</source>
        <translation>Hvor mange blokker som skal sjekkes ved oppstart (standardverdi: 2500, 0 = alle)</translation>
    </message>
    <message>
        <location filename="../bitcoinstrings.cpp" line="61"/>
        <source>How thorough the block verification is (0-6, default: 1)</source>
        <translation>Hvor grundig verifisering av blokker gjøres (0-6, standardverdi: 1)</translation>
    </message>
    <message>
        <location filename="../bitcoinstrings.cpp" line="84"/>
        <source>Cannot downgrade wallet</source>
        <translation>Kan ikke nedgradere lommebok</translation>
    </message>
    <message>
        <location filename="../bitcoinstrings.cpp" line="37"/>
        <source>Maximum per-connection receive buffer, &lt;n&gt;*1000 bytes (default: 10000)</source>
        <translation>Maksimum mottaksbuffer per tilkobling, &lt;n&gt;*1000 bytes (standardverdi: 10000)</translation>
    </message>
    <message>
        <location filename="../bitcoinstrings.cpp" line="38"/>
        <source>Maximum per-connection send buffer, &lt;n&gt;*1000 bytes (default: 10000)</source>
        <translation>Maksimum sendebuffer per tilkobling, &lt;n&gt;*1000 bytes (standardverdi: 10000)</translation>
    </message>
    <message>
        <location filename="../bitcoinstrings.cpp" line="8"/>
        <source>Bitcoin version</source>
        <translation>Bitcoin versjon</translation>
    </message>
    <message>
        <location filename="../bitcoinstrings.cpp" line="26"/>
        <source>Maintain at most &lt;n&gt; connections to peers (default: 125)</source>
        <translation>Hold maks &lt;n&gt; koblinger åpne til andre noder (standardverdi: 125)</translation>
    </message>
    <message>
        <location filename="../bitcoinstrings.cpp" line="13"/>
        <source>Options:</source>
        <translation>Innstillinger:</translation>
    </message>
    <message>
        <location filename="../bitcoinstrings.cpp" line="43"/>
        <source>Run in the background as a daemon and accept commands</source>
        <translation>Kjør i bakgrunnen som daemon og ta imot kommandoer</translation>
    </message>
    <message>
        <location filename="../bitcoinstrings.cpp" line="10"/>
        <source>Send command to -server or bitcoind</source>
        <translation>Send kommando til -server eller bitcoind</translation>
    </message>
    <message>
        <location filename="../bitcoinstrings.cpp" line="14"/>
        <source>Specify configuration file (default: bitcoin.conf)</source>
        <translation>Angi konfigurasjonsfil (standardverdi: bitcoin.conf)</translation>
    </message>
    <message>
        <location filename="../bitcoinstrings.cpp" line="20"/>
        <source>Specify data directory</source>
        <translation>Angi mappe for datafiler</translation>
    </message>
    <message>
        <location filename="../bitcoinstrings.cpp" line="15"/>
        <source>Specify pid file (default: bitcoind.pid)</source>
        <translation>Angi pid-fil (standardverdi: bitcoind.pid)</translation>
    </message>
    <message>
        <location filename="../bitcoinstrings.cpp" line="33"/>
        <source>Threshold for disconnecting misbehaving peers (default: 100)</source>
        <translation>Grenseverdi for å koble fra noder med dårlig oppførsel (standardverdi: 100)</translation>
    </message>
    <message>
        <location filename="../bitcoinstrings.cpp" line="9"/>
        <source>Usage:</source>
        <translation>Bruk:</translation>
    </message>
    <message>
        <location filename="../bitcoinstrings.cpp" line="72"/>
        <source>Cannot obtain a lock on data directory %s.  Bitcoin is probably already running.</source>
        <translation>Kunne ikke låse datamappen %s.  Bitcoin kjører sannsynligvis allerede.</translation>
    </message>
    <message>
        <location filename="../bitcoinstrings.cpp" line="75"/>
        <source>Loading addresses...</source>
        <translation>Laster adresser...</translation>
    </message>
    <message>
        <location filename="../bitcoinstrings.cpp" line="77"/>
        <source>Loading block index...</source>
        <translation>Laster blokkindeks...</translation>
    </message>
    <message>
        <location filename="../bitcoinstrings.cpp" line="87"/>
        <source>Rescanning...</source>
        <translation>Leser gjennom...</translation>
    </message>
    <message>
        <location filename="../bitcoinstrings.cpp" line="88"/>
        <source>Done loading</source>
        <translation>Ferdig med lasting</translation>
    </message>
    <message>
        <location filename="../bitcoinstrings.cpp" line="91"/>
        <source>Warning: -paytxfee is set very high.  This is the transaction fee you will pay if you send a transaction.</source>
        <translation>Advarsel: -paytxfee er satt veldig høyt.  Dette er transaksjonsgebyret du betaler når du sender en transaksjon.</translation>
    </message>
    <message>
        <location filename="../bitcoinstrings.cpp" line="96"/>
        <source>Unable to bind to port %d on this computer.  Bitcoin is probably already running.</source>
        <translation>Klarer ikke binde til port %d på denne datamaskinen.  Bitcoin kjører sannsynligvis allerede.</translation>
    </message>
    <message>
        <location filename="../bitcoinstrings.cpp" line="99"/>
        <source>Warning: Please check that your computer&apos;s date and time are correct.  If your clock is wrong Bitcoin will not work properly.</source>
        <translation>Advarsel: Vennligst sjekk at dato og klokke er riktig innstilt på datamaskinen.  Hvis klokken er feil vil ikke Bitcoin fungere ordentlig.</translation>
    </message>
    <message>
<<<<<<< HEAD
        <location filename="../bitcoinstrings.cpp" line="11"/>
        <source>List commands</source>
        <translation>List opp kommandoer</translation>
    </message>
    <message>
        <location filename="../bitcoinstrings.cpp" line="102"/>
        <source>beta</source>
        <translation>beta</translation>
=======
        <location filename="../bitcoinstrings.cpp" line="42"/>
        <source>Use the test network
</source>
        <translation>Bruk testnettet
</translation>
>>>>>>> fc1cd74b
    </message>
    <message>
        <location filename="../bitcoinstrings.cpp" line="89"/>
        <source>Invalid -proxy address</source>
        <translation>Ugyldig -proxy adresse for mellomtjener</translation>
    </message>
    <message>
        <location filename="../bitcoinstrings.cpp" line="16"/>
        <source>Generate coins</source>
        <translation>Generér bitcoins</translation>
    </message>
    <message>
        <location filename="../bitcoinstrings.cpp" line="12"/>
        <source>Get help for a command</source>
        <translation>Vis hjelpetekst for en kommando</translation>
    </message>
    <message>
        <location filename="../bitcoinstrings.cpp" line="95"/>
        <source>Warning: Disk space is low</source>
        <translation>Advarsel: Lite ledig diskplass</translation>
    </message>
    <message>
        <location filename="../bitcoinstrings.cpp" line="17"/>
        <source>Don&apos;t generate coins</source>
        <translation>Ikke generér bitcoins</translation>
    </message>
    <message>
        <location filename="../bitcoinstrings.cpp" line="18"/>
        <source>Start minimized</source>
        <translation>Start minimert
</translation>
    </message>
    <message>
        <location filename="../bitcoinstrings.cpp" line="19"/>
        <source>Show splash screen on startup (default: 1)</source>
        <translation>Vis splashskjerm ved oppstart (standardverdi: 1)</translation>
    </message>
    <message>
        <location filename="../bitcoinstrings.cpp" line="23"/>
        <source>Connect through socks4 proxy</source>
        <translation>Koble til gjennom socks4 proxy</translation>
    </message>
    <message>
        <location filename="../bitcoinstrings.cpp" line="24"/>
        <source>Allow DNS lookups for addnode and connect</source>
        <translation>Tillat DNS-oppslag for addnode og connect</translation>
    </message>
    <message>
        <location filename="../bitcoinstrings.cpp" line="28"/>
        <source>Connect only to the specified node</source>
        <translation>Koble kun til angitt node</translation>
    </message>
    <message>
        <location filename="../bitcoinstrings.cpp" line="30"/>
        <source>Accept connections from outside (default: 1)</source>
        <translation>Ta imot tilkoblinger fra utsiden (standardverdi: 1)</translation>
    </message>
    <message>
        <location filename="../bitcoinstrings.cpp" line="31"/>
        <source>Set language, for example &quot;de_DE&quot; (default: system locale)</source>
        <translation>Sett språk, for eksempel &quot;nb_NO&quot; (standardverdi: fra operativsystem)</translation>
    </message>
    <message>
        <location filename="../bitcoinstrings.cpp" line="32"/>
        <source>Find peers using DNS lookup (default: 1)</source>
        <translation>Finn andre noder gjennom DNS-oppslag (standardverdi: 1)</translation>
    </message>
    <message>
        <location filename="../bitcoinstrings.cpp" line="39"/>
        <source>Use Universal Plug and Play to map the listening port (default: 1)</source>
        <translation type="unfinished">Bruk UPnP for lytteport (standardverdi: 1)</translation>
    </message>
    <message>
        <location filename="../bitcoinstrings.cpp" line="40"/>
        <source>Use Universal Plug and Play to map the listening port (default: 0)</source>
        <translation type="unfinished">Bruk UPnP for lytteport (standardverdi: 0)</translation>
    </message>
    <message>
        <location filename="../bitcoinstrings.cpp" line="42"/>
        <source>Accept command line and JSON-RPC commands</source>
        <translation>Ta imot kommandolinje- og JSON-RPC-kommandoer</translation>
    </message>
    <message>
        <location filename="../bitcoinstrings.cpp" line="44"/>
        <source>Use the test network</source>
        <translation>Bruk testnettverket</translation>
    </message>
    <message>
        <location filename="../bitcoinstrings.cpp" line="45"/>
        <source>Output extra debugging information</source>
        <translation>Gi ut ekstra debuginformasjon</translation>
    </message>
    <message>
        <location filename="../bitcoinstrings.cpp" line="46"/>
        <source>Prepend debug output with timestamp</source>
        <translation>Sett tidsstempel på debugmeldinger</translation>
    </message>
    <message>
        <location filename="../bitcoinstrings.cpp" line="47"/>
        <source>Send trace/debug info to console instead of debug.log file</source>
        <translation>Send spor/debug informasjon til konsollet istedenfor debug.log filen</translation>
    </message>
    <message>
        <location filename="../bitcoinstrings.cpp" line="48"/>
        <source>Send trace/debug info to debugger</source>
        <translation>Send spor/debug informasjon til debugger</translation>
    </message>
    <message>
        <location filename="../bitcoinstrings.cpp" line="62"/>
        <source>
SSL options: (see the Bitcoin Wiki for SSL setup instructions)</source>
        <translation>
SSL innstillinger: (se Bitcoin Wiki for instruksjoner om SSL oppsett)</translation>
    </message>
    <message>
        <location filename="../bitcoinstrings.cpp" line="85"/>
        <source>Cannot initialize keypool</source>
        <translation>Kan ikke initialisere nøkkellager</translation>
    </message>
    <message>
        <location filename="../bitcoinstrings.cpp" line="86"/>
        <source>Cannot write default address</source>
        <translation>Kan ikke skrive standardadresse</translation>
    </message>
    <message>
        <location filename="../bitcoinstrings.cpp" line="76"/>
        <source>Error loading addr.dat</source>
        <translation>Feil ved lasting av addr.dat</translation>
    </message>
    <message>
<<<<<<< HEAD
        <location filename="../bitcoinstrings.cpp" line="80"/>
        <source>Error loading wallet.dat: Wallet corrupted</source>
        <translation>Feil ved lasting av wallet.dat: Lommeboken er skadet</translation>
    </message>
    <message>
        <location filename="../bitcoinstrings.cpp" line="81"/>
        <source>Error loading wallet.dat: Wallet requires newer version of Bitcoin</source>
        <translation>Feil ved lasting av wallet.dat: Lommeboken krever en nyere versjon av Bitcoin</translation>
    </message>
    <message>
        <location filename="../bitcoinstrings.cpp" line="82"/>
        <source>Wallet needed to be rewritten: restart Bitcoin to complete</source>
        <translation>Lommeboken måtte skrives om: start Bitcoin på nytt for å fullføre</translation>
=======
        <location filename="../bitcoin.cpp" line="169"/>
        <source>Bitcoin-Qt</source>
        <translation>Bitcoin-Qt</translation>
>>>>>>> fc1cd74b
    </message>
</context>
</TS><|MERGE_RESOLUTION|>--- conflicted
+++ resolved
@@ -70,30 +70,39 @@
         <translation>&amp;Kopier til utklippstavle</translation>
     </message>
     <message>
+        <location filename="../forms/addressbookpage.ui" line="99"/>
+        <source>&amp;Sign Message</source>
+        <translation>&amp;Signér Melding</translation>
+    </message>
+    <message>
+        <location filename="../forms/addressbookpage.ui" line="110"/>
+        <source>Delete the currently selected address from the list. Only sending addresses can be deleted.</source>
+        <translation>Slett den valgte adressen fra listen. Bare adresser for sending kan slettes.</translation>
+    </message>
+    <message>
+        <location filename="../forms/addressbookpage.ui" line="113"/>
+        <source>&amp;Delete</source>
+        <translation>&amp;Slett</translation>
+    </message>
+    <message>
+        <location filename="../forms/addressbookpage.ui" line="85"/>
+        <source>Show &amp;QR Code</source>
+        <translation>Vis &amp;QR Kode</translation>
+    </message>
+    <message>
         <location filename="../forms/addressbookpage.ui" line="96"/>
         <source>Sign a message to prove you own this address</source>
         <translation>Signér en melding for å bevise at du eier denne adressen</translation>
     </message>
     <message>
-        <location filename="../forms/addressbookpage.ui" line="110"/>
-        <source>Delete the currently selected address from the list. Only sending addresses can be deleted.</source>
-        <translation>Slett den valgte adressen fra listen. Bare adresser for sending kan slettes.</translation>
-    </message>
-    <message>
-        <location filename="../forms/addressbookpage.ui" line="113"/>
-        <source>&amp;Delete</source>
-        <translation>&amp;Slett</translation>
-    </message>
-    <message>
-<<<<<<< HEAD
-        <location filename="../forms/addressbookpage.ui" line="99"/>
-        <source>&amp;Sign Message</source>
-        <translation>&amp;Signér Melding</translation>
-    </message>
-    <message>
-        <location filename="../forms/addressbookpage.ui" line="85"/>
-        <source>Show &amp;QR Code</source>
-        <translation>Vis &amp;QR Kode</translation>
+        <location filename="../addressbookpage.cpp" line="279"/>
+        <source>Comma separated file (*.csv)</source>
+        <translation>Kommaseparert fil (*.csv)</translation>
+    </message>
+    <message>
+        <location filename="../addressbookpage.cpp" line="62"/>
+        <source>Copy label</source>
+        <translation>Kopier merkelapp</translation>
     </message>
     <message>
         <location filename="../addressbookpage.cpp" line="61"/>
@@ -101,16 +110,6 @@
         <translation>Kopier adresse</translation>
     </message>
     <message>
-        <location filename="../addressbookpage.cpp" line="62"/>
-        <source>Copy label</source>
-        <translation>Kopier merkelapp</translation>
-=======
-        <location filename="../addressbookpage.cpp" line="209"/>
-        <source>Comma separated file (*.csv)</source>
-        <translation>Kommaseparert fil (*.csv)</translation>
->>>>>>> fc1cd74b
-    </message>
-    <message>
         <location filename="../addressbookpage.cpp" line="63"/>
         <source>Edit</source>
         <translation>Rediger</translation>
@@ -121,6 +120,11 @@
         <translation>Slett</translation>
     </message>
     <message>
+        <location filename="../addressbookpage.cpp" line="292"/>
+        <source>Could not write to file %1.</source>
+        <translation>Kunne ikke skrive til filen %1.</translation>
+    </message>
+    <message>
         <location filename="../addressbookpage.cpp" line="278"/>
         <source>Export Address Book Data</source>
         <translation>Eksporter adressebok</translation>
@@ -130,26 +134,16 @@
         <source>Error exporting</source>
         <translation>Feil ved eksportering</translation>
     </message>
-    <message>
-        <location filename="../addressbookpage.cpp" line="279"/>
-        <source>Comma separated file (*.csv)</source>
-        <translation>Kommaseparert fil (*.csv)</translation>
-    </message>
-    <message>
-        <location filename="../addressbookpage.cpp" line="292"/>
-        <source>Could not write to file %1.</source>
-        <translation>Kunne ikke skrive til filen %1.</translation>
-    </message>
-    <message>
-        <location filename="../addressbookpage.cpp" line="208"/>
-        <source>Export Address Book Data</source>
-        <translation>Eksporter adressebok</translation>
-    </message>
 </context>
 <context>
     <name>AddressTableModel</name>
     <message>
         <location filename="../addresstablemodel.cpp" line="78"/>
+        <source>Label</source>
+        <translation>Merkelapp</translation>
+    </message>
+    <message>
+        <location filename="../addresstablemodel.cpp" line="78"/>
         <source>Address</source>
         <translation>Adresse</translation>
     </message>
@@ -158,16 +152,35 @@
         <source>(no label)</source>
         <translation>(ingen merkelapp)</translation>
     </message>
-    <message>
-        <location filename="../addresstablemodel.cpp" line="78"/>
-        <source>Label</source>
-        <translation>Merkelapp</translation>
-    </message>
 </context>
 <context>
     <name>AskPassphraseDialog</name>
     <message>
-<<<<<<< HEAD
+        <location filename="../forms/askpassphrasedialog.ui" line="61"/>
+        <source>New passphrase</source>
+        <translation>Ny adgangsfrase</translation>
+    </message>
+    <message>
+        <location filename="../askpassphrasedialog.cpp" line="46"/>
+        <source>This operation needs your wallet passphrase to decrypt the wallet.</source>
+        <translation>Denne operasjonen krever adgangsfrasen til lommeboken for å dekryptere den.</translation>
+    </message>
+    <message>
+        <location filename="../forms/askpassphrasedialog.ui" line="94"/>
+        <source>TextLabel</source>
+        <translation>Merkelapp</translation>
+    </message>
+    <message>
+        <location filename="../askpassphrasedialog.cpp" line="38"/>
+        <source>This operation needs your wallet passphrase to unlock the wallet.</source>
+        <translation>Denne operasjonen krever adgangsfrasen til lommeboken for å låse den opp.</translation>
+    </message>
+    <message>
+        <location filename="../forms/askpassphrasedialog.ui" line="75"/>
+        <source>Repeat new passphrase</source>
+        <translation>Gjenta ny adgangsfrase</translation>
+    </message>
+    <message>
         <location filename="../forms/askpassphrasedialog.ui" line="26"/>
         <source>Dialog</source>
         <translation>Dialog</translation>
@@ -178,96 +191,29 @@
         <translation>Angi adgangsfrase</translation>
     </message>
     <message>
-=======
->>>>>>> fc1cd74b
-        <location filename="../forms/askpassphrasedialog.ui" line="61"/>
-        <source>New passphrase</source>
-        <translation>Ny adgangsfrase</translation>
-    </message>
-    <message>
-        <location filename="../forms/askpassphrasedialog.ui" line="75"/>
-        <source>Repeat new passphrase</source>
-        <translation>Gjenta ny adgangsfrase</translation>
-    </message>
-    <message>
-<<<<<<< HEAD
-        <location filename="../askpassphrasedialog.cpp" line="34"/>
-        <source>Enter the new passphrase to the wallet.&lt;br/&gt;Please use a passphrase of &lt;b&gt;10 or more random characters&lt;/b&gt;, or &lt;b&gt;eight or more words&lt;/b&gt;.</source>
-        <translation>Skriv inn den nye adgangsfrasen for lommeboken.&lt;br/&gt;Vennligst bruk en adgangsfrase med &lt;b&gt;10 eller flere tilfeldige tegn&lt;/b&gt;, eller &lt;b&gt;åtte eller flere ord&lt;/b&gt;.</translation>
-    </message>
-    <message>
         <location filename="../askpassphrasedialog.cpp" line="51"/>
         <source>Decrypt wallet</source>
         <translation>Dekrypter lommebok</translation>
     </message>
     <message>
-        <location filename="../forms/askpassphrasedialog.ui" line="94"/>
-        <source>TextLabel</source>
-        <translation>Merkelapp</translation>
-    </message>
-    <message>
         <location filename="../askpassphrasedialog.cpp" line="35"/>
         <source>Encrypt wallet</source>
         <translation>Krypter lommebok</translation>
     </message>
     <message>
-        <location filename="../askpassphrasedialog.cpp" line="38"/>
-        <source>This operation needs your wallet passphrase to unlock the wallet.</source>
-        <translation>Denne operasjonen krever adgangsfrasen til lommeboken for å låse den opp.</translation>
-=======
-        <location filename="../forms/askpassphrasedialog.ui" line="26"/>
-        <source>Dialog</source>
-        <translation>Dialog</translation>
-    </message>
-    <message>
-        <location filename="../forms/askpassphrasedialog.ui" line="47"/>
-        <source>Enter passphrase</source>
-        <translation>Angi adgangsfrase</translation>
->>>>>>> fc1cd74b
-    </message>
-    <message>
-        <location filename="../askpassphrasedialog.cpp" line="46"/>
-        <source>This operation needs your wallet passphrase to decrypt the wallet.</source>
-        <translation>Denne operasjonen krever adgangsfrasen til lommeboken for å dekryptere den.</translation>
-    </message>
-    <message>
-<<<<<<< HEAD
-        <location filename="../askpassphrasedialog.cpp" line="111"/>
-        <location filename="../askpassphrasedialog.cpp" line="160"/>
-        <source>Wallet encrypted</source>
-        <translation>Lommebok kryptert</translation>
-=======
-        <location filename="../forms/askpassphrasedialog.ui" line="94"/>
-        <source>TextLabel</source>
-        <translation>Merkelapp</translation>
-    </message>
-    <message>
-        <location filename="../askpassphrasedialog.cpp" line="102"/>
-        <source>WARNING: If you encrypt your wallet and lose your passphrase, you will &lt;b&gt;LOSE ALL OF YOUR BITCOINS&lt;/b&gt;!
-Are you sure you wish to encrypt your wallet?</source>
-        <translation>ADVARSEL: Hvis du krypterer lommeboken og mister adgangsfrasen vil du &lt;b&gt;MISTE ALLE DINE BITCOINS&lt;/b&gt;!
-Er du sikker på at du vil kryptere lommeboken?</translation>
-    </message>
-    <message>
-        <location filename="../askpassphrasedialog.cpp" line="136"/>
-        <source>Wallet unlock failed</source>
-        <translation>Opplåsing av lommebok feilet</translation>
-    </message>
-    <message>
-        <location filename="../askpassphrasedialog.cpp" line="34"/>
-        <source>Enter the new passphrase to the wallet.&lt;br/&gt;Please use a passphrase of &lt;b&gt;10 or more random characters&lt;/b&gt;, or &lt;b&gt;eight or more words&lt;/b&gt;.</source>
-        <translation>Skriv inn den nye adgangsfrasen for lommeboken.&lt;br/&gt;Vennligst bruk en adgangsfrase med &lt;b&gt;10 eller flere tilfeldige tegn&lt;/b&gt;, eller &lt;b&gt;åtte eller flere ord&lt;/b&gt;.</translation>
->>>>>>> fc1cd74b
-    </message>
-    <message>
-        <location filename="../askpassphrasedialog.cpp" line="112"/>
-        <source>Bitcoin will close now to finish the encryption process. Remember that encrypting your wallet cannot fully protect your bitcoins from being stolen by malware infecting your computer.</source>
-        <translation>Bitcoin vil nå lukkes for å fullføre krypteringsprosessen. Husk at kryptering av lommeboken ikke fullt ut kan beskytte dine bitcoins fra å bli stjålet om skadevare infiserer datamaskinen.</translation>
-    </message>
-    <message>
-        <location filename="../askpassphrasedialog.cpp" line="38"/>
-        <source>This operation needs your wallet passphrase to unlock the wallet.</source>
-        <translation>Denne operasjonen krever adgangsfrasen til lommeboken for å låse den opp.</translation>
+        <location filename="../askpassphrasedialog.cpp" line="54"/>
+        <source>Change passphrase</source>
+        <translation>Endre adgangsfrase</translation>
+    </message>
+    <message>
+        <location filename="../askpassphrasedialog.cpp" line="55"/>
+        <source>Enter the old and new passphrase to the wallet.</source>
+        <translation>Skriv inn gammel og ny adgangsfrase for lommeboken.</translation>
+    </message>
+    <message>
+        <location filename="../askpassphrasedialog.cpp" line="101"/>
+        <source>Confirm wallet encryption</source>
+        <translation>Bekreft kryptering av lommebok</translation>
     </message>
     <message>
         <location filename="../askpassphrasedialog.cpp" line="117"/>
@@ -278,31 +224,64 @@
         <translation>Kryptering av lommebok feilet</translation>
     </message>
     <message>
-        <location filename="../askpassphrasedialog.cpp" line="51"/>
-        <source>Decrypt wallet</source>
-        <translation>Dekrypter lommebok</translation>
-    </message>
-    <message>
-        <location filename="../askpassphrasedialog.cpp" line="35"/>
-        <source>Encrypt wallet</source>
-        <translation>Krypter lommebok</translation>
-    </message>
-    <message>
-<<<<<<< HEAD
-=======
-        <location filename="../askpassphrasedialog.cpp" line="54"/>
-        <source>Change passphrase</source>
-        <translation>Endre adgangsfrase</translation>
-    </message>
-    <message>
-        <location filename="../askpassphrasedialog.cpp" line="55"/>
-        <source>Enter the old and new passphrase to the wallet.</source>
-        <translation>Skriv inn gammel og ny adgangsfrase for lommeboken.</translation>
+        <location filename="../askpassphrasedialog.cpp" line="111"/>
+        <location filename="../askpassphrasedialog.cpp" line="160"/>
+        <source>Wallet encrypted</source>
+        <translation>Lommebok kryptert</translation>
+    </message>
+    <message>
+        <location filename="../askpassphrasedialog.cpp" line="112"/>
+        <source>Bitcoin will close now to finish the encryption process. Remember that encrypting your wallet cannot fully protect your bitcoins from being stolen by malware infecting your computer.</source>
+        <translation>Bitcoin vil nå lukkes for å fullføre krypteringsprosessen. Husk at kryptering av lommeboken ikke fullt ut kan beskytte dine bitcoins fra å bli stjålet om skadevare infiserer datamaskinen.</translation>
+    </message>
+    <message>
+        <location filename="../askpassphrasedialog.cpp" line="118"/>
+        <source>Wallet encryption failed due to an internal error. Your wallet was not encrypted.</source>
+        <translation>Kryptering av lommebok feilet på grunn av en intern feil. Din lommebok ble ikke kryptert.</translation>
+    </message>
+    <message>
+        <location filename="../askpassphrasedialog.cpp" line="125"/>
+        <location filename="../askpassphrasedialog.cpp" line="173"/>
+        <source>The supplied passphrases do not match.</source>
+        <translation>De angitte adgangsfrasene er ulike.</translation>
+    </message>
+    <message>
+        <location filename="../askpassphrasedialog.cpp" line="147"/>
+        <source>Wallet decryption failed</source>
+        <translation>Dekryptering av lommebok feilet</translation>
+    </message>
+    <message>
+        <location filename="../askpassphrasedialog.cpp" line="161"/>
+        <source>Wallet passphrase was successfully changed.</source>
+        <translation>Adgangsfrase for lommebok endret.</translation>
+    </message>
+    <message>
+        <location filename="../askpassphrasedialog.cpp" line="208"/>
+        <location filename="../askpassphrasedialog.cpp" line="232"/>
+        <source>Warning: The Caps Lock key is on.</source>
+        <translation>Advarsel: Caps lock tasten er på.</translation>
+    </message>
+    <message>
+        <location filename="../askpassphrasedialog.cpp" line="34"/>
+        <source>Enter the new passphrase to the wallet.&lt;br/&gt;Please use a passphrase of &lt;b&gt;10 or more random characters&lt;/b&gt;, or &lt;b&gt;eight or more words&lt;/b&gt;.</source>
+        <translation>Skriv inn den nye adgangsfrasen for lommeboken.&lt;br/&gt;Vennligst bruk en adgangsfrase med &lt;b&gt;10 eller flere tilfeldige tegn&lt;/b&gt;, eller &lt;b&gt;åtte eller flere ord&lt;/b&gt;.</translation>
     </message>
     <message>
         <location filename="../askpassphrasedialog.cpp" line="43"/>
         <source>Unlock wallet</source>
         <translation>Lås opp lommebok</translation>
+    </message>
+    <message>
+        <location filename="../askpassphrasedialog.cpp" line="102"/>
+        <source>WARNING: If you encrypt your wallet and lose your passphrase, you will &lt;b&gt;LOSE ALL OF YOUR BITCOINS&lt;/b&gt;!
+Are you sure you wish to encrypt your wallet?</source>
+        <translation>ADVARSEL: Hvis du krypterer lommeboken og mister adgangsfrasen vil du &lt;b&gt;MISTE ALLE DINE BITCOINS&lt;/b&gt;!
+Er du sikker på at du vil kryptere lommeboken?</translation>
+    </message>
+    <message>
+        <location filename="../askpassphrasedialog.cpp" line="136"/>
+        <source>Wallet unlock failed</source>
+        <translation>Opplåsing av lommebok feilet</translation>
     </message>
     <message>
         <location filename="../askpassphrasedialog.cpp" line="137"/>
@@ -311,101 +290,48 @@
         <source>The passphrase entered for the wallet decryption was incorrect.</source>
         <translation>Adgangsfrasen angitt for dekryptering av lommeboken var feil.</translation>
     </message>
-    <message>
-        <location filename="../askpassphrasedialog.cpp" line="161"/>
-        <source>Wallet passphrase was successfully changed.</source>
-        <translation>Adgangsfrase for lommebok endret.</translation>
-    </message>
-    <message>
-        <location filename="../askpassphrasedialog.cpp" line="111"/>
-        <location filename="../askpassphrasedialog.cpp" line="160"/>
-        <source>Wallet encrypted</source>
-        <translation>Lommebok kryptert</translation>
-    </message>
-    <message>
->>>>>>> fc1cd74b
-        <location filename="../askpassphrasedialog.cpp" line="147"/>
-        <source>Wallet decryption failed</source>
-        <translation>Dekryptering av lommebok feilet</translation>
-    </message>
-    <message>
-        <location filename="../askpassphrasedialog.cpp" line="118"/>
-        <source>Wallet encryption failed due to an internal error. Your wallet was not encrypted.</source>
-        <translation>Kryptering av lommebok feilet på grunn av en intern feil. Din lommebok ble ikke kryptert.</translation>
-    </message>
-    <message>
-<<<<<<< HEAD
-        <location filename="../askpassphrasedialog.cpp" line="43"/>
-        <source>Unlock wallet</source>
-        <translation>Lås opp lommebok</translation>
-    </message>
-    <message>
-        <location filename="../askpassphrasedialog.cpp" line="54"/>
-        <source>Change passphrase</source>
-        <translation>Endre adgangsfrase</translation>
-    </message>
-    <message>
-        <location filename="../askpassphrasedialog.cpp" line="55"/>
-        <source>Enter the old and new passphrase to the wallet.</source>
-        <translation>Skriv inn gammel og ny adgangsfrase for lommeboken.</translation>
-    </message>
-    <message>
-        <location filename="../askpassphrasedialog.cpp" line="136"/>
-        <source>Wallet unlock failed</source>
-        <translation>Opplåsing av lommebok feilet</translation>
-    </message>
-    <message>
-        <location filename="../askpassphrasedialog.cpp" line="137"/>
-        <location filename="../askpassphrasedialog.cpp" line="148"/>
-        <location filename="../askpassphrasedialog.cpp" line="167"/>
-        <source>The passphrase entered for the wallet decryption was incorrect.</source>
-        <translation>Adgangsfrasen angitt for dekryptering av lommeboken var feil.</translation>
-    </message>
-    <message>
-        <location filename="../askpassphrasedialog.cpp" line="161"/>
-        <source>Wallet passphrase was successfully changed.</source>
-        <translation>Adgangsfrase for lommebok endret.</translation>
-=======
-        <location filename="../askpassphrasedialog.cpp" line="125"/>
-        <location filename="../askpassphrasedialog.cpp" line="173"/>
-        <source>The supplied passphrases do not match.</source>
-        <translation>De angitte adgangsfrasene er ulike.</translation>
->>>>>>> fc1cd74b
-    </message>
-    <message>
-        <location filename="../askpassphrasedialog.cpp" line="208"/>
-        <location filename="../askpassphrasedialog.cpp" line="232"/>
-        <source>Warning: The Caps Lock key is on.</source>
-        <translation>Advarsel: Caps lock tasten er på.</translation>
-    </message>
-    <message>
-        <location filename="../askpassphrasedialog.cpp" line="101"/>
-        <source>Confirm wallet encryption</source>
-        <translation>Bekreft kryptering av lommebok</translation>
-    </message>
 </context>
 <context>
     <name>BitcoinGUI</name>
     <message>
-<<<<<<< HEAD
+        <location filename="../bitcoingui.cpp" line="206"/>
+        <source>Show the list of addresses for receiving payments</source>
+        <translation>Vis listen over adresser for mottak av betalinger</translation>
+    </message>
+    <message>
+        <location filename="../bitcoingui.cpp" line="252"/>
+        <source>&amp;Export...</source>
+        <translation>&amp;Eksporter...</translation>
+    </message>
+    <message>
+        <location filename="../bitcoingui.cpp" line="238"/>
+        <source>Quit application</source>
+        <translation>Avslutt applikasjonen</translation>
+    </message>
+    <message>
+        <location filename="../bitcoingui.cpp" line="242"/>
+        <source>Show information about Bitcoin</source>
+        <translation>Vis informasjon om Bitcoin</translation>
+    </message>
+    <message>
+        <location filename="../bitcoingui.cpp" line="211"/>
+        <source>&amp;Send coins</source>
+        <translation>&amp;Send bitcoins</translation>
+    </message>
+    <message>
         <location filename="../bitcoingui.cpp" line="199"/>
         <source>&amp;Address Book</source>
         <translation>&amp;Adressebok</translation>
-=======
-        <location filename="../bitcoingui.cpp" line="193"/>
-        <source>Edit the list of stored addresses and labels</source>
-        <translation>Rediger listen over adresser og deres merkelapper</translation>
-    </message>
-    <message>
-        <location filename="../bitcoingui.cpp" line="198"/>
-        <source>&amp;Receive coins</source>
-        <translation>&amp;Motta bitcoins</translation>
-    </message>
-    <message>
-        <location filename="../bitcoingui.cpp" line="204"/>
-        <source>&amp;Send coins</source>
-        <translation>&amp;Send bitcoins</translation>
->>>>>>> fc1cd74b
+    </message>
+    <message>
+        <location filename="../bitcoingui.cpp" line="621"/>
+        <source>Sending...</source>
+        <translation>Sender...</translation>
+    </message>
+    <message>
+        <location filename="../bitcoingui.cpp" line="260"/>
+        <source>Change the passphrase used for wallet encryption</source>
+        <translation>Endre adgangsfrasen brukt for kryptering av lommebok</translation>
     </message>
     <message>
         <location filename="../bitcoingui.cpp" line="200"/>
@@ -413,41 +339,29 @@
         <translation>Rediger listen over adresser og deres merkelapper</translation>
     </message>
     <message>
-<<<<<<< HEAD
         <location filename="../bitcoingui.cpp" line="205"/>
         <source>&amp;Receive coins</source>
         <translation>&amp;Motta bitcoins</translation>
     </message>
     <message>
-        <location filename="../bitcoingui.cpp" line="260"/>
-        <source>Change the passphrase used for wallet encryption</source>
-        <translation>Endre adgangsfrasen brukt for kryptering av lommebok</translation>
+        <location filename="../bitcoingui.cpp" line="188"/>
+        <source>Show general overview of wallet</source>
+        <translation>Vis generell oversikt over lommeboken</translation>
     </message>
     <message>
         <location filename="../bitcoingui.cpp" line="187"/>
         <source>&amp;Overview</source>
         <translation>&amp;Oversikt</translation>
-=======
-        <location filename="../bitcoingui.cpp" line="70"/>
-        <source>Bitcoin Wallet</source>
-        <translation>Bitcoin Lommebok</translation>
->>>>>>> fc1cd74b
-    </message>
-    <message>
-        <location filename="../bitcoingui.cpp" line="211"/>
-        <source>&amp;Send coins</source>
-        <translation>&amp;Send bitcoins</translation>
-    </message>
-    <message>
-<<<<<<< HEAD
-        <location filename="../bitcoingui.cpp" line="212"/>
-        <source>Send coins to a bitcoin address</source>
-        <translation>Send bitcoins til en adresse</translation>
-    </message>
-    <message>
-        <location filename="../bitcoingui.cpp" line="292"/>
-        <source>&amp;Settings</source>
-        <translation>&amp;Innstillinger</translation>
+    </message>
+    <message>
+        <location filename="../bitcoingui.cpp" line="193"/>
+        <source>&amp;Transactions</source>
+        <translation>&amp;Transaksjoner</translation>
+    </message>
+    <message>
+        <location filename="../bitcoingui.cpp" line="283"/>
+        <source>&amp;File</source>
+        <translation>&amp;Fil</translation>
     </message>
     <message>
         <location filename="../bitcoingui.cpp" line="146"/>
@@ -456,74 +370,14 @@
         <translation>Synkroniserer med nettverk...</translation>
     </message>
     <message>
-        <location filename="../bitcoingui.cpp" line="188"/>
-        <source>Show general overview of wallet</source>
-        <translation>Vis generell oversikt over lommeboken</translation>
-    </message>
-    <message>
-        <location filename="../bitcoingui.cpp" line="194"/>
-        <source>Browse transaction history</source>
-        <translation>Vis transaksjonshistorikk</translation>
-    </message>
-    <message>
-        <location filename="../bitcoingui.cpp" line="206"/>
-        <source>Show the list of addresses for receiving payments</source>
-        <translation>Vis listen over adresser for mottak av betalinger</translation>
-    </message>
-    <message>
-        <location filename="../bitcoingui.cpp" line="244"/>
-        <source>About &amp;Qt</source>
-        <translation>Om &amp;Qt</translation>
-=======
-        <location filename="../bitcoingui.cpp" line="199"/>
-        <source>Show the list of addresses for receiving payments</source>
-        <translation>Vis listen over adresser for mottak av betalinger</translation>
-    </message>
-    <message>
-        <location filename="../bitcoingui.cpp" line="236"/>
-        <source>&amp;Export...</source>
-        <translation>&amp;Eksporter...</translation>
-    </message>
-    <message>
-        <location filename="../bitcoingui.cpp" line="273"/>
-        <source>&amp;Help</source>
-        <translation>&amp;Hjelp</translation>
-    </message>
-    <message>
-        <location filename="../bitcoingui.cpp" line="267"/>
-        <source>&amp;Settings</source>
-        <translation>&amp;Innstillinger</translation>
-    </message>
-    <message>
-        <location filename="../bitcoingui.cpp" line="142"/>
-        <source>Block chain synchronization in progress</source>
-        <translation>Synkronisering av blokk-kjede igang</translation>
-    </message>
-    <message>
-        <location filename="../bitcoingui.cpp" line="180"/>
-        <source>&amp;Overview</source>
-        <translation>&amp;Oversikt</translation>
-    </message>
-    <message>
-        <location filename="../bitcoingui.cpp" line="186"/>
-        <source>&amp;Transactions</source>
-        <translation>&amp;Transaksjoner</translation>
-    </message>
-    <message>
-        <location filename="../bitcoingui.cpp" line="192"/>
-        <source>&amp;Address Book</source>
-        <translation>&amp;Adressebok</translation>
->>>>>>> fc1cd74b
-    </message>
-    <message>
-        <location filename="../bitcoingui.cpp" line="73"/>
-        <source>Bitcoin Wallet</source>
-        <translation>Bitcoin Lommebok</translation>
-    </message>
-    <message>
-        <location filename="../bitcoingui.cpp" line="149"/>
-        <source>Block chain synchronization in progress</source>
-        <translation>Synkronisering av blokk-kjede igang</translation>
+        <location filename="../bitcoingui.cpp" line="212"/>
+        <source>Send coins to a bitcoin address</source>
+        <translation>Send bitcoins til en adresse</translation>
+    </message>
+    <message>
+        <location filename="../bitcoingui.cpp" line="253"/>
+        <source>Export the data in the current tab to a file</source>
+        <translation>Eksporter data fra nåværende fane til fil</translation>
     </message>
     <message numerus="yes">
         <location filename="../bitcoingui.cpp" line="524"/>
@@ -534,74 +388,14 @@
         </translation>
     </message>
     <message>
-        <location filename="../bitcoingui.cpp" line="193"/>
-        <source>&amp;Transactions</source>
-        <translation>&amp;Transaksjoner</translation>
-    </message>
-    <message>
-        <location filename="../bitcoingui.cpp" line="237"/>
-        <source>E&amp;xit</source>
-        <translation>&amp;Avslutt</translation>
-    </message>
-    <message>
-<<<<<<< HEAD
-        <location filename="../bitcoingui.cpp" line="241"/>
-        <source>&amp;About %1</source>
-        <translation> &amp;Om %1</translation>
-    </message>
-    <message>
-        <location filename="../bitcoingui.cpp" line="252"/>
-        <source>&amp;Export...</source>
-        <translation>&amp;Eksporter...</translation>
-    </message>
-    <message>
-        <location filename="../bitcoingui.cpp" line="238"/>
-        <source>Quit application</source>
-        <translation>Avslutt applikasjonen</translation>
-=======
-        <location filename="../bitcoingui.cpp" line="235"/>
-        <source>Show the Bitcoin window</source>
-        <translation>Vis Bitcoin-vinduet</translation>
-    </message>
-    <message>
-        <location filename="../bitcoingui.cpp" line="456"/>
-        <source>Downloaded %1 of %2 blocks of transaction history.</source>
-        <translation>Lastet ned %1 av %2 blokker med transaksjonshistorikk.</translation>
-    </message>
-    <message numerus="yes">
-        <location filename="../bitcoingui.cpp" line="491"/>
-        <source>%n hour(s) ago</source>
-        <translation>
-            <numerusform></numerusform>
-            <numerusform></numerusform>
-        </translation>
-    </message>
-    <message>
-        <location filename="../bitcoingui.cpp" line="588"/>
-        <source>Sending...</source>
-        <translation>Sender...</translation>
->>>>>>> fc1cd74b
-    </message>
-    <message>
-        <location filename="../bitcoingui.cpp" line="217"/>
-        <source>Sign &amp;message</source>
-        <translation>Signér &amp;melding</translation>
-    </message>
-    <message>
-<<<<<<< HEAD
-        <location filename="../bitcoingui.cpp" line="218"/>
-        <source>Prove you control an address</source>
-        <translation>Bevis at du kontrollerer en adresse</translation>
-    </message>
-    <message>
-        <location filename="../bitcoingui.cpp" line="242"/>
-        <source>Show information about Bitcoin</source>
-        <translation>Vis informasjon om Bitcoin</translation>
-    </message>
-    <message>
-        <location filename="../bitcoingui.cpp" line="245"/>
-        <source>Show information about Qt</source>
-        <translation>Vis informasjon om Qt</translation>
+        <location filename="../bitcoingui.cpp" line="298"/>
+        <source>&amp;Help</source>
+        <translation>&amp;Hjelp</translation>
+    </message>
+    <message>
+        <location filename="../bitcoingui.cpp" line="194"/>
+        <source>Browse transaction history</source>
+        <translation>Vis transaksjonshistorikk</translation>
     </message>
     <message>
         <location filename="../bitcoingui.cpp" line="247"/>
@@ -609,82 +403,9 @@
         <translation>&amp;Innstillinger...</translation>
     </message>
     <message>
-        <location filename="../bitcoingui.cpp" line="257"/>
-        <source>&amp;Backup Wallet</source>
-        <translation>Lag &amp;Sikkerhetskopi av Lommebok</translation>
-    </message>
-    <message>
-        <location filename="../bitcoingui.cpp" line="305"/>
-        <source>Tabs toolbar</source>
-        <translation>Verktøylinje for faner</translation>
-    </message>
-    <message>
-        <location filename="../bitcoingui.cpp" line="316"/>
-        <source>Actions toolbar</source>
-        <translation>Verktøylinje for handlinger</translation>
-    </message>
-    <message>
-        <location filename="../bitcoingui.cpp" line="329"/>
-        <source>[testnet]</source>
-        <translation>[testnett]</translation>
-    </message>
-    <message>
         <location filename="../bitcoingui.cpp" line="255"/>
         <source>Encrypt or decrypt wallet</source>
         <translation>Krypter eller dekrypter lommebok</translation>
-    </message>
-    <message>
-        <location filename="../bitcoingui.cpp" line="283"/>
-        <source>&amp;File</source>
-        <translation>&amp;Fil</translation>
-    </message>
-    <message>
-        <location filename="../bitcoingui.cpp" line="501"/>
-        <source>Downloaded %1 blocks of transaction history.</source>
-        <translation>Lastet ned %1 blokker med transaksjonshistorikk.</translation>
-=======
-        <location filename="../bitcoingui.cpp" line="228"/>
-        <source>About &amp;Qt</source>
-        <translation>Om &amp;Qt</translation>
-    </message>
-    <message>
-        <location filename="../bitcoingui.cpp" line="187"/>
-        <source>Browse transaction history</source>
-        <translation>Vis transaksjonshistorikk</translation>
-    </message>
-    <message>
-        <location filename="../bitcoingui.cpp" line="237"/>
-        <source>Export the current view to a file</source>
-        <translation>Eksporter visningen til en fil</translation>
-    </message>
-    <message>
-        <location filename="../bitcoingui.cpp" line="222"/>
-        <source>Quit application</source>
-        <translation>Avslutt applikasjonen</translation>
-    </message>
-    <message>
-        <location filename="../bitcoingui.cpp" line="226"/>
-        <source>Show information about Bitcoin</source>
-        <translation>Vis informasjon om Bitcoin</translation>
-    </message>
-    <message numerus="yes">
-        <location filename="../bitcoingui.cpp" line="430"/>
-        <source>%n active connection(s) to Bitcoin network</source>
-        <translation>
-            <numerusform>%n aktiv forbindelse til Bitcoin-nettverket</numerusform>
-            <numerusform>%n aktive forbindelser til Bitcoin-nettverket</numerusform>
-        </translation>
-    </message>
-    <message>
-        <location filename="../bitcoingui.cpp" line="239"/>
-        <source>Encrypt or decrypt wallet</source>
-        <translation>Krypter eller dekrypter lommebok</translation>
->>>>>>> fc1cd74b
-    </message>
-    <message>
-        <location filename="../bitcoingui.cpp" line="254"/>
-        <source>&amp;Encrypt Wallet</source>
-        <translation>&amp;Krypter Lommebok</translation>
     </message>
     <message numerus="yes">
         <location filename="../bitcoingui.cpp" line="463"/>
@@ -695,9 +416,47 @@
         </translation>
     </message>
     <message>
-        <location filename="../bitcoingui.cpp" line="539"/>
-        <source>Catching up...</source>
-        <translation>Kommer ajour...</translation>
+        <location filename="../bitcoingui.cpp" line="305"/>
+        <source>Tabs toolbar</source>
+        <translation>Verktøylinje for faner</translation>
+    </message>
+    <message>
+        <location filename="../bitcoingui.cpp" line="806"/>
+        <source>Backup Wallet</source>
+        <translation>Sikkerhetskopiér Lommebok</translation>
+    </message>
+    <message>
+        <location filename="../bitcoingui.cpp" line="806"/>
+        <source>Wallet Data (*.dat)</source>
+        <translation>Lommeboksdata (*.dat)</translation>
+    </message>
+    <message>
+        <location filename="../bitcoingui.cpp" line="501"/>
+        <source>Downloaded %1 blocks of transaction history.</source>
+        <translation>Lastet ned %1 blokker med transaksjonshistorikk.</translation>
+    </message>
+    <message>
+        <location filename="../bitcoingui.cpp" line="73"/>
+        <source>Bitcoin Wallet</source>
+        <translation>Bitcoin Lommebok</translation>
+    </message>
+    <message numerus="yes">
+        <location filename="../bitcoingui.cpp" line="520"/>
+        <source>%n minute(s) ago</source>
+        <translation>
+            <numerusform>for %n minutt siden</numerusform>
+            <numerusform>for %n minutter siden</numerusform>
+        </translation>
+    </message>
+    <message>
+        <location filename="../bitcoingui.cpp" line="329"/>
+        <source>[testnet]</source>
+        <translation>[testnett]</translation>
+    </message>
+    <message>
+        <location filename="../bitcoingui.cpp" line="547"/>
+        <source>Last received block was generated %1.</source>
+        <translation>Siste mottatte blokk ble generert %1.</translation>
     </message>
     <message numerus="yes">
         <location filename="../bitcoingui.cpp" line="528"/>
@@ -708,53 +467,30 @@
         </translation>
     </message>
     <message>
-<<<<<<< HEAD
         <location filename="../bitcoingui.cpp" line="534"/>
-=======
-        <location filename="../bitcoingui.cpp" line="234"/>
-        <source>Open &amp;Bitcoin</source>
-        <translation>Åpne &amp;Bitcoin</translation>
-    </message>
-    <message>
-        <location filename="../bitcoingui.cpp" line="288"/>
-        <source>Actions toolbar</source>
-        <translation>Verktøylinje for handlinger</translation>
-    </message>
-    <message>
-        <location filename="../bitcoingui.cpp" line="514"/>
-        <source>Last received block was generated %1.</source>
-        <translation>Siste mottatte blokk ble generert %1.</translation>
-    </message>
-    <message>
-        <location filename="../bitcoingui.cpp" line="264"/>
-        <source>&amp;File</source>
-        <translation>&amp;Fil</translation>
-    </message>
-    <message numerus="yes">
-        <location filename="../bitcoingui.cpp" line="495"/>
-        <source>%n day(s) ago</source>
-        <translation>
-            <numerusform>for %n dag siden</numerusform>
-            <numerusform>for %n dager siden</numerusform>
-        </translation>
-    </message>
-    <message>
-        <location filename="../bitcoingui.cpp" line="501"/>
->>>>>>> fc1cd74b
         <source>Up to date</source>
         <translation>Ajour</translation>
     </message>
     <message>
-<<<<<<< HEAD
-        <location filename="../bitcoingui.cpp" line="616"/>
-=======
-        <location filename="../bitcoingui.cpp" line="506"/>
+        <location filename="../bitcoingui.cpp" line="539"/>
         <source>Catching up...</source>
         <translation>Kommer ajour...</translation>
     </message>
     <message>
-        <location filename="../bitcoingui.cpp" line="583"/>
->>>>>>> fc1cd74b
+        <location filename="../bitcoingui.cpp" line="218"/>
+        <source>Prove you control an address</source>
+        <translation>Bevis at du kontrollerer en adresse</translation>
+    </message>
+    <message numerus="yes">
+        <location filename="../bitcoingui.cpp" line="516"/>
+        <source>%n second(s) ago</source>
+        <translation>
+            <numerusform>for %n sekund siden</numerusform>
+            <numerusform>for %n sekunder siden</numerusform>
+        </translation>
+    </message>
+    <message>
+        <location filename="../bitcoingui.cpp" line="616"/>
         <source>This transaction is over the size limit.  You can still send it for a fee of %1, which goes to the nodes that process your transaction and helps to support the network.  Do you want to pay the fee?</source>
         <translation>Denne transaksjonen overstiger størrelsesbegrensningen.  Du kan likevel sende den med et gebyr på %1, som går til nodene som prosesserer transaksjonen din og støtter nettverket.  Vil du betale gebyret?</translation>
     </message>
@@ -782,6 +518,11 @@
 </translation>
     </message>
     <message>
+        <location filename="../bitcoingui.cpp" line="237"/>
+        <source>E&amp;xit</source>
+        <translation>&amp;Avslutt</translation>
+    </message>
+    <message>
         <location filename="../bitcoingui.cpp" line="775"/>
         <source>Wallet is &lt;b&gt;encrypted&lt;/b&gt; and currently &lt;b&gt;unlocked&lt;/b&gt;</source>
         <translation>Lommeboken er &lt;b&gt;kryptert&lt;/b&gt; og for tiden &lt;b&gt;ulåst&lt;/b&gt;</translation>
@@ -792,12 +533,91 @@
         <translation>Lommeboken er &lt;b&gt;kryptert&lt;/b&gt; og for tiden &lt;b&gt;låst&lt;/b&gt;</translation>
     </message>
     <message>
-<<<<<<< HEAD
+        <location filename="../bitcoingui.cpp" line="245"/>
+        <source>Show information about Qt</source>
+        <translation>Vis informasjon om Qt</translation>
+    </message>
+    <message>
+        <location filename="../bitcoingui.cpp" line="149"/>
+        <source>Block chain synchronization in progress</source>
+        <translation>Synkronisering av blokk-kjede igang</translation>
+    </message>
+    <message>
+        <location filename="../bitcoingui.cpp" line="217"/>
+        <source>Sign &amp;message</source>
+        <translation>Signér &amp;melding</translation>
+    </message>
+    <message>
+        <location filename="../bitcoingui.cpp" line="244"/>
+        <source>About &amp;Qt</source>
+        <translation>Om &amp;Qt</translation>
+    </message>
+    <message>
         <location filename="../bitcoingui.cpp" line="248"/>
         <source>Modify configuration options for bitcoin</source>
         <translation>Endre innstillinger for bitcoin</translation>
     </message>
     <message>
+        <location filename="../bitcoingui.cpp" line="254"/>
+        <source>&amp;Encrypt Wallet</source>
+        <translation>&amp;Krypter Lommebok</translation>
+    </message>
+    <message>
+        <location filename="../bitcoingui.cpp" line="257"/>
+        <source>&amp;Backup Wallet</source>
+        <translation>Lag &amp;Sikkerhetskopi av Lommebok</translation>
+    </message>
+    <message>
+        <location filename="../bitcoingui.cpp" line="489"/>
+        <source>Downloaded %1 of %2 blocks of transaction history.</source>
+        <translation>Lastet ned %1 av %2 blokker med transaksjonshistorikk.</translation>
+    </message>
+    <message>
+        <location filename="../bitcoingui.cpp" line="809"/>
+        <source>Backup Failed</source>
+        <translation>Sikkerhetskopiering feilet</translation>
+    </message>
+    <message>
+        <location filename="../bitcoingui.cpp" line="809"/>
+        <source>There was an error trying to save the wallet data to the new location.</source>
+        <translation>En feil oppstod ved lagring av lommebok til nytt sted</translation>
+    </message>
+    <message>
+        <location filename="../bitcoingui.cpp" line="258"/>
+        <source>Backup wallet to another location</source>
+        <translation>Sikkerhetskopiér lommebok til annet sted</translation>
+    </message>
+    <message>
+        <location filename="../bitcoin.cpp" line="144"/>
+        <source>A fatal error occurred. Bitcoin can no longer continue safely and will quit.</source>
+        <translation>En fatal feil har inntruffet. Det er ikke trygt å fortsette og Bitcoin må derfor avslutte.</translation>
+    </message>
+    <message>
+        <location filename="../bitcoingui.cpp" line="292"/>
+        <source>&amp;Settings</source>
+        <translation>&amp;Innstillinger</translation>
+    </message>
+    <message>
+        <location filename="../bitcoingui.cpp" line="316"/>
+        <source>Actions toolbar</source>
+        <translation>Verktøylinje for handlinger</translation>
+    </message>
+    <message>
+        <location filename="../bitcoingui.cpp" line="421"/>
+        <source>bitcoin-qt</source>
+        <translation>bitcoin-qt</translation>
+    </message>
+    <message>
+        <location filename="../bitcoingui.cpp" line="241"/>
+        <source>&amp;About %1</source>
+        <translation> &amp;Om %1</translation>
+    </message>
+    <message>
+        <location filename="../bitcoingui.cpp" line="259"/>
+        <source>&amp;Change Passphrase</source>
+        <translation>&amp;Endre Adgangsfrase</translation>
+    </message>
+    <message>
         <location filename="../bitcoingui.cpp" line="250"/>
         <source>Open &amp;Bitcoin</source>
         <translation>Åpne &amp;Bitcoin</translation>
@@ -807,132 +627,6 @@
         <source>Show the Bitcoin window</source>
         <translation>Vis Bitcoin-vinduet</translation>
     </message>
-    <message>
-        <location filename="../bitcoingui.cpp" line="259"/>
-        <source>&amp;Change Passphrase</source>
-        <translation>&amp;Endre Adgangsfrase</translation>
-    </message>
-    <message>
-        <location filename="../bitcoingui.cpp" line="253"/>
-        <source>Export the data in the current tab to a file</source>
-        <translation>Eksporter data fra nåværende fane til fil</translation>
-    </message>
-    <message>
-        <location filename="../bitcoingui.cpp" line="258"/>
-        <source>Backup wallet to another location</source>
-        <translation>Sikkerhetskopiér lommebok til annet sted</translation>
-    </message>
-    <message>
-        <location filename="../bitcoingui.cpp" line="298"/>
-        <source>&amp;Help</source>
-        <translation>&amp;Hjelp</translation>
-    </message>
-    <message>
-        <location filename="../bitcoingui.cpp" line="421"/>
-        <source>bitcoin-qt</source>
-        <translation>bitcoin-qt</translation>
-    </message>
-    <message>
-        <location filename="../bitcoingui.cpp" line="489"/>
-        <source>Downloaded %1 of %2 blocks of transaction history.</source>
-        <translation>Lastet ned %1 av %2 blokker med transaksjonshistorikk.</translation>
-=======
-        <location filename="../bitcoingui.cpp" line="225"/>
-        <source>&amp;About %1</source>
-        <translation> &amp;Om %1</translation>
-    </message>
-    <message>
-        <location filename="../bitcoingui.cpp" line="229"/>
-        <source>Show information about Qt</source>
-        <translation>Vis informasjon om Qt</translation>
-    </message>
-    <message>
-        <location filename="../bitcoingui.cpp" line="231"/>
-        <source>&amp;Options...</source>
-        <translation>&amp;Innstillinger...</translation>
-    </message>
-    <message>
-        <location filename="../bitcoingui.cpp" line="232"/>
-        <source>Modify configuration options for bitcoin</source>
-        <translation>Endre innstillinger for bitcoin</translation>
->>>>>>> fc1cd74b
-    </message>
-    <message>
-        <location filename="../bitcoingui.cpp" line="806"/>
-        <source>Backup Wallet</source>
-        <translation>Sikkerhetskopiér Lommebok</translation>
-    </message>
-    <message>
-        <location filename="../bitcoingui.cpp" line="806"/>
-        <source>Wallet Data (*.dat)</source>
-        <translation>Lommeboksdata (*.dat)</translation>
-    </message>
-    <message>
-        <location filename="../bitcoingui.cpp" line="809"/>
-        <source>Backup Failed</source>
-        <translation>Sikkerhetskopiering feilet</translation>
-    </message>
-    <message>
-        <location filename="../bitcoingui.cpp" line="809"/>
-        <source>There was an error trying to save the wallet data to the new location.</source>
-        <translation>En feil oppstod ved lagring av lommebok til nytt sted</translation>
-    </message>
-    <message numerus="yes">
-        <location filename="../bitcoingui.cpp" line="520"/>
-        <source>%n minute(s) ago</source>
-        <translation>
-            <numerusform>for %n minutt siden</numerusform>
-            <numerusform>for %n minutter siden</numerusform>
-        </translation>
-    </message>
-    <message>
-        <location filename="../bitcoingui.cpp" line="547"/>
-        <source>Last received block was generated %1.</source>
-        <translation>Siste mottatte blokk ble generert %1.</translation>
-    </message>
-    <message numerus="yes">
-        <location filename="../bitcoingui.cpp" line="516"/>
-        <source>%n second(s) ago</source>
-        <translation>
-            <numerusform>for %n sekund siden</numerusform>
-            <numerusform>for %n sekunder siden</numerusform>
-        </translation>
-    </message>
-    <message>
-        <location filename="../bitcoingui.cpp" line="621"/>
-        <source>Sending...</source>
-        <translation>Sender...</translation>
-    </message>
-    <message>
-        <location filename="../bitcoin.cpp" line="144"/>
-        <source>A fatal error occurred. Bitcoin can no longer continue safely and will quit.</source>
-        <translation>En fatal feil har inntruffet. Det er ikke trygt å fortsette og Bitcoin må derfor avslutte.</translation>
-    </message>
-    <message>
-        <location filename="../bitcoingui.cpp" line="241"/>
-        <source>&amp;Change Passphrase</source>
-        <translation>&amp;Endre Adgangsfrase</translation>
-    </message>
-    <message>
-        <location filename="../bitcoingui.cpp" line="280"/>
-        <source>Tabs toolbar</source>
-        <translation>Verktøylinje for faner</translation>
-    </message>
-    <message>
-        <location filename="../bitcoingui.cpp" line="301"/>
-        <source>[testnet]</source>
-        <translation>[testnett]</translation>
-    </message>
-    <message>
-        <location filename="../bitcoingui.cpp" line="388"/>
-        <source>bitcoin-qt</source>
-        <translation>bitcoin-qt</translation>
-    </message>
-    <message>
-        <location filename="../bitcoingui.cpp" line="468"/>
-        <source>Downloaded %1 blocks of transaction history.</source>
-        <translation>Lastet ned %1 blokker med transaksjonshistorikk.</translation>
-    </message>
 </context>
 <context>
     <name>DisplayOptionsPage</name>
@@ -1038,31 +732,31 @@
         <translation>&amp;Start Bitcoin ved oppstart</translation>
     </message>
     <message>
+        <location filename="../optionsdialog.cpp" line="176"/>
+        <source>Show only a tray icon after minimizing the window</source>
+        <translation>Vis kun ikon i systemkurv etter minimering av vinduet</translation>
+    </message>
+    <message>
+        <location filename="../optionsdialog.cpp" line="185"/>
+        <source>M&amp;inimize on close</source>
+        <translation>M&amp;inimér ved lukking</translation>
+    </message>
+    <message>
+        <location filename="../optionsdialog.cpp" line="186"/>
+        <source>Minimize instead of exit the application when the window is closed. When this option is enabled, the application will be closed only after selecting Quit in the menu.</source>
+        <translation>Minimerer vinduet istedenfor å avslutte applikasjonen når vinduet lukkes. Når dette er slått på avsluttes applikasjonen kun ved å velge avslutt i menyen.</translation>
+    </message>
+    <message>
+        <location filename="../optionsdialog.cpp" line="181"/>
+        <source>Automatically open the Bitcoin client port on the router. This only works when your router supports UPnP and it is enabled.</source>
+        <translation>Åpne automatisk Bitcoin klientporten på ruteren. Dette virker kun om din ruter støtter UPnP og dette er påslått.</translation>
+    </message>
+    <message>
         <location filename="../optionsdialog.cpp" line="175"/>
         <source>&amp;Minimize to the tray instead of the taskbar</source>
         <translation>&amp;Minimer til systemkurv istedenfor oppgavelinjen</translation>
     </message>
     <message>
-        <location filename="../optionsdialog.cpp" line="176"/>
-        <source>Show only a tray icon after minimizing the window</source>
-        <translation>Vis kun ikon i systemkurv etter minimering av vinduet</translation>
-    </message>
-    <message>
-        <location filename="../optionsdialog.cpp" line="185"/>
-        <source>M&amp;inimize on close</source>
-        <translation>M&amp;inimér ved lukking</translation>
-    </message>
-    <message>
-        <location filename="../optionsdialog.cpp" line="186"/>
-        <source>Minimize instead of exit the application when the window is closed. When this option is enabled, the application will be closed only after selecting Quit in the menu.</source>
-        <translation>Minimerer vinduet istedenfor å avslutte applikasjonen når vinduet lukkes. Når dette er slått på avsluttes applikasjonen kun ved å velge avslutt i menyen.</translation>
-    </message>
-    <message>
-        <location filename="../optionsdialog.cpp" line="181"/>
-        <source>Automatically open the Bitcoin client port on the router. This only works when your router supports UPnP and it is enabled.</source>
-        <translation>Åpne automatisk Bitcoin klientporten på ruteren. Dette virker kun om din ruter støtter UPnP og dette er påslått.</translation>
-    </message>
-    <message>
         <location filename="../optionsdialog.cpp" line="180"/>
         <source>Map port using &amp;UPnP</source>
         <translation>Sett opp port vha. &amp;UPnP</translation>
@@ -1076,8 +770,6 @@
         <location filename="../optionsdialog.cpp" line="191"/>
         <source>Connect to the Bitcoin network through a SOCKS4 proxy (e.g. when connecting through Tor)</source>
         <translation>Koble til Bitcoin nettverket gjennom en SOCKS4 mellomtjener (f.eks. for tilkobling gjennom Tor)</translation>
-<<<<<<< HEAD
-=======
     </message>
     <message>
         <location filename="../optionsdialog.cpp" line="202"/>
@@ -1085,6 +777,11 @@
         <translation>IP-adresse for mellomtjener (f.eks. 127.0.0.1)</translation>
     </message>
     <message>
+        <location filename="../optionsdialog.cpp" line="205"/>
+        <source>&amp;Port: </source>
+        <translation>&amp;Port: </translation>
+    </message>
+    <message>
         <location filename="../optionsdialog.cpp" line="211"/>
         <source>Port of the proxy (e.g. 1234)</source>
         <translation>Port for mellomtjener (f.eks. 1234)</translation>
@@ -1098,56 +795,74 @@
         <location filename="../optionsdialog.cpp" line="223"/>
         <source>Pay transaction &amp;fee</source>
         <translation>Betal transaksjons&amp;gebyr</translation>
->>>>>>> fc1cd74b
     </message>
     <message>
         <location filename="../optionsdialog.cpp" line="196"/>
         <source>Proxy &amp;IP: </source>
         <translation>Mellomtjeners &amp;IP: </translation>
     </message>
-    <message>
-        <location filename="../optionsdialog.cpp" line="205"/>
-        <source>&amp;Port: </source>
-        <translation>&amp;Port: </translation>
-    </message>
-<<<<<<< HEAD
-    <message>
-        <location filename="../optionsdialog.cpp" line="211"/>
-        <source>Port of the proxy (e.g. 1234)</source>
-        <translation>Port for mellomtjener (f.eks. 1234)</translation>
-    </message>
-    <message>
-        <location filename="../optionsdialog.cpp" line="217"/>
-        <source>Optional transaction fee per kB that helps make sure your transactions are processed quickly. Most transactions are 1 kB. Fee 0.01 recommended.</source>
-        <translation>Valgfritt transaksjonsgebyr per kB som sikrer at dine transaksjoner blir raskt prosessert. De fleste transaksjoner er 1 kB. Et gebyr på 0.01 er anbefalt.</translation>
-    </message>
-    <message>
-        <location filename="../optionsdialog.cpp" line="223"/>
-        <source>Pay transaction &amp;fee</source>
-        <translation>Betal transaksjons&amp;gebyr</translation>
-    </message>
 </context>
 <context>
     <name>MessagePage</name>
     <message>
+        <location filename="../forms/messagepage.ui" line="105"/>
+        <source>Click &quot;Sign Message&quot; to get signature</source>
+        <translation>Klikk &quot;Signér Melding&quot; for signatur</translation>
+    </message>
+    <message>
+        <location filename="../forms/messagepage.ui" line="117"/>
+        <source>Sign a message to prove you own this address</source>
+        <translation>Signér en melding for å bevise at du eier denne adressen</translation>
+    </message>
+    <message>
+        <location filename="../messagepage.cpp" line="101"/>
+        <source>Sign failed</source>
+        <translation>Signering feilet</translation>
+    </message>
+    <message>
+        <location filename="../forms/messagepage.ui" line="131"/>
+        <source>Copy the current signature to the system clipboard</source>
+        <translation>Kopier valgt signatur til utklippstavle</translation>
+    </message>
+    <message>
         <location filename="../forms/messagepage.ui" line="14"/>
         <source>Message</source>
         <translation>Melding</translation>
     </message>
     <message>
+        <location filename="../forms/messagepage.ui" line="20"/>
+        <source>You can sign messages with your addresses to prove you own them. Be careful not to sign anything vague, as phishing attacks may try to trick you into signing your identity over to them. Only sign fully-detailed statements you agree to.</source>
+        <translation>Du kan signere meldinger med dine adresser for å bevise at du eier dem. Ikke signér vage meldinger da phishing-angrep kan prøve å lure deg til å signere din identitet over til andre. Signér kun fullt detaljerte utsagn som du er enig i.</translation>
+    </message>
+    <message>
+        <location filename="../forms/messagepage.ui" line="38"/>
+        <source>The address to sign the message with  (e.g. 1NS17iag9jJgTHD1VXjvLCEnZuQ3rJDE9L)</source>
+        <translation>Adressen for signering av meldingen (f.eks. 1NS17iag9jJgTHD1VXjvLCEnZuQ3rJDE9L)</translation>
+    </message>
+    <message>
+        <location filename="../forms/messagepage.ui" line="48"/>
+        <source>Choose adress from address book</source>
+        <translation>Velg adresse fra adresseboken</translation>
+    </message>
+    <message>
+        <location filename="../forms/messagepage.ui" line="58"/>
+        <source>Alt+A</source>
+        <translation>Alt+A</translation>
+    </message>
+    <message>
+        <location filename="../forms/messagepage.ui" line="71"/>
+        <source>Paste address from clipboard</source>
+        <translation>Lim inn adresse fra utklippstavlen</translation>
+    </message>
+    <message>
+        <location filename="../forms/messagepage.ui" line="81"/>
+        <source>Alt+P</source>
+        <translation>Alt+P</translation>
+    </message>
+    <message>
         <location filename="../forms/messagepage.ui" line="93"/>
         <source>Enter the message you want to sign here</source>
         <translation>Skriv inn meldingen du vil signere her</translation>
-    </message>
-    <message>
-        <location filename="../forms/messagepage.ui" line="105"/>
-        <source>Click &quot;Sign Message&quot; to get signature</source>
-        <translation>Klikk &quot;Signér Melding&quot; for signatur</translation>
-    </message>
-    <message>
-        <location filename="../forms/messagepage.ui" line="117"/>
-        <source>Sign a message to prove you own this address</source>
-        <translation>Signér en melding for å bevise at du eier denne adressen</translation>
     </message>
     <message>
         <location filename="../forms/messagepage.ui" line="120"/>
@@ -1176,48 +891,6 @@
         <source>Private key for %1 is not available.</source>
         <translation>Privat nøkkel for %1 er ikke tilgjengelig.</translation>
     </message>
-    <message>
-        <location filename="../messagepage.cpp" line="101"/>
-        <source>Sign failed</source>
-        <translation>Signering feilet</translation>
-    </message>
-    <message>
-        <location filename="../forms/messagepage.ui" line="20"/>
-        <source>You can sign messages with your addresses to prove you own them. Be careful not to sign anything vague, as phishing attacks may try to trick you into signing your identity over to them. Only sign fully-detailed statements you agree to.</source>
-        <translation>Du kan signere meldinger med dine adresser for å bevise at du eier dem. Ikke signér vage meldinger da phishing-angrep kan prøve å lure deg til å signere din identitet over til andre. Signér kun fullt detaljerte utsagn som du er enig i.</translation>
-    </message>
-    <message>
-        <location filename="../forms/messagepage.ui" line="38"/>
-        <source>The address to sign the message with  (e.g. 1NS17iag9jJgTHD1VXjvLCEnZuQ3rJDE9L)</source>
-        <translation>Adressen for signering av meldingen (f.eks. 1NS17iag9jJgTHD1VXjvLCEnZuQ3rJDE9L)</translation>
-    </message>
-    <message>
-        <location filename="../forms/messagepage.ui" line="48"/>
-        <source>Choose adress from address book</source>
-        <translation>Velg adresse fra adresseboken</translation>
-    </message>
-    <message>
-        <location filename="../forms/messagepage.ui" line="58"/>
-        <source>Alt+A</source>
-        <translation>Alt+A</translation>
-    </message>
-    <message>
-        <location filename="../forms/messagepage.ui" line="71"/>
-        <source>Paste address from clipboard</source>
-        <translation>Lim inn adresse fra utklippstavlen</translation>
-    </message>
-    <message>
-        <location filename="../forms/messagepage.ui" line="81"/>
-        <source>Alt+P</source>
-        <translation>Alt+P</translation>
-    </message>
-    <message>
-        <location filename="../forms/messagepage.ui" line="131"/>
-        <source>Copy the current signature to the system clipboard</source>
-        <translation>Kopier valgt signatur til utklippstavle</translation>
-    </message>
-=======
->>>>>>> fc1cd74b
 </context>
 <context>
     <name>OptionsDialog</name>
@@ -1227,78 +900,112 @@
         <translation>Hoved</translation>
     </message>
     <message>
+        <location filename="../optionsdialog.cpp" line="84"/>
+        <source>Display</source>
+        <translation>Visning</translation>
+    </message>
+    <message>
         <location filename="../optionsdialog.cpp" line="104"/>
         <source>Options</source>
         <translation>Innstillinger</translation>
     </message>
-    <message>
-        <location filename="../optionsdialog.cpp" line="84"/>
-        <source>Display</source>
-        <translation>Visning</translation>
-    </message>
 </context>
 <context>
     <name>OverviewPage</name>
     <message>
+        <location filename="../overviewpage.cpp" line="111"/>
+        <source>Total number of transactions in wallet</source>
+        <translation>Totalt antall transaksjoner i lommeboken</translation>
+    </message>
+    <message>
+        <location filename="../forms/overviewpage.ui" line="14"/>
+        <source>Form</source>
+        <translation>Skjema</translation>
+    </message>
+    <message>
+        <location filename="../forms/overviewpage.ui" line="61"/>
+        <source>0</source>
+        <translation>0</translation>
+    </message>
+    <message>
+        <location filename="../forms/overviewpage.ui" line="88"/>
+        <source>Wallet</source>
+        <translation>Lommebok</translation>
+    </message>
+    <message>
         <location filename="../forms/overviewpage.ui" line="124"/>
         <source>&lt;b&gt;Recent transactions&lt;/b&gt;</source>
         <translation>&lt;b&gt;Siste transaksjoner&lt;/b&gt;</translation>
     </message>
     <message>
+        <location filename="../forms/overviewpage.ui" line="54"/>
+        <source>Number of transactions:</source>
+        <translation>Antall transaksjoner:</translation>
+    </message>
+    <message>
+        <location filename="../forms/overviewpage.ui" line="40"/>
+        <source>Balance:</source>
+        <translation>Saldo:</translation>
+    </message>
+    <message>
         <location filename="../overviewpage.cpp" line="103"/>
         <source>Your current balance</source>
         <translation>Din nåværende saldo</translation>
     </message>
     <message>
+        <location filename="../forms/overviewpage.ui" line="68"/>
+        <source>Unconfirmed:</source>
+        <translation>Ubekreftet</translation>
+    </message>
+    <message>
         <location filename="../overviewpage.cpp" line="108"/>
         <source>Total of transactions that have yet to be confirmed, and do not yet count toward the current balance</source>
         <translation>Totalt antall ubekreftede transaksjoner som ikke telles med i saldo enda</translation>
     </message>
-    <message>
-        <location filename="../forms/overviewpage.ui" line="68"/>
-        <source>Unconfirmed:</source>
-        <translation>Ubekreftet</translation>
-    </message>
-    <message>
-        <location filename="../forms/overviewpage.ui" line="14"/>
-        <source>Form</source>
-        <translation>Skjema</translation>
-    </message>
-    <message>
-<<<<<<< HEAD
-        <location filename="../forms/overviewpage.ui" line="88"/>
-        <source>Wallet</source>
-        <translation>Lommebok</translation>
-    </message>
-    <message>
-        <location filename="../forms/overviewpage.ui" line="40"/>
-        <source>Balance:</source>
-        <translation>Saldo:</translation>
-    </message>
-    <message>
-        <location filename="../forms/overviewpage.ui" line="54"/>
-        <source>Number of transactions:</source>
-        <translation>Antall transaksjoner:</translation>
-=======
-        <location filename="../forms/overviewpage.ui" line="61"/>
-        <source>0</source>
-        <translation>0</translation>
->>>>>>> fc1cd74b
-    </message>
-    <message>
-        <location filename="../overviewpage.cpp" line="111"/>
-        <source>Total number of transactions in wallet</source>
-        <translation>Totalt antall transaksjoner i lommeboken</translation>
-    </message>
-    <message>
-        <location filename="../forms/overviewpage.ui" line="40"/>
-        <source>Balance:</source>
-        <translation>Saldo:</translation>
-    </message>
 </context>
 <context>
     <name>QRCodeDialog</name>
     <message>
+        <location filename="../forms/qrcodedialog.ui" line="121"/>
+        <source>Label:</source>
+        <translation>Merkelapp:</translation>
+    </message>
+    <message>
+        <location filename="../forms/qrcodedialog.ui" line="186"/>
+        <source>&amp;Save As...</source>
+        <translation>&amp;Lagre Som...</translation>
+    </message>
+    <message>
+        <location filename="../qrcodedialog.cpp" line="113"/>
+        <source>PNG Images (*.png)</source>
+        <translation>PNG bilder (*.png)</translation>
+    </message>
+    <message>
+        <location filename="../qrcodedialog.cpp" line="113"/>
+        <source>Save Image...</source>
+        <translation type="unfinished"></translation>
+    </message>
+    <message>
+        <location filename="../forms/qrcodedialog.ui" line="14"/>
+        <source>Dialog</source>
+        <translation>Dialog</translation>
+    </message>
+    <message>
+        <location filename="../forms/qrcodedialog.ui" line="32"/>
+        <source>QR Code</source>
+        <translation>QR Kode</translation>
+    </message>
+    <message>
+        <location filename="../forms/qrcodedialog.ui" line="105"/>
+        <source>BTC</source>
+        <translation>BTC</translation>
+    </message>
+    <message>
+        <location filename="../forms/qrcodedialog.ui" line="144"/>
+        <source>Message:</source>
+        <translation>Melding:</translation>
+    </message>
+    <message>
         <location filename="../forms/qrcodedialog.ui" line="55"/>
         <source>Request Payment</source>
         <translation>Etterspør Betaling</translation>
@@ -1309,133 +1016,14 @@
         <translation>Beløp:</translation>
     </message>
     <message>
-<<<<<<< HEAD
-        <location filename="../forms/qrcodedialog.ui" line="121"/>
-        <source>Label:</source>
-        <translation>Merkelapp:</translation>
-=======
-        <location filename="../forms/overviewpage.ui" line="54"/>
-        <source>Number of transactions:</source>
-        <translation>Antall transaksjoner:</translation>
-    </message>
-    <message>
-        <location filename="../overviewpage.cpp" line="111"/>
-        <source>Total number of transactions in wallet</source>
-        <translation>Totalt antall transaksjoner i lommeboken</translation>
->>>>>>> fc1cd74b
-    </message>
-    <message>
         <location filename="../qrcodedialog.cpp" line="48"/>
         <source>Error encoding URI into QR Code.</source>
         <translation>Feil ved koding av URI i QR kode.</translation>
     </message>
-    <message>
-        <location filename="../qrcodedialog.cpp" line="113"/>
-        <source>Save Image...</source>
-        <translation type="unfinished"></translation>
-    </message>
-    <message>
-        <location filename="../forms/qrcodedialog.ui" line="186"/>
-        <source>&amp;Save As...</source>
-        <translation>&amp;Lagre Som...</translation>
-    </message>
-    <message>
-        <location filename="../forms/qrcodedialog.ui" line="14"/>
-        <source>Dialog</source>
-        <translation>Dialog</translation>
-    </message>
-    <message>
-        <location filename="../forms/qrcodedialog.ui" line="32"/>
-        <source>QR Code</source>
-        <translation>QR Kode</translation>
-    </message>
-    <message>
-        <location filename="../forms/qrcodedialog.ui" line="105"/>
-        <source>BTC</source>
-        <translation>BTC</translation>
-    </message>
-    <message>
-        <location filename="../forms/qrcodedialog.ui" line="144"/>
-        <source>Message:</source>
-        <translation>Melding:</translation>
-    </message>
-    <message>
-        <location filename="../qrcodedialog.cpp" line="113"/>
-        <source>PNG Images (*.png)</source>
-        <translation>PNG bilder (*.png)</translation>
-    </message>
 </context>
 <context>
     <name>SendCoinsDialog</name>
     <message>
-        <location filename="../forms/sendcoinsdialog.ui" line="144"/>
-        <source>Confirm the send action</source>
-        <translation>Bekreft sending</translation>
-    </message>
-    <message>
-        <location filename="../forms/sendcoinsdialog.ui" line="106"/>
-        <source>Balance:</source>
-        <translation>Saldo:</translation>
-    </message>
-    <message>
-<<<<<<< HEAD
-        <location filename="../forms/sendcoinsdialog.ui" line="64"/>
-        <source>Send to multiple recipients at once</source>
-        <translation>Send til flere enn én mottaker</translation>
-    </message>
-    <message>
-        <location filename="../forms/sendcoinsdialog.ui" line="67"/>
-        <source>&amp;Add recipient...</source>
-        <translation>&amp;Legg til mottaker...</translation>
-    </message>
-    <message>
-=======
->>>>>>> fc1cd74b
-        <location filename="../forms/sendcoinsdialog.ui" line="84"/>
-        <source>Remove all transaction fields</source>
-        <translation>Fjern alle transaksjonsfelter</translation>
-    </message>
-    <message>
-<<<<<<< HEAD
-        <location filename="../forms/sendcoinsdialog.ui" line="87"/>
-        <source>Clear all</source>
-        <translation>Fjern alle</translation>
-    </message>
-    <message>
-        <location filename="../forms/sendcoinsdialog.ui" line="113"/>
-        <source>123.456 BTC</source>
-        <translation>123.456 BTC</translation>
-    </message>
-    <message>
-        <location filename="../forms/sendcoinsdialog.ui" line="147"/>
-        <source>&amp;Send</source>
-        <translation>&amp;Send</translation>
-    </message>
-    <message>
-        <location filename="../sendcoinsdialog.cpp" line="100"/>
-=======
-        <location filename="../sendcoinsdialog.cpp" line="93"/>
-        <source>&lt;b&gt;%1&lt;/b&gt; to %2 (%3)</source>
-        <translation>&lt;b&gt;%1&lt;/b&gt; til %2 (%3)</translation>
-    </message>
-    <message>
-        <location filename="../sendcoinsdialog.cpp" line="96"/>
->>>>>>> fc1cd74b
-        <source>Confirm send coins</source>
-        <translation>Bekreft sending av bitcoins</translation>
-    </message>
-    <message>
-        <location filename="../sendcoinsdialog.cpp" line="101"/>
-        <source>Are you sure you want to send %1?</source>
-        <translation>Er du sikker på at du vil sende %1?</translation>
-    </message>
-    <message>
-        <location filename="../sendcoinsdialog.cpp" line="101"/>
-        <source> and </source>
-        <translation> og </translation>
-    </message>
-    <message>
-<<<<<<< HEAD
         <location filename="../forms/sendcoinsdialog.ui" line="14"/>
         <location filename="../sendcoinsdialog.cpp" line="123"/>
         <location filename="../sendcoinsdialog.cpp" line="128"/>
@@ -1448,39 +1036,76 @@
         <translation>Send Bitcoins</translation>
     </message>
     <message>
+        <location filename="../sendcoinsdialog.cpp" line="100"/>
+        <source>Confirm send coins</source>
+        <translation>Bekreft sending av bitcoins</translation>
+    </message>
+    <message>
+        <location filename="../sendcoinsdialog.cpp" line="101"/>
+        <source>Are you sure you want to send %1?</source>
+        <translation>Er du sikker på at du vil sende %1?</translation>
+    </message>
+    <message>
+        <location filename="../sendcoinsdialog.cpp" line="101"/>
+        <source> and </source>
+        <translation> og </translation>
+    </message>
+    <message>
+        <location filename="../sendcoinsdialog.cpp" line="129"/>
+        <source>The amount to pay must be larger than 0.</source>
+        <translation>Beløpen som skal betales må være over 0.</translation>
+    </message>
+    <message>
+        <location filename="../sendcoinsdialog.cpp" line="139"/>
+        <source>The total exceeds your balance when the %1 transaction fee is included.</source>
+        <translation>Totalbeløpet overstiger saldo etter at %1 transaksjonsgebyr er lagt til.</translation>
+    </message>
+    <message>
+        <location filename="../forms/sendcoinsdialog.ui" line="84"/>
+        <source>Remove all transaction fields</source>
+        <translation>Fjern alle transaksjonsfelter</translation>
+    </message>
+    <message>
+        <location filename="../sendcoinsdialog.cpp" line="155"/>
+        <source>Error: The transaction was rejected. This might happen if some of the coins in your wallet were already spent, such as if you used a copy of wallet.dat and coins were spent in the copy but not marked as spent here.</source>
+        <translation>Feil: Transaksjonen ble avvist. Dette kan skje om noe av beløpet allerede var brukt, f.eks. hvis du kopierte wallet.dat og noen bitcoins ble brukt i kopien men ikke ble markert som brukt her.</translation>
+    </message>
+    <message>
+        <location filename="../forms/sendcoinsdialog.ui" line="144"/>
+        <source>Confirm the send action</source>
+        <translation>Bekreft sending</translation>
+    </message>
+    <message>
+        <location filename="../forms/sendcoinsdialog.ui" line="113"/>
+        <source>123.456 BTC</source>
+        <translation>123.456 BTC</translation>
+    </message>
+    <message>
         <location filename="../sendcoinsdialog.cpp" line="95"/>
         <source>&lt;b&gt;%1&lt;/b&gt; to %2 (%3)</source>
         <translation>&lt;b&gt;%1&lt;/b&gt; til %2 (%3)</translation>
     </message>
     <message>
         <location filename="../sendcoinsdialog.cpp" line="124"/>
-=======
-        <location filename="../sendcoinsdialog.cpp" line="123"/>
-        <source>The amount to pay must be larger than 0.</source>
-        <translation>Beløpen som skal betales må være over 0.</translation>
-    </message>
-    <message>
-        <location filename="../sendcoinsdialog.cpp" line="149"/>
-        <source>Error: The transaction was rejected. This might happen if some of the coins in your wallet were already spent, such as if you used a copy of wallet.dat and coins were spent in the copy but not marked as spent here.</source>
-        <translation>Feil: Transaksjonen ble avvist. Dette kan skje om noe av beløpet allerede var brukt, f.eks. hvis du kopierte wallet.dat og noen bitcoins ble brukt i kopien men ikke ble markert som brukt her.</translation>
-    </message>
-    <message>
-        <location filename="../sendcoinsdialog.cpp" line="118"/>
->>>>>>> fc1cd74b
         <source>The recipient address is not valid, please recheck.</source>
         <translation>Adresse for mottaker er ugyldig.</translation>
-    </message>
-    <message>
-<<<<<<< HEAD
-        <location filename="../sendcoinsdialog.cpp" line="129"/>
-        <source>The amount to pay must be larger than 0.</source>
-        <translation>Beløpen som skal betales må være over 0.</translation>
     </message>
     <message>
         <location filename="../sendcoinsdialog.cpp" line="134"/>
         <source>The amount exceeds your balance.</source>
         <translation>Beløpet overstiger saldo.</translation>
-=======
+    </message>
+    <message>
+        <location filename="../sendcoinsdialog.cpp" line="145"/>
+        <source>Duplicate address found, can only send to each address once per send operation.</source>
+        <translation>Duplikate adresser funnet. Kan bare sende én gang til hver adresse per operasjon.</translation>
+    </message>
+    <message>
+        <location filename="../sendcoinsdialog.cpp" line="150"/>
+        <source>Error: Transaction creation failed.</source>
+        <translation>Feil: Opprettelse av transaksjon feilet.</translation>
+    </message>
+    <message>
         <location filename="../forms/sendcoinsdialog.ui" line="64"/>
         <source>Send to multiple recipients at once</source>
         <translation>Send til flere enn én mottaker</translation>
@@ -1501,96 +1126,32 @@
         <translation>Saldo:</translation>
     </message>
     <message>
-        <location filename="../forms/sendcoinsdialog.ui" line="113"/>
-        <source>123.456 BTC</source>
-        <translation>123.456 BTC</translation>
-    </message>
-    <message>
-        <location filename="../forms/sendcoinsdialog.ui" line="144"/>
-        <source>Confirm the send action</source>
-        <translation>Bekreft sending</translation>
-    </message>
-    <message>
         <location filename="../forms/sendcoinsdialog.ui" line="147"/>
         <source>&amp;Send</source>
         <translation>&amp;Send</translation>
->>>>>>> fc1cd74b
-    </message>
-    <message>
-        <location filename="../sendcoinsdialog.cpp" line="139"/>
-        <source>The total exceeds your balance when the %1 transaction fee is included.</source>
-        <translation>Totalbeløpet overstiger saldo etter at %1 transaksjonsgebyr er lagt til.</translation>
-    </message>
-    <message>
-        <location filename="../sendcoinsdialog.cpp" line="145"/>
-        <source>Duplicate address found, can only send to each address once per send operation.</source>
-        <translation>Duplikate adresser funnet. Kan bare sende én gang til hver adresse per operasjon.</translation>
-    </message>
-    <message>
-        <location filename="../sendcoinsdialog.cpp" line="150"/>
-        <source>Error: Transaction creation failed.</source>
-        <translation>Feil: Opprettelse av transaksjon feilet.</translation>
-    </message>
-    <message>
-<<<<<<< HEAD
-        <location filename="../sendcoinsdialog.cpp" line="155"/>
-        <source>Error: The transaction was rejected. This might happen if some of the coins in your wallet were already spent, such as if you used a copy of wallet.dat and coins were spent in the copy but not marked as spent here.</source>
-        <translation>Feil: Transaksjonen ble avvist. Dette kan skje om noe av beløpet allerede var brukt, f.eks. hvis du kopierte wallet.dat og noen bitcoins ble brukt i kopien men ikke ble markert som brukt her.</translation>
-=======
-        <location filename="../sendcoinsdialog.cpp" line="128"/>
-        <source>The amount exceeds your balance.</source>
-        <translation>Beløpet overstiger saldo.</translation>
->>>>>>> fc1cd74b
     </message>
 </context>
 <context>
     <name>SendCoinsEntry</name>
     <message>
-<<<<<<< HEAD
+        <location filename="../forms/sendcoinsentry.ui" line="75"/>
+        <source>&amp;Label:</source>
+        <translation>&amp;Merkelapp:</translation>
+    </message>
+    <message>
         <location filename="../forms/sendcoinsentry.ui" line="14"/>
         <source>Form</source>
         <translation>Skjema</translation>
-=======
+    </message>
+    <message>
         <location filename="../forms/sendcoinsentry.ui" line="29"/>
         <source>A&amp;mount:</source>
         <translation>&amp;Beløp:</translation>
     </message>
     <message>
-        <location filename="../forms/sendcoinsentry.ui" line="113"/>
-        <source>Alt+A</source>
-        <translation>Alt+A</translation>
->>>>>>> fc1cd74b
-    </message>
-    <message>
         <location filename="../forms/sendcoinsentry.ui" line="42"/>
         <source>Pay &amp;To:</source>
         <translation>Betal &amp;Til:</translation>
-    </message>
-    <message>
-<<<<<<< HEAD
-        <location filename="../forms/sendcoinsentry.ui" line="93"/>
-        <source>The address to send the payment to  (e.g. 1NS17iag9jJgTHD1VXjvLCEnZuQ3rJDE9L)</source>
-        <translation>Adressen betalingen skal sendes til  (f.eks. 1NS17iag9jJgTHD1VXjvLCEnZuQ3rJDE9L)</translation>
-    </message>
-    <message>
-        <location filename="../forms/sendcoinsentry.ui" line="113"/>
-        <source>Alt+A</source>
-        <translation>Alt+A</translation>
-    </message>
-    <message>
-        <location filename="../forms/sendcoinsentry.ui" line="137"/>
-        <source>Remove this recipient</source>
-        <translation>Fjern denne mottakeren</translation>
-    </message>
-    <message>
-        <location filename="../forms/sendcoinsentry.ui" line="29"/>
-        <source>A&amp;mount:</source>
-        <translation>&amp;Beløp:</translation>
-=======
-        <location filename="../forms/sendcoinsentry.ui" line="14"/>
-        <source>Form</source>
-        <translation>Skjema</translation>
->>>>>>> fc1cd74b
     </message>
     <message>
         <location filename="../forms/sendcoinsentry.ui" line="66"/>
@@ -1599,9 +1160,9 @@
         <translation>Skriv inn en merkelapp for denne adressen for å legge den til i din adressebok</translation>
     </message>
     <message>
-        <location filename="../forms/sendcoinsentry.ui" line="75"/>
-        <source>&amp;Label:</source>
-        <translation>&amp;Merkelapp:</translation>
+        <location filename="../forms/sendcoinsentry.ui" line="93"/>
+        <source>The address to send the payment to  (e.g. 1NS17iag9jJgTHD1VXjvLCEnZuQ3rJDE9L)</source>
+        <translation>Adressen betalingen skal sendes til  (f.eks. 1NS17iag9jJgTHD1VXjvLCEnZuQ3rJDE9L)</translation>
     </message>
     <message>
         <location filename="../forms/sendcoinsentry.ui" line="103"/>
@@ -1609,32 +1170,26 @@
         <translation>Velg adresse fra adresseboken</translation>
     </message>
     <message>
-<<<<<<< HEAD
+        <location filename="../forms/sendcoinsentry.ui" line="113"/>
+        <source>Alt+A</source>
+        <translation>Alt+A</translation>
+    </message>
+    <message>
         <location filename="../forms/sendcoinsentry.ui" line="120"/>
         <source>Paste address from clipboard</source>
         <translation>Lim inn adresse fra utklippstavlen</translation>
     </message>
     <message>
-=======
->>>>>>> fc1cd74b
         <location filename="../forms/sendcoinsentry.ui" line="130"/>
         <source>Alt+P</source>
         <translation>Alt+P</translation>
     </message>
     <message>
-<<<<<<< HEAD
-=======
         <location filename="../forms/sendcoinsentry.ui" line="137"/>
         <source>Remove this recipient</source>
         <translation>Fjern denne mottakeren</translation>
     </message>
     <message>
-        <location filename="../forms/sendcoinsentry.ui" line="120"/>
-        <source>Paste address from clipboard</source>
-        <translation>Lim inn adresse fra utklippstavlen</translation>
-    </message>
-    <message>
->>>>>>> fc1cd74b
         <location filename="../sendcoinsentry.cpp" line="25"/>
         <source>Enter a Bitcoin address (e.g. 1NS17iag9jJgTHD1VXjvLCEnZuQ3rJDE9L)</source>
         <translation>Skriv inn en Bitcoin adresse (f.eks. 1NS17iag9jJgTHD1VXjvLCEnZuQ3rJDE9L)</translation>
@@ -1643,86 +1198,55 @@
 <context>
     <name>TransactionDesc</name>
     <message>
-        <location filename="../transactiondesc.cpp" line="30"/>
-        <source>%1 confirmations</source>
-        <translation>%1 bekreftelser</translation>
-    </message>
-    <message>
         <location filename="../transactiondesc.cpp" line="18"/>
         <source>Open for %1 blocks</source>
         <translation>Åpen for %1 blokker</translation>
     </message>
     <message>
-<<<<<<< HEAD
-        <location filename="../transactiondesc.cpp" line="20"/>
-        <source>Open until %1</source>
-        <translation>Åpen til %1</translation>
-=======
-        <location filename="../transactiondesc.cpp" line="72"/>
-        <source>, broadcast through %1 nodes</source>
-        <translation>, kringkast gjennom %1 noder</translation>
-    </message>
-    <message>
-        <location filename="../transactiondesc.cpp" line="70"/>
-        <source>, broadcast through %1 node</source>
-        <translation>, kringkast gjennom %1 node</translation>
->>>>>>> fc1cd74b
-    </message>
-    <message>
         <location filename="../transactiondesc.cpp" line="26"/>
         <source>%1/offline?</source>
         <translation>%1/frakoblet?</translation>
     </message>
     <message>
-<<<<<<< HEAD
         <location filename="../transactiondesc.cpp" line="47"/>
-=======
-        <location filename="../transactiondesc.cpp" line="44"/>
-        <source>%1/unconfirmed</source>
-        <translation>%1/ubekreftet</translation>
-    </message>
-    <message>
-        <location filename="../transactiondesc.cpp" line="63"/>
->>>>>>> fc1cd74b
         <source>&lt;b&gt;Status:&lt;/b&gt; </source>
         <translation>&lt;b&gt;Status:&lt;/b&gt; </translation>
     </message>
     <message>
-<<<<<<< HEAD
-        <location filename="../transactiondesc.cpp" line="52"/>
-        <source>, has not been successfully broadcast yet</source>
-        <translation>, har ikke blitt kringkastet uten problemer enda.</translation>
+        <location filename="../transactiondesc.cpp" line="54"/>
+        <source>, broadcast through %1 node</source>
+        <translation>, kringkast gjennom %1 node</translation>
+    </message>
+    <message>
+        <location filename="../transactiondesc.cpp" line="56"/>
+        <source>, broadcast through %1 nodes</source>
+        <translation>, kringkast gjennom %1 noder</translation>
+    </message>
+    <message>
+        <location filename="../transactiondesc.cpp" line="60"/>
+        <source>&lt;b&gt;Date:&lt;/b&gt; </source>
+        <translation>&lt;b&gt;Dato:&lt;/b&gt; </translation>
+    </message>
+    <message>
+        <location filename="../transactiondesc.cpp" line="67"/>
+        <source>&lt;b&gt;Source:&lt;/b&gt; Generated&lt;br&gt;</source>
+        <translation>&lt;b&gt;Kilde:&lt;/b&gt; Generert&lt;br&gt;</translation>
     </message>
     <message>
         <location filename="../transactiondesc.cpp" line="73"/>
         <location filename="../transactiondesc.cpp" line="90"/>
-=======
-        <location filename="../transactiondesc.cpp" line="76"/>
-        <source>&lt;b&gt;Date:&lt;/b&gt; </source>
-        <translation>&lt;b&gt;Dato:&lt;/b&gt; </translation>
-    </message>
-    <message>
-        <location filename="../transactiondesc.cpp" line="83"/>
-        <source>&lt;b&gt;Source:&lt;/b&gt; Generated&lt;br&gt;</source>
-        <translation>&lt;b&gt;Kilde:&lt;/b&gt; Generert&lt;br&gt;</translation>
-    </message>
-    <message>
-        <location filename="../transactiondesc.cpp" line="89"/>
-        <location filename="../transactiondesc.cpp" line="106"/>
->>>>>>> fc1cd74b
         <source>&lt;b&gt;From:&lt;/b&gt; </source>
         <translation>&lt;b&gt;Fra:&lt;/b&gt; </translation>
     </message>
     <message>
-<<<<<<< HEAD
+        <location filename="../transactiondesc.cpp" line="90"/>
+        <source>unknown</source>
+        <translation>ukjent</translation>
+    </message>
+    <message>
         <location filename="../transactiondesc.cpp" line="91"/>
         <location filename="../transactiondesc.cpp" line="114"/>
         <location filename="../transactiondesc.cpp" line="173"/>
-=======
-        <location filename="../transactiondesc.cpp" line="107"/>
-        <location filename="../transactiondesc.cpp" line="130"/>
-        <location filename="../transactiondesc.cpp" line="189"/>
->>>>>>> fc1cd74b
         <source>&lt;b&gt;To:&lt;/b&gt; </source>
         <translation>&lt;b&gt;Til:&lt;/b&gt; </translation>
     </message>
@@ -1750,60 +1274,52 @@
         <translation>(%1 modnes om %2 flere blokker)</translation>
     </message>
     <message>
-<<<<<<< HEAD
+        <location filename="../transactiondesc.cpp" line="211"/>
+        <source>&lt;b&gt;Net amount:&lt;/b&gt; </source>
+        <translation>&lt;b&gt;Nettobeløp:&lt;/b&gt; </translation>
+    </message>
+    <message>
+        <location filename="../transactiondesc.cpp" line="217"/>
+        <source>Message:</source>
+        <translation>Melding:</translation>
+    </message>
+    <message>
+        <location filename="../transactiondesc.cpp" line="219"/>
+        <source>Comment:</source>
+        <translation>Kommentar:</translation>
+    </message>
+    <message>
+        <location filename="../transactiondesc.cpp" line="221"/>
+        <source>Transaction ID:</source>
+        <translation>Transaksjons-ID:</translation>
+    </message>
+    <message>
+        <location filename="../transactiondesc.cpp" line="224"/>
+        <source>Generated coins must wait 120 blocks before they can be spent.  When you generated this block, it was broadcast to the network to be added to the block chain.  If it fails to get into the chain, it will change to &quot;not accepted&quot; and not be spendable.  This may occasionally happen if another node generates a block within a few seconds of yours.</source>
+        <translation>Genererte mynter må vente 120 blokker før de kan brukes.  Da du genererte denne blokken ble den kringkastet på nettverket for å bli lagt til i kjeden av blokker.  Hvis den ikke kommer med i kjeden vil den endre seg til &quot;ikke akseptert og pengene vil ikke kunne brukes.  Dette vil noen ganger skje hvis en annen node genererer en blokk noen sekunder i tid fra din egen.</translation>
+    </message>
+    <message>
+        <location filename="../transactiondesc.cpp" line="20"/>
+        <source>Open until %1</source>
+        <translation>Åpen til %1</translation>
+    </message>
+    <message>
         <location filename="../transactiondesc.cpp" line="28"/>
         <source>%1/unconfirmed</source>
         <translation>%1/ubekreftet</translation>
     </message>
     <message>
-        <location filename="../transactiondesc.cpp" line="54"/>
-        <source>, broadcast through %1 node</source>
-        <translation>, kringkast gjennom %1 node</translation>
-    </message>
-    <message>
-        <location filename="../transactiondesc.cpp" line="56"/>
-        <source>, broadcast through %1 nodes</source>
-        <translation>, kringkast gjennom %1 noder</translation>
-    </message>
-    <message>
-        <location filename="../transactiondesc.cpp" line="60"/>
-        <source>&lt;b&gt;Date:&lt;/b&gt; </source>
-        <translation>&lt;b&gt;Dato:&lt;/b&gt; </translation>
-    </message>
-    <message>
-        <location filename="../transactiondesc.cpp" line="67"/>
-        <source>&lt;b&gt;Source:&lt;/b&gt; Generated&lt;br&gt;</source>
-        <translation>&lt;b&gt;Kilde:&lt;/b&gt; Generert&lt;br&gt;</translation>
-    </message>
-    <message>
-        <location filename="../transactiondesc.cpp" line="90"/>
-=======
-        <location filename="../transactiondesc.cpp" line="36"/>
-        <source>Open until %1</source>
-        <translation>Åpen til %1</translation>
-    </message>
-    <message>
-        <location filename="../transactiondesc.cpp" line="46"/>
+        <location filename="../transactiondesc.cpp" line="30"/>
         <source>%1 confirmations</source>
         <translation>%1 bekreftelser</translation>
     </message>
     <message>
-        <location filename="../transactiondesc.cpp" line="68"/>
+        <location filename="../transactiondesc.cpp" line="52"/>
         <source>, has not been successfully broadcast yet</source>
         <translation>, har ikke blitt kringkastet uten problemer enda.</translation>
     </message>
     <message>
-        <location filename="../transactiondesc.cpp" line="106"/>
->>>>>>> fc1cd74b
-        <source>unknown</source>
-        <translation>ukjent</translation>
-    </message>
-    <message>
-<<<<<<< HEAD
         <location filename="../transactiondesc.cpp" line="137"/>
-=======
-        <location filename="../transactiondesc.cpp" line="153"/>
->>>>>>> fc1cd74b
         <source>(not accepted)</source>
         <translation>(ikke akseptert)</translation>
     </message>
@@ -1819,31 +1335,6 @@
         <source>&lt;b&gt;Transaction fee:&lt;/b&gt; </source>
         <translation>&lt;b&gt;Transaksjonsgebyr:&lt;/b&gt; </translation>
     </message>
-    <message>
-        <location filename="../transactiondesc.cpp" line="211"/>
-        <source>&lt;b&gt;Net amount:&lt;/b&gt; </source>
-        <translation>&lt;b&gt;Nettobeløp:&lt;/b&gt; </translation>
-    </message>
-    <message>
-        <location filename="../transactiondesc.cpp" line="217"/>
-        <source>Message:</source>
-        <translation>Melding:</translation>
-    </message>
-    <message>
-        <location filename="../transactiondesc.cpp" line="219"/>
-        <source>Comment:</source>
-        <translation>Kommentar:</translation>
-    </message>
-    <message>
-        <location filename="../transactiondesc.cpp" line="221"/>
-        <source>Transaction ID:</source>
-        <translation>Transaksjons-ID:</translation>
-    </message>
-    <message>
-        <location filename="../transactiondesc.cpp" line="224"/>
-        <source>Generated coins must wait 120 blocks before they can be spent.  When you generated this block, it was broadcast to the network to be added to the block chain.  If it fails to get into the chain, it will change to &quot;not accepted&quot; and not be spendable.  This may occasionally happen if another node generates a block within a few seconds of yours.</source>
-        <translation>Genererte mynter må vente 120 blokker før de kan brukes.  Da du genererte denne blokken ble den kringkastet på nettverket for å bli lagt til i kjeden av blokker.  Hvis den ikke kommer med i kjeden vil den endre seg til &quot;ikke akseptert og pengene vil ikke kunne brukes.  Dette vil noen ganger skje hvis en annen node genererer en blokk noen sekunder i tid fra din egen.</translation>
-    </message>
 </context>
 <context>
     <name>TransactionDescDialog</name>
@@ -1862,8 +1353,23 @@
     <name>TransactionTableModel</name>
     <message>
         <location filename="../transactiontablemodel.cpp" line="214"/>
+        <source>Date</source>
+        <translation>Dato</translation>
+    </message>
+    <message>
+        <location filename="../transactiontablemodel.cpp" line="214"/>
         <source>Type</source>
         <translation>Type</translation>
+    </message>
+    <message>
+        <location filename="../transactiontablemodel.cpp" line="214"/>
+        <source>Address</source>
+        <translation>Adresse</translation>
+    </message>
+    <message>
+        <location filename="../transactiontablemodel.cpp" line="214"/>
+        <source>Amount</source>
+        <translation>Beløp</translation>
     </message>
     <message numerus="yes">
         <location filename="../transactiontablemodel.cpp" line="277"/>
@@ -1874,99 +1380,84 @@
         </translation>
     </message>
     <message>
+        <location filename="../transactiontablemodel.cpp" line="286"/>
+        <source>Unconfirmed (%1 of %2 confirmations)</source>
+        <translation>Ubekreftet (%1 av %2 bekreftelser)</translation>
+    </message>
+    <message>
+        <location filename="../transactiontablemodel.cpp" line="289"/>
+        <source>Confirmed (%1 confirmations)</source>
+        <translation>Bekreftet (%1 bekreftelser)</translation>
+    </message>
+    <message>
+        <location filename="../transactiontablemodel.cpp" line="303"/>
+        <source>This block was not received by any other nodes and will probably not be accepted!</source>
+        <translation>Denne blokken har ikke blitt mottatt av noen andre noder og vil sannsynligvis ikke bli akseptert!</translation>
+    </message>
+    <message>
+        <location filename="../transactiontablemodel.cpp" line="306"/>
+        <source>Generated but not accepted</source>
+        <translation>Generert men ikke akseptert</translation>
+    </message>
+    <message>
+        <location filename="../transactiontablemodel.cpp" line="349"/>
+        <source>Received with</source>
+        <translation>Mottatt med</translation>
+    </message>
+    <message>
+        <location filename="../transactiontablemodel.cpp" line="351"/>
+        <source>Received from</source>
+        <translation>Mottatt fra</translation>
+    </message>
+    <message>
+        <location filename="../transactiontablemodel.cpp" line="354"/>
+        <source>Sent to</source>
+        <translation>Sendt til</translation>
+    </message>
+    <message>
+        <location filename="../transactiontablemodel.cpp" line="356"/>
+        <source>Payment to yourself</source>
+        <translation>Betaling til deg selv</translation>
+    </message>
+    <message>
+        <location filename="../transactiontablemodel.cpp" line="358"/>
+        <source>Mined</source>
+        <translation>Utvunnet</translation>
+    </message>
+    <message>
+        <location filename="../transactiontablemodel.cpp" line="396"/>
+        <source>(n/a)</source>
+        <translation>-</translation>
+    </message>
+    <message>
+        <location filename="../transactiontablemodel.cpp" line="595"/>
+        <source>Transaction status. Hover over this field to show number of confirmations.</source>
+        <translation>Transaksjonsstatus. Hold muspekeren over dette feltet for å se antall bekreftelser.</translation>
+    </message>
+    <message>
+        <location filename="../transactiontablemodel.cpp" line="597"/>
+        <source>Date and time that the transaction was received.</source>
+        <translation>Dato og tid for da transaksjonen ble mottat.</translation>
+    </message>
+    <message>
+        <location filename="../transactiontablemodel.cpp" line="599"/>
+        <source>Type of transaction.</source>
+        <translation>Type transaksjon.</translation>
+    </message>
+    <message>
+        <location filename="../transactiontablemodel.cpp" line="601"/>
+        <source>Destination address of transaction.</source>
+        <translation>Mottaksadresse for transaksjonen</translation>
+    </message>
+    <message>
+        <location filename="../transactiontablemodel.cpp" line="603"/>
+        <source>Amount removed from or added to balance.</source>
+        <translation>Beløp fjernet eller lagt til saldo.</translation>
+    </message>
+    <message>
         <location filename="../transactiontablemodel.cpp" line="280"/>
         <source>Open until %1</source>
         <translation>Åpen til %1</translation>
-    </message>
-    <message>
-        <location filename="../transactiontablemodel.cpp" line="286"/>
-        <source>Unconfirmed (%1 of %2 confirmations)</source>
-        <translation>Ubekreftet (%1 av %2 bekreftelser)</translation>
-    </message>
-    <message>
-        <location filename="../transactiontablemodel.cpp" line="289"/>
-        <source>Confirmed (%1 confirmations)</source>
-        <translation>Bekreftet (%1 bekreftelser)</translation>
-    </message>
-    <message>
-        <location filename="../transactiontablemodel.cpp" line="303"/>
-        <source>This block was not received by any other nodes and will probably not be accepted!</source>
-        <translation>Denne blokken har ikke blitt mottatt av noen andre noder og vil sannsynligvis ikke bli akseptert!</translation>
-    </message>
-    <message>
-        <location filename="../transactiontablemodel.cpp" line="306"/>
-        <source>Generated but not accepted</source>
-        <translation>Generert men ikke akseptert</translation>
-    </message>
-    <message>
-        <location filename="../transactiontablemodel.cpp" line="349"/>
-        <source>Received with</source>
-        <translation>Mottatt med</translation>
-    </message>
-    <message>
-        <location filename="../transactiontablemodel.cpp" line="351"/>
-        <source>Received from</source>
-        <translation>Mottatt fra</translation>
-    </message>
-    <message>
-        <location filename="../transactiontablemodel.cpp" line="354"/>
-        <source>Sent to</source>
-        <translation>Sendt til</translation>
-    </message>
-    <message>
-        <location filename="../transactiontablemodel.cpp" line="356"/>
-        <source>Payment to yourself</source>
-        <translation>Betaling til deg selv</translation>
-    </message>
-    <message>
-        <location filename="../transactiontablemodel.cpp" line="358"/>
-        <source>Mined</source>
-        <translation>Utvunnet</translation>
-    </message>
-    <message>
-        <location filename="../transactiontablemodel.cpp" line="396"/>
-        <source>(n/a)</source>
-        <translation>-</translation>
-    </message>
-    <message>
-        <location filename="../transactiontablemodel.cpp" line="595"/>
-        <source>Transaction status. Hover over this field to show number of confirmations.</source>
-        <translation>Transaksjonsstatus. Hold muspekeren over dette feltet for å se antall bekreftelser.</translation>
-    </message>
-    <message>
-        <location filename="../transactiontablemodel.cpp" line="597"/>
-        <source>Date and time that the transaction was received.</source>
-        <translation>Dato og tid for da transaksjonen ble mottat.</translation>
-    </message>
-    <message>
-        <location filename="../transactiontablemodel.cpp" line="599"/>
-        <source>Type of transaction.</source>
-        <translation>Type transaksjon.</translation>
-    </message>
-    <message>
-        <location filename="../transactiontablemodel.cpp" line="601"/>
-        <source>Destination address of transaction.</source>
-        <translation>Mottaksadresse for transaksjonen</translation>
-    </message>
-    <message>
-        <location filename="../transactiontablemodel.cpp" line="603"/>
-        <source>Amount removed from or added to balance.</source>
-        <translation>Beløp fjernet eller lagt til saldo.</translation>
-    </message>
-    <message>
-        <location filename="../transactiontablemodel.cpp" line="214"/>
-        <source>Address</source>
-        <translation>Adresse</translation>
-    </message>
-    <message>
-        <location filename="../transactiontablemodel.cpp" line="214"/>
-        <source>Amount</source>
-        <translation>Beløp</translation>
-    </message>
-    <message>
-        <location filename="../transactiontablemodel.cpp" line="214"/>
-        <source>Date</source>
-        <translation>Dato</translation>
     </message>
     <message>
         <location filename="../transactiontablemodel.cpp" line="283"/>
@@ -1985,7 +1476,16 @@
 <context>
     <name>TransactionView</name>
     <message>
-<<<<<<< HEAD
+        <location filename="../transactionview.cpp" line="60"/>
+        <source>This year</source>
+        <translation>Dette året</translation>
+    </message>
+    <message>
+        <location filename="../transactionview.cpp" line="283"/>
+        <source>Address</source>
+        <translation>Adresse</translation>
+    </message>
+    <message>
         <location filename="../transactionview.cpp" line="61"/>
         <source>Range...</source>
         <translation>Intervall...</translation>
@@ -1994,8 +1494,119 @@
         <location filename="../transactionview.cpp" line="72"/>
         <source>Received with</source>
         <translation>Mottatt med</translation>
-=======
+    </message>
+    <message>
+        <location filename="../transactionview.cpp" line="126"/>
+        <source>Copy amount</source>
+        <translation>Kopiér beløp</translation>
+    </message>
+    <message>
+        <location filename="../transactionview.cpp" line="74"/>
+        <source>Sent to</source>
+        <translation>Sendt til</translation>
+    </message>
+    <message>
+        <location filename="../transactionview.cpp" line="56"/>
+        <source>Today</source>
+        <translation>I dag</translation>
+    </message>
+    <message>
+        <location filename="../transactionview.cpp" line="57"/>
+        <source>This week</source>
+        <translation>Denne uken</translation>
+    </message>
+    <message>
+        <location filename="../transactionview.cpp" line="58"/>
+        <source>This month</source>
+        <translation>Denne måneden</translation>
+    </message>
+    <message>
+        <location filename="../transactionview.cpp" line="59"/>
+        <source>Last month</source>
+        <translation>Forrige måned</translation>
+    </message>
+    <message>
+        <location filename="../transactionview.cpp" line="76"/>
+        <source>To yourself</source>
+        <translation>Til deg selv</translation>
+    </message>
+    <message>
+        <location filename="../transactionview.cpp" line="77"/>
+        <source>Mined</source>
+        <translation>Utvunnet</translation>
+    </message>
+    <message>
+        <location filename="../transactionview.cpp" line="78"/>
+        <source>Other</source>
+        <translation>Andre</translation>
+    </message>
+    <message>
+        <location filename="../transactionview.cpp" line="84"/>
+        <source>Enter address or label to search</source>
+        <translation>Skriv inn adresse eller merkelapp for søk</translation>
+    </message>
+    <message>
+        <location filename="../transactionview.cpp" line="90"/>
+        <source>Min amount</source>
+        <translation>Minimumsbeløp</translation>
+    </message>
+    <message>
+        <location filename="../transactionview.cpp" line="124"/>
+        <source>Copy address</source>
+        <translation>Kopier adresse</translation>
+    </message>
+    <message>
+        <location filename="../transactionview.cpp" line="125"/>
+        <source>Copy label</source>
+        <translation>Kopier merkelapp</translation>
+    </message>
+    <message>
         <location filename="../transactionview.cpp" line="281"/>
+        <source>Type</source>
+        <translation>Type</translation>
+    </message>
+    <message>
+        <location filename="../transactionview.cpp" line="284"/>
+        <source>Amount</source>
+        <translation>Beløp</translation>
+    </message>
+    <message>
+        <location filename="../transactionview.cpp" line="285"/>
+        <source>ID</source>
+        <translation>ID</translation>
+    </message>
+    <message>
+        <location filename="../transactionview.cpp" line="289"/>
+        <source>Error exporting</source>
+        <translation>Feil ved eksport</translation>
+    </message>
+    <message>
+        <location filename="../transactionview.cpp" line="289"/>
+        <source>Could not write to file %1.</source>
+        <translation>Kunne ikke skrive til filen %1.</translation>
+    </message>
+    <message>
+        <location filename="../transactionview.cpp" line="384"/>
+        <source>Range:</source>
+        <translation>Intervall:</translation>
+    </message>
+    <message>
+        <location filename="../transactionview.cpp" line="392"/>
+        <source>to</source>
+        <translation>til</translation>
+    </message>
+    <message>
+        <location filename="../transactionview.cpp" line="280"/>
+        <source>Date</source>
+        <translation>Dato</translation>
+    </message>
+    <message>
+        <location filename="../transactionview.cpp" line="282"/>
+        <source>Label</source>
+        <translation>Merkelapp</translation>
+    </message>
+    <message>
+        <location filename="../transactionview.cpp" line="279"/>
         <source>Confirmed</source>
         <translation>Bekreftet</translation>
     </message>
@@ -2003,41 +1614,6 @@
         <location filename="../transactionview.cpp" line="127"/>
         <source>Edit label</source>
         <translation>Rediger merkelapp</translation>
-    </message>
-    <message>
-        <location filename="../transactionview.cpp" line="283"/>
-        <source>Type</source>
-        <translation>Type</translation>
-    </message>
-    <message>
-        <location filename="../transactionview.cpp" line="128"/>
-        <source>Show details...</source>
-        <translation>Vis detaljer...</translation>
-    </message>
-    <message>
-        <location filename="../transactionview.cpp" line="286"/>
-        <source>Amount</source>
-        <translation>Beløp</translation>
-    </message>
-    <message>
-        <location filename="../transactionview.cpp" line="287"/>
-        <source>ID</source>
-        <translation>ID</translation>
-    </message>
-    <message>
-        <location filename="../transactionview.cpp" line="291"/>
-        <source>Error exporting</source>
-        <translation>Feil ved eksport</translation>
-    </message>
-    <message>
-        <location filename="../transactionview.cpp" line="291"/>
-        <source>Could not write to file %1.</source>
-        <translation>Kunne ikke skrive til filen %1.</translation>
-    </message>
-    <message>
-        <location filename="../transactionview.cpp" line="393"/>
-        <source>Range:</source>
-        <translation>Intervall:</translation>
     </message>
     <message>
         <location filename="../transactionview.cpp" line="55"/>
@@ -2046,65 +1622,9 @@
         <translation>Alle</translation>
     </message>
     <message>
-        <location filename="../transactionview.cpp" line="56"/>
-        <source>Today</source>
-        <translation>I dag</translation>
-    </message>
-    <message>
-        <location filename="../transactionview.cpp" line="57"/>
-        <source>This week</source>
-        <translation>Denne uken</translation>
-    </message>
-    <message>
-        <location filename="../transactionview.cpp" line="58"/>
-        <source>This month</source>
-        <translation>Denne måneden</translation>
-    </message>
-    <message>
-        <location filename="../transactionview.cpp" line="59"/>
-        <source>Last month</source>
-        <translation>Forrige måned</translation>
->>>>>>> fc1cd74b
-    </message>
-    <message>
-        <location filename="../transactionview.cpp" line="74"/>
-        <source>Sent to</source>
-        <translation>Sendt til</translation>
-    </message>
-    <message>
-        <location filename="../transactionview.cpp" line="76"/>
-        <source>To yourself</source>
-        <translation>Til deg selv</translation>
-    </message>
-    <message>
-        <location filename="../transactionview.cpp" line="77"/>
-        <source>Mined</source>
-        <translation>Utvunnet</translation>
-    </message>
-    <message>
-        <location filename="../transactionview.cpp" line="78"/>
-        <source>Other</source>
-        <translation>Andre</translation>
-    </message>
-    <message>
-        <location filename="../transactionview.cpp" line="84"/>
-        <source>Enter address or label to search</source>
-        <translation>Skriv inn adresse eller merkelapp for søk</translation>
-    </message>
-    <message>
-        <location filename="../transactionview.cpp" line="90"/>
-        <source>Min amount</source>
-        <translation>Minimumsbeløp</translation>
-    </message>
-    <message>
-        <location filename="../transactionview.cpp" line="124"/>
-        <source>Copy address</source>
-        <translation>Kopier adresse</translation>
-    </message>
-    <message>
-        <location filename="../transactionview.cpp" line="125"/>
-        <source>Copy label</source>
-        <translation>Kopier merkelapp</translation>
+        <location filename="../transactionview.cpp" line="128"/>
+        <source>Show details...</source>
+        <translation>Vis detaljer...</translation>
     </message>
     <message>
         <location filename="../transactionview.cpp" line="270"/>
@@ -2112,154 +1632,10 @@
         <translation>Eksporter transaksjonsdata</translation>
     </message>
     <message>
-<<<<<<< HEAD
-        <location filename="../transactionview.cpp" line="279"/>
-        <source>Confirmed</source>
-        <translation>Bekreftet</translation>
-=======
-        <location filename="../transactionview.cpp" line="273"/>
-        <source>Comma separated file (*.csv)</source>
-        <translation>Kommaseparert fil (*.csv)</translation>
-    </message>
-    <message>
-        <location filename="../transactionview.cpp" line="401"/>
-        <source>to</source>
-        <translation>til</translation>
->>>>>>> fc1cd74b
-    </message>
-    <message>
-        <location filename="../transactionview.cpp" line="126"/>
-        <source>Copy amount</source>
-        <translation>Kopiér beløp</translation>
-    </message>
-    <message>
-<<<<<<< HEAD
-        <location filename="../transactionview.cpp" line="284"/>
-        <source>Amount</source>
-        <translation>Beløp</translation>
-    </message>
-    <message>
-        <location filename="../transactionview.cpp" line="285"/>
-        <source>ID</source>
-        <translation>ID</translation>
-=======
-        <location filename="../transactionview.cpp" line="60"/>
-        <source>This year</source>
-        <translation>Dette året</translation>
-    </message>
-    <message>
-        <location filename="../transactionview.cpp" line="284"/>
-        <source>Label</source>
-        <translation>Merkelapp</translation>
-    </message>
-    <message>
-        <location filename="../transactionview.cpp" line="285"/>
-        <source>Address</source>
-        <translation>Adresse</translation>
-    </message>
-    <message>
-        <location filename="../transactionview.cpp" line="61"/>
-        <source>Range...</source>
-        <translation>Intervall...</translation>
-    </message>
-    <message>
-        <location filename="../transactionview.cpp" line="72"/>
-        <source>Received with</source>
-        <translation>Mottatt med</translation>
->>>>>>> fc1cd74b
-    </message>
-    <message>
-        <location filename="../transactionview.cpp" line="289"/>
-        <source>Error exporting</source>
-        <translation>Feil ved eksport</translation>
-    </message>
-    <message>
-        <location filename="../transactionview.cpp" line="289"/>
-        <source>Could not write to file %1.</source>
-        <translation>Kunne ikke skrive til filen %1.</translation>
-    </message>
-    <message>
-<<<<<<< HEAD
-        <location filename="../transactionview.cpp" line="55"/>
-        <location filename="../transactionview.cpp" line="71"/>
-        <source>All</source>
-        <translation>Alle</translation>
-    </message>
-    <message>
-        <location filename="../transactionview.cpp" line="384"/>
-        <source>Range:</source>
-        <translation>Intervall:</translation>
-    </message>
-    <message>
-        <location filename="../transactionview.cpp" line="56"/>
-        <source>Today</source>
-        <translation>I dag</translation>
-=======
-        <location filename="../bitcoinstrings.cpp" line="67"/>
-        <source>Loading addresses...</source>
-        <translation>Laster adresser...</translation>
->>>>>>> fc1cd74b
-    </message>
-    <message>
-        <location filename="../transactionview.cpp" line="392"/>
-        <source>to</source>
-        <translation>til</translation>
-    </message>
-    <message>
-        <location filename="../transactionview.cpp" line="57"/>
-        <source>This week</source>
-        <translation>Denne uken</translation>
-    </message>
-    <message>
-        <location filename="../transactionview.cpp" line="58"/>
-        <source>This month</source>
-        <translation>Denne måneden</translation>
-    </message>
-    <message>
-        <location filename="../transactionview.cpp" line="59"/>
-        <source>Last month</source>
-        <translation>Forrige måned</translation>
-    </message>
-    <message>
-        <location filename="../transactionview.cpp" line="60"/>
-        <source>This year</source>
-        <translation>Dette året</translation>
-    </message>
-    <message>
-        <location filename="../transactionview.cpp" line="127"/>
-        <source>Edit label</source>
-        <translation>Rediger merkelapp</translation>
-    </message>
-    <message>
         <location filename="../transactionview.cpp" line="271"/>
         <source>Comma separated file (*.csv)</source>
         <translation>Kommaseparert fil (*.csv)</translation>
     </message>
-    <message>
-        <location filename="../transactionview.cpp" line="280"/>
-        <source>Date</source>
-        <translation>Dato</translation>
-    </message>
-    <message>
-        <location filename="../transactionview.cpp" line="281"/>
-        <source>Type</source>
-        <translation>Type</translation>
-    </message>
-    <message>
-        <location filename="../transactionview.cpp" line="282"/>
-        <source>Label</source>
-        <translation>Merkelapp</translation>
-    </message>
-    <message>
-        <location filename="../transactionview.cpp" line="283"/>
-        <source>Address</source>
-        <translation>Adresse</translation>
-    </message>
-    <message>
-        <location filename="../transactionview.cpp" line="128"/>
-        <source>Show details...</source>
-        <translation>Vis detaljer...</translation>
-    </message>
 </context>
 <context>
     <name>WalletModel</name>
@@ -2272,35 +1648,109 @@
 <context>
     <name>bitcoin-core</name>
     <message>
+        <location filename="../bitcoinstrings.cpp" line="8"/>
+        <source>Bitcoin version</source>
+        <translation>Bitcoin versjon</translation>
+    </message>
+    <message>
+        <location filename="../bitcoinstrings.cpp" line="75"/>
+        <source>Loading addresses...</source>
+        <translation>Laster adresser...</translation>
+    </message>
+    <message>
         <location filename="../bitcoinstrings.cpp" line="79"/>
         <source>Loading wallet...</source>
         <translation>Laster lommebok...</translation>
     </message>
     <message>
-        <location filename="../bitcoinstrings.cpp" line="21"/>
-        <source>Set database cache size in megabytes (default: 25)</source>
-        <translation>Sett størrelse på mellomlager for database i megabytes (standardverdi: 25)</translation>
-    </message>
-    <message>
-        <location filename="../bitcoinstrings.cpp" line="25"/>
-        <source>Listen for connections on &lt;port&gt; (default: 8333 or testnet: 18333)</source>
-        <translation>Lytt etter tilkoblinger på &lt;port&gt; (standardverdi: 8333 eller testnet: 18333)</translation>
-    </message>
-    <message>
-<<<<<<< HEAD
-        <location filename="../bitcoinstrings.cpp" line="22"/>
-        <source>Specify connection timeout (in milliseconds)</source>
-        <translation>Angi tidsavbrudd for forbindelse (i millisekunder)</translation>
-=======
+        <location filename="../bitcoinstrings.cpp" line="87"/>
+        <source>Rescanning...</source>
+        <translation>Leser gjennom...</translation>
+    </message>
+    <message>
+        <location filename="../bitcoinstrings.cpp" line="88"/>
+        <source>Done loading</source>
+        <translation>Ferdig med lasting</translation>
+    </message>
+    <message>
         <location filename="../bitcoinstrings.cpp" line="9"/>
         <source>Usage:</source>
         <translation>Bruk:</translation>
     </message>
     <message>
-        <location filename="../bitcoinstrings.cpp" line="79"/>
-        <source>Invalid -proxy address</source>
-        <translation>Ugyldig -proxy adresse for mellomtjener</translation>
->>>>>>> fc1cd74b
+        <location filename="../bitcoinstrings.cpp" line="72"/>
+        <source>Cannot obtain a lock on data directory %s.  Bitcoin is probably already running.</source>
+        <translation>Kunne ikke låse datamappen %s.  Bitcoin kjører sannsynligvis allerede.</translation>
+    </message>
+    <message>
+        <location filename="../bitcoinstrings.cpp" line="78"/>
+        <source>Error loading blkindex.dat</source>
+        <translation>Feil ved lasting av blkindex.dat</translation>
+    </message>
+    <message>
+        <location filename="../bitcoinstrings.cpp" line="83"/>
+        <source>Error loading wallet.dat</source>
+        <translation>Feil ved lasting av wallet.dat</translation>
+    </message>
+    <message>
+        <location filename="../bitcoinstrings.cpp" line="80"/>
+        <source>Error loading wallet.dat: Wallet corrupted</source>
+        <translation>Feil ved lasting av wallet.dat: Lommeboken er skadet</translation>
+    </message>
+    <message>
+        <location filename="../bitcoinstrings.cpp" line="81"/>
+        <source>Error loading wallet.dat: Wallet requires newer version of Bitcoin</source>
+        <translation>Feil ved lasting av wallet.dat: Lommeboken krever en nyere versjon av Bitcoin</translation>
+    </message>
+    <message>
+        <location filename="../bitcoinstrings.cpp" line="82"/>
+        <source>Wallet needed to be rewritten: restart Bitcoin to complete</source>
+        <translation>Lommeboken måtte skrives om: start Bitcoin på nytt for å fullføre</translation>
+    </message>
+    <message>
+        <location filename="../bitcoinstrings.cpp" line="11"/>
+        <source>List commands</source>
+        <translation>List opp kommandoer</translation>
+    </message>
+    <message>
+        <location filename="../bitcoinstrings.cpp" line="12"/>
+        <source>Get help for a command</source>
+        <translation>Vis hjelpetekst for en kommando</translation>
+    </message>
+    <message>
+        <location filename="../bitcoinstrings.cpp" line="13"/>
+        <source>Options:</source>
+        <translation>Innstillinger:</translation>
+    </message>
+    <message>
+        <location filename="../bitcoinstrings.cpp" line="10"/>
+        <source>Send command to -server or bitcoind</source>
+        <translation>Send kommando til -server eller bitcoind</translation>
+    </message>
+    <message>
+        <location filename="../bitcoinstrings.cpp" line="16"/>
+        <source>Generate coins</source>
+        <translation>Generér bitcoins</translation>
+    </message>
+    <message>
+        <location filename="../bitcoinstrings.cpp" line="90"/>
+        <source>Invalid amount for -paytxfee=&lt;amount&gt;</source>
+        <translation>Ugyldig gebyrbeløp for -paytxfee=&lt;beløp&gt;</translation>
+    </message>
+    <message>
+        <location filename="../bitcoinstrings.cpp" line="20"/>
+        <source>Specify data directory</source>
+        <translation>Angi mappe for datafiler</translation>
+    </message>
+    <message>
+        <location filename="../bitcoinstrings.cpp" line="94"/>
+        <source>Error: CreateThread(StartNode) failed</source>
+        <translation>Feil: CreateThread(StartNode) feilet</translation>
+    </message>
+    <message>
+        <location filename="../bitcoinstrings.cpp" line="95"/>
+        <source>Warning: Disk space is low</source>
+        <translation>Advarsel: Lite ledig diskplass</translation>
     </message>
     <message>
         <location filename="../bitcoinstrings.cpp" line="27"/>
@@ -2308,50 +1758,19 @@
         <translation>Legg til node for tilkobling og hold forbindelsen åpen</translation>
     </message>
     <message>
-        <location filename="../bitcoinstrings.cpp" line="29"/>
-        <source>Find peers using internet relay chat (default: 0)</source>
-        <translation>Finn andre noder via internet relay chat (standardverdi: 0)</translation>
-    </message>
-    <message>
-        <location filename="../bitcoinstrings.cpp" line="90"/>
-        <source>Invalid amount for -paytxfee=&lt;amount&gt;</source>
-        <translation>Ugyldig gebyrbeløp for -paytxfee=&lt;beløp&gt;</translation>
-    </message>
-    <message>
-        <location filename="../bitcoinstrings.cpp" line="34"/>
-        <source>Number of seconds to keep misbehaving peers from reconnecting (default: 86400)</source>
-        <translation>Antall sekunder noder med dårlig oppførsel hindres fra å koble til på nytt (standardverdi: 86400)</translation>
-    </message>
-    <message>
-        <location filename="../bitcoinstrings.cpp" line="94"/>
-        <source>Error: CreateThread(StartNode) failed</source>
-        <translation>Feil: CreateThread(StartNode) feilet</translation>
-    </message>
-    <message>
-<<<<<<< HEAD
-        <location filename="../bitcoinstrings.cpp" line="49"/>
-        <source>Username for JSON-RPC connections</source>
-        <translation>Brukernavn for JSON-RPC forbindelser</translation>
-=======
-        <location filename="../bitcoinstrings.cpp" line="85"/>
-        <source>Warning: Disk space is low</source>
-        <translation>Advarsel: Lite ledig diskplass</translation>
-    </message>
-    <message>
-        <location filename="../bitcoinstrings.cpp" line="64"/>
-        <source>Cannot obtain a lock on data directory %s.  Bitcoin is probably already running.</source>
-        <translation>Kunne ikke låse datamappen %s.  Bitcoin kjører sannsynligvis allerede.</translation>
-    </message>
-    <message>
-        <location filename="../bitcoinstrings.cpp" line="86"/>
-        <source>Unable to bind to port %d on this computer.  Bitcoin is probably already running.</source>
-        <translation>Klarer ikke binde til port %d på denne datamaskinen.  Bitcoin kjører sannsynligvis allerede.</translation>
->>>>>>> fc1cd74b
-    </message>
-    <message>
-        <location filename="../bitcoinstrings.cpp" line="50"/>
-        <source>Password for JSON-RPC connections</source>
-        <translation>Passord for JSON-RPC forbindelser</translation>
+        <location filename="../bitcoinstrings.cpp" line="99"/>
+        <source>Warning: Please check that your computer&apos;s date and time are correct.  If your clock is wrong Bitcoin will not work properly.</source>
+        <translation>Advarsel: Vennligst sjekk at dato og klokke er riktig innstilt på datamaskinen.  Hvis klokken er feil vil ikke Bitcoin fungere ordentlig.</translation>
+    </message>
+    <message>
+        <location filename="../bitcoinstrings.cpp" line="26"/>
+        <source>Maintain at most &lt;n&gt; connections to peers (default: 125)</source>
+        <translation>Hold maks &lt;n&gt; koblinger åpne til andre noder (standardverdi: 125)</translation>
+    </message>
+    <message>
+        <location filename="../bitcoinstrings.cpp" line="33"/>
+        <source>Threshold for disconnecting misbehaving peers (default: 100)</source>
+        <translation>Grenseverdi for å koble fra noder med dårlig oppførsel (standardverdi: 100)</translation>
     </message>
     <message>
         <location filename="../bitcoinstrings.cpp" line="51"/>
@@ -2369,11 +1788,6 @@
         <translation>Send kommandoer til node på &lt;ip&gt; (standardverdi: 127.0.0.1)</translation>
     </message>
     <message>
-        <location filename="../bitcoinstrings.cpp" line="58"/>
-        <source>Set key pool size to &lt;n&gt; (default: 100)</source>
-        <translation>Angi størrelse på nøkkel-lager til &lt;n&gt; (standardverdi: 100)</translation>
-    </message>
-    <message>
         <location filename="../bitcoinstrings.cpp" line="59"/>
         <source>Rescan the block chain for missing wallet transactions</source>
         <translation>Se gjennom blokk-kjeden etter manglende lommeboktransaksjoner</translation>
@@ -2384,14 +1798,14 @@
         <translation>Bruk OpenSSL (https) for JSON-RPC forbindelser</translation>
     </message>
     <message>
-        <location filename="../bitcoinstrings.cpp" line="66"/>
-        <source>Server certificate file (default: server.cert)</source>
-        <translation>Servers sertifikat (standardverdi: server.cert)</translation>
-    </message>
-    <message>
-        <location filename="../bitcoinstrings.cpp" line="67"/>
-        <source>Server private key (default: server.pem)</source>
-        <translation>Servers private nøkkel (standardverdi: server.pem)</translation>
+        <location filename="../bitcoinstrings.cpp" line="54"/>
+        <source>Execute command when the best block changes (%s in cmd is replaced by block hash)</source>
+        <translation>Eksekvér kommando når beste blokk endrer seg (%s i kommandoen erstattes med blokkens hash)</translation>
+    </message>
+    <message>
+        <location filename="../bitcoinstrings.cpp" line="57"/>
+        <source>Upgrade wallet to latest format</source>
+        <translation>Oppgradér lommebok til nyeste format</translation>
     </message>
     <message>
         <location filename="../bitcoinstrings.cpp" line="68"/>
@@ -2399,36 +1813,6 @@
         <translation>Akseptable krypteringsmetoder (standardverdi: TLSv1+HIGH:!SSLv2:!aNULL:!eNULL:!AH:!3DES:@STRENGTH)</translation>
     </message>
     <message>
-        <location filename="../bitcoinstrings.cpp" line="71"/>
-        <source>This help message</source>
-        <translation>Denne hjelpemeldingen</translation>
-    </message>
-    <message>
-        <location filename="../bitcoinstrings.cpp" line="41"/>
-        <source>Fee per KB to add to transactions you send</source>
-        <translation>Gebyr per KB for transaksjoner du sender</translation>
-    </message>
-    <message>
-        <location filename="../bitcoinstrings.cpp" line="78"/>
-        <source>Error loading blkindex.dat</source>
-        <translation>Feil ved lasting av blkindex.dat</translation>
-    </message>
-    <message>
-        <location filename="../bitcoinstrings.cpp" line="83"/>
-        <source>Error loading wallet.dat</source>
-        <translation>Feil ved lasting av wallet.dat</translation>
-    </message>
-    <message>
-        <location filename="../bitcoinstrings.cpp" line="54"/>
-        <source>Execute command when the best block changes (%s in cmd is replaced by block hash)</source>
-        <translation>Eksekvér kommando når beste blokk endrer seg (%s i kommandoen erstattes med blokkens hash)</translation>
-    </message>
-    <message>
-        <location filename="../bitcoinstrings.cpp" line="57"/>
-        <source>Upgrade wallet to latest format</source>
-        <translation>Oppgradér lommebok til nyeste format</translation>
-    </message>
-    <message>
         <location filename="../bitcoinstrings.cpp" line="60"/>
         <source>How many blocks to check at startup (default: 2500, 0 = all)</source>
         <translation>Hvor mange blokker som skal sjekkes ved oppstart (standardverdi: 2500, 0 = alle)</translation>
@@ -2439,9 +1823,39 @@
         <translation>Hvor grundig verifisering av blokker gjøres (0-6, standardverdi: 1)</translation>
     </message>
     <message>
-        <location filename="../bitcoinstrings.cpp" line="84"/>
-        <source>Cannot downgrade wallet</source>
-        <translation>Kan ikke nedgradere lommebok</translation>
+        <location filename="../bitcoinstrings.cpp" line="42"/>
+        <source>Accept command line and JSON-RPC commands</source>
+        <translation>Ta imot kommandolinje- og JSON-RPC-kommandoer</translation>
+    </message>
+    <message>
+        <location filename="../bitcoinstrings.cpp" line="44"/>
+        <source>Use the test network</source>
+        <translation>Bruk testnettverket</translation>
+    </message>
+    <message>
+        <location filename="../bitcoinstrings.cpp" line="46"/>
+        <source>Prepend debug output with timestamp</source>
+        <translation>Sett tidsstempel på debugmeldinger</translation>
+    </message>
+    <message>
+        <location filename="../bitcoinstrings.cpp" line="47"/>
+        <source>Send trace/debug info to console instead of debug.log file</source>
+        <translation>Send spor/debug informasjon til konsollet istedenfor debug.log filen</translation>
+    </message>
+    <message>
+        <location filename="../bitcoinstrings.cpp" line="48"/>
+        <source>Send trace/debug info to debugger</source>
+        <translation>Send spor/debug informasjon til debugger</translation>
+    </message>
+    <message>
+        <location filename="../bitcoinstrings.cpp" line="76"/>
+        <source>Error loading addr.dat</source>
+        <translation>Feil ved lasting av addr.dat</translation>
+    </message>
+    <message>
+        <location filename="../bitcoinstrings.cpp" line="24"/>
+        <source>Allow DNS lookups for addnode and connect</source>
+        <translation>Tillat DNS-oppslag for addnode og connect</translation>
     </message>
     <message>
         <location filename="../bitcoinstrings.cpp" line="37"/>
@@ -2449,185 +1863,16 @@
         <translation>Maksimum mottaksbuffer per tilkobling, &lt;n&gt;*1000 bytes (standardverdi: 10000)</translation>
     </message>
     <message>
-        <location filename="../bitcoinstrings.cpp" line="38"/>
-        <source>Maximum per-connection send buffer, &lt;n&gt;*1000 bytes (default: 10000)</source>
-        <translation>Maksimum sendebuffer per tilkobling, &lt;n&gt;*1000 bytes (standardverdi: 10000)</translation>
-    </message>
-    <message>
-        <location filename="../bitcoinstrings.cpp" line="8"/>
-        <source>Bitcoin version</source>
-        <translation>Bitcoin versjon</translation>
-    </message>
-    <message>
-        <location filename="../bitcoinstrings.cpp" line="26"/>
-        <source>Maintain at most &lt;n&gt; connections to peers (default: 125)</source>
-        <translation>Hold maks &lt;n&gt; koblinger åpne til andre noder (standardverdi: 125)</translation>
-    </message>
-    <message>
-        <location filename="../bitcoinstrings.cpp" line="13"/>
-        <source>Options:</source>
-        <translation>Innstillinger:</translation>
-    </message>
-    <message>
-        <location filename="../bitcoinstrings.cpp" line="43"/>
-        <source>Run in the background as a daemon and accept commands</source>
-        <translation>Kjør i bakgrunnen som daemon og ta imot kommandoer</translation>
-    </message>
-    <message>
-        <location filename="../bitcoinstrings.cpp" line="10"/>
-        <source>Send command to -server or bitcoind</source>
-        <translation>Send kommando til -server eller bitcoind</translation>
-    </message>
-    <message>
-        <location filename="../bitcoinstrings.cpp" line="14"/>
-        <source>Specify configuration file (default: bitcoin.conf)</source>
-        <translation>Angi konfigurasjonsfil (standardverdi: bitcoin.conf)</translation>
-    </message>
-    <message>
-        <location filename="../bitcoinstrings.cpp" line="20"/>
-        <source>Specify data directory</source>
-        <translation>Angi mappe for datafiler</translation>
-    </message>
-    <message>
-        <location filename="../bitcoinstrings.cpp" line="15"/>
-        <source>Specify pid file (default: bitcoind.pid)</source>
-        <translation>Angi pid-fil (standardverdi: bitcoind.pid)</translation>
-    </message>
-    <message>
-        <location filename="../bitcoinstrings.cpp" line="33"/>
-        <source>Threshold for disconnecting misbehaving peers (default: 100)</source>
-        <translation>Grenseverdi for å koble fra noder med dårlig oppførsel (standardverdi: 100)</translation>
-    </message>
-    <message>
-        <location filename="../bitcoinstrings.cpp" line="9"/>
-        <source>Usage:</source>
-        <translation>Bruk:</translation>
-    </message>
-    <message>
-        <location filename="../bitcoinstrings.cpp" line="72"/>
-        <source>Cannot obtain a lock on data directory %s.  Bitcoin is probably already running.</source>
-        <translation>Kunne ikke låse datamappen %s.  Bitcoin kjører sannsynligvis allerede.</translation>
-    </message>
-    <message>
-        <location filename="../bitcoinstrings.cpp" line="75"/>
-        <source>Loading addresses...</source>
-        <translation>Laster adresser...</translation>
-    </message>
-    <message>
-        <location filename="../bitcoinstrings.cpp" line="77"/>
-        <source>Loading block index...</source>
-        <translation>Laster blokkindeks...</translation>
-    </message>
-    <message>
-        <location filename="../bitcoinstrings.cpp" line="87"/>
-        <source>Rescanning...</source>
-        <translation>Leser gjennom...</translation>
-    </message>
-    <message>
-        <location filename="../bitcoinstrings.cpp" line="88"/>
-        <source>Done loading</source>
-        <translation>Ferdig med lasting</translation>
-    </message>
-    <message>
-        <location filename="../bitcoinstrings.cpp" line="91"/>
-        <source>Warning: -paytxfee is set very high.  This is the transaction fee you will pay if you send a transaction.</source>
-        <translation>Advarsel: -paytxfee er satt veldig høyt.  Dette er transaksjonsgebyret du betaler når du sender en transaksjon.</translation>
-    </message>
-    <message>
-        <location filename="../bitcoinstrings.cpp" line="96"/>
-        <source>Unable to bind to port %d on this computer.  Bitcoin is probably already running.</source>
-        <translation>Klarer ikke binde til port %d på denne datamaskinen.  Bitcoin kjører sannsynligvis allerede.</translation>
-    </message>
-    <message>
-        <location filename="../bitcoinstrings.cpp" line="99"/>
-        <source>Warning: Please check that your computer&apos;s date and time are correct.  If your clock is wrong Bitcoin will not work properly.</source>
-        <translation>Advarsel: Vennligst sjekk at dato og klokke er riktig innstilt på datamaskinen.  Hvis klokken er feil vil ikke Bitcoin fungere ordentlig.</translation>
-    </message>
-    <message>
-<<<<<<< HEAD
-        <location filename="../bitcoinstrings.cpp" line="11"/>
-        <source>List commands</source>
-        <translation>List opp kommandoer</translation>
-    </message>
-    <message>
-        <location filename="../bitcoinstrings.cpp" line="102"/>
-        <source>beta</source>
-        <translation>beta</translation>
-=======
-        <location filename="../bitcoinstrings.cpp" line="42"/>
-        <source>Use the test network
-</source>
-        <translation>Bruk testnettet
-</translation>
->>>>>>> fc1cd74b
-    </message>
-    <message>
-        <location filename="../bitcoinstrings.cpp" line="89"/>
-        <source>Invalid -proxy address</source>
-        <translation>Ugyldig -proxy adresse for mellomtjener</translation>
-    </message>
-    <message>
-        <location filename="../bitcoinstrings.cpp" line="16"/>
-        <source>Generate coins</source>
-        <translation>Generér bitcoins</translation>
-    </message>
-    <message>
-        <location filename="../bitcoinstrings.cpp" line="12"/>
-        <source>Get help for a command</source>
-        <translation>Vis hjelpetekst for en kommando</translation>
-    </message>
-    <message>
-        <location filename="../bitcoinstrings.cpp" line="95"/>
-        <source>Warning: Disk space is low</source>
-        <translation>Advarsel: Lite ledig diskplass</translation>
-    </message>
-    <message>
-        <location filename="../bitcoinstrings.cpp" line="17"/>
-        <source>Don&apos;t generate coins</source>
-        <translation>Ikke generér bitcoins</translation>
-    </message>
-    <message>
-        <location filename="../bitcoinstrings.cpp" line="18"/>
-        <source>Start minimized</source>
-        <translation>Start minimert
-</translation>
-    </message>
-    <message>
-        <location filename="../bitcoinstrings.cpp" line="19"/>
-        <source>Show splash screen on startup (default: 1)</source>
-        <translation>Vis splashskjerm ved oppstart (standardverdi: 1)</translation>
-    </message>
-    <message>
-        <location filename="../bitcoinstrings.cpp" line="23"/>
-        <source>Connect through socks4 proxy</source>
-        <translation>Koble til gjennom socks4 proxy</translation>
-    </message>
-    <message>
-        <location filename="../bitcoinstrings.cpp" line="24"/>
-        <source>Allow DNS lookups for addnode and connect</source>
-        <translation>Tillat DNS-oppslag for addnode og connect</translation>
-    </message>
-    <message>
         <location filename="../bitcoinstrings.cpp" line="28"/>
         <source>Connect only to the specified node</source>
         <translation>Koble kun til angitt node</translation>
     </message>
     <message>
-        <location filename="../bitcoinstrings.cpp" line="30"/>
-        <source>Accept connections from outside (default: 1)</source>
-        <translation>Ta imot tilkoblinger fra utsiden (standardverdi: 1)</translation>
-    </message>
-    <message>
         <location filename="../bitcoinstrings.cpp" line="31"/>
         <source>Set language, for example &quot;de_DE&quot; (default: system locale)</source>
         <translation>Sett språk, for eksempel &quot;nb_NO&quot; (standardverdi: fra operativsystem)</translation>
     </message>
     <message>
-        <location filename="../bitcoinstrings.cpp" line="32"/>
-        <source>Find peers using DNS lookup (default: 1)</source>
-        <translation>Finn andre noder gjennom DNS-oppslag (standardverdi: 1)</translation>
-    </message>
-    <message>
         <location filename="../bitcoinstrings.cpp" line="39"/>
         <source>Use Universal Plug and Play to map the listening port (default: 1)</source>
         <translation type="unfinished">Bruk UPnP for lytteport (standardverdi: 1)</translation>
@@ -2638,34 +1883,9 @@
         <translation type="unfinished">Bruk UPnP for lytteport (standardverdi: 0)</translation>
     </message>
     <message>
-        <location filename="../bitcoinstrings.cpp" line="42"/>
-        <source>Accept command line and JSON-RPC commands</source>
-        <translation>Ta imot kommandolinje- og JSON-RPC-kommandoer</translation>
-    </message>
-    <message>
-        <location filename="../bitcoinstrings.cpp" line="44"/>
-        <source>Use the test network</source>
-        <translation>Bruk testnettverket</translation>
-    </message>
-    <message>
         <location filename="../bitcoinstrings.cpp" line="45"/>
         <source>Output extra debugging information</source>
         <translation>Gi ut ekstra debuginformasjon</translation>
-    </message>
-    <message>
-        <location filename="../bitcoinstrings.cpp" line="46"/>
-        <source>Prepend debug output with timestamp</source>
-        <translation>Sett tidsstempel på debugmeldinger</translation>
-    </message>
-    <message>
-        <location filename="../bitcoinstrings.cpp" line="47"/>
-        <source>Send trace/debug info to console instead of debug.log file</source>
-        <translation>Send spor/debug informasjon til konsollet istedenfor debug.log filen</translation>
-    </message>
-    <message>
-        <location filename="../bitcoinstrings.cpp" line="48"/>
-        <source>Send trace/debug info to debugger</source>
-        <translation>Send spor/debug informasjon til debugger</translation>
     </message>
     <message>
         <location filename="../bitcoinstrings.cpp" line="62"/>
@@ -2675,40 +1895,155 @@
 SSL innstillinger: (se Bitcoin Wiki for instruksjoner om SSL oppsett)</translation>
     </message>
     <message>
+        <location filename="../bitcoinstrings.cpp" line="77"/>
+        <source>Loading block index...</source>
+        <translation>Laster blokkindeks...</translation>
+    </message>
+    <message>
         <location filename="../bitcoinstrings.cpp" line="85"/>
         <source>Cannot initialize keypool</source>
         <translation>Kan ikke initialisere nøkkellager</translation>
     </message>
     <message>
+        <location filename="../bitcoinstrings.cpp" line="89"/>
+        <source>Invalid -proxy address</source>
+        <translation>Ugyldig -proxy adresse for mellomtjener</translation>
+    </message>
+    <message>
+        <location filename="../bitcoinstrings.cpp" line="91"/>
+        <source>Warning: -paytxfee is set very high.  This is the transaction fee you will pay if you send a transaction.</source>
+        <translation>Advarsel: -paytxfee er satt veldig høyt.  Dette er transaksjonsgebyret du betaler når du sender en transaksjon.</translation>
+    </message>
+    <message>
+        <location filename="../bitcoinstrings.cpp" line="96"/>
+        <source>Unable to bind to port %d on this computer.  Bitcoin is probably already running.</source>
+        <translation>Klarer ikke binde til port %d på denne datamaskinen.  Bitcoin kjører sannsynligvis allerede.</translation>
+    </message>
+    <message>
+        <location filename="../bitcoinstrings.cpp" line="102"/>
+        <source>beta</source>
+        <translation>beta</translation>
+    </message>
+    <message>
+        <location filename="../bitcoinstrings.cpp" line="84"/>
+        <source>Cannot downgrade wallet</source>
+        <translation>Kan ikke nedgradere lommebok</translation>
+    </message>
+    <message>
+        <location filename="../bitcoinstrings.cpp" line="14"/>
+        <source>Specify configuration file (default: bitcoin.conf)</source>
+        <translation>Angi konfigurasjonsfil (standardverdi: bitcoin.conf)</translation>
+    </message>
+    <message>
+        <location filename="../bitcoinstrings.cpp" line="15"/>
+        <source>Specify pid file (default: bitcoind.pid)</source>
+        <translation>Angi pid-fil (standardverdi: bitcoind.pid)</translation>
+    </message>
+    <message>
+        <location filename="../bitcoinstrings.cpp" line="17"/>
+        <source>Don&apos;t generate coins</source>
+        <translation>Ikke generér bitcoins</translation>
+    </message>
+    <message>
+        <location filename="../bitcoinstrings.cpp" line="18"/>
+        <source>Start minimized</source>
+        <translation>Start minimert
+</translation>
+    </message>
+    <message>
+        <location filename="../bitcoinstrings.cpp" line="19"/>
+        <source>Show splash screen on startup (default: 1)</source>
+        <translation>Vis splashskjerm ved oppstart (standardverdi: 1)</translation>
+    </message>
+    <message>
+        <location filename="../bitcoinstrings.cpp" line="21"/>
+        <source>Set database cache size in megabytes (default: 25)</source>
+        <translation>Sett størrelse på mellomlager for database i megabytes (standardverdi: 25)</translation>
+    </message>
+    <message>
+        <location filename="../bitcoinstrings.cpp" line="22"/>
+        <source>Specify connection timeout (in milliseconds)</source>
+        <translation>Angi tidsavbrudd for forbindelse (i millisekunder)</translation>
+    </message>
+    <message>
+        <location filename="../bitcoinstrings.cpp" line="23"/>
+        <source>Connect through socks4 proxy</source>
+        <translation>Koble til gjennom socks4 proxy</translation>
+    </message>
+    <message>
+        <location filename="../bitcoinstrings.cpp" line="25"/>
+        <source>Listen for connections on &lt;port&gt; (default: 8333 or testnet: 18333)</source>
+        <translation>Lytt etter tilkoblinger på &lt;port&gt; (standardverdi: 8333 eller testnet: 18333)</translation>
+    </message>
+    <message>
+        <location filename="../bitcoinstrings.cpp" line="29"/>
+        <source>Find peers using internet relay chat (default: 0)</source>
+        <translation>Finn andre noder via internet relay chat (standardverdi: 0)</translation>
+    </message>
+    <message>
+        <location filename="../bitcoinstrings.cpp" line="30"/>
+        <source>Accept connections from outside (default: 1)</source>
+        <translation>Ta imot tilkoblinger fra utsiden (standardverdi: 1)</translation>
+    </message>
+    <message>
+        <location filename="../bitcoinstrings.cpp" line="32"/>
+        <source>Find peers using DNS lookup (default: 1)</source>
+        <translation>Finn andre noder gjennom DNS-oppslag (standardverdi: 1)</translation>
+    </message>
+    <message>
+        <location filename="../bitcoinstrings.cpp" line="34"/>
+        <source>Number of seconds to keep misbehaving peers from reconnecting (default: 86400)</source>
+        <translation>Antall sekunder noder med dårlig oppførsel hindres fra å koble til på nytt (standardverdi: 86400)</translation>
+    </message>
+    <message>
+        <location filename="../bitcoinstrings.cpp" line="38"/>
+        <source>Maximum per-connection send buffer, &lt;n&gt;*1000 bytes (default: 10000)</source>
+        <translation>Maksimum sendebuffer per tilkobling, &lt;n&gt;*1000 bytes (standardverdi: 10000)</translation>
+    </message>
+    <message>
+        <location filename="../bitcoinstrings.cpp" line="41"/>
+        <source>Fee per KB to add to transactions you send</source>
+        <translation>Gebyr per KB for transaksjoner du sender</translation>
+    </message>
+    <message>
+        <location filename="../bitcoinstrings.cpp" line="43"/>
+        <source>Run in the background as a daemon and accept commands</source>
+        <translation>Kjør i bakgrunnen som daemon og ta imot kommandoer</translation>
+    </message>
+    <message>
+        <location filename="../bitcoinstrings.cpp" line="49"/>
+        <source>Username for JSON-RPC connections</source>
+        <translation>Brukernavn for JSON-RPC forbindelser</translation>
+    </message>
+    <message>
+        <location filename="../bitcoinstrings.cpp" line="50"/>
+        <source>Password for JSON-RPC connections</source>
+        <translation>Passord for JSON-RPC forbindelser</translation>
+    </message>
+    <message>
+        <location filename="../bitcoinstrings.cpp" line="58"/>
+        <source>Set key pool size to &lt;n&gt; (default: 100)</source>
+        <translation>Angi størrelse på nøkkel-lager til &lt;n&gt; (standardverdi: 100)</translation>
+    </message>
+    <message>
+        <location filename="../bitcoinstrings.cpp" line="66"/>
+        <source>Server certificate file (default: server.cert)</source>
+        <translation>Servers sertifikat (standardverdi: server.cert)</translation>
+    </message>
+    <message>
+        <location filename="../bitcoinstrings.cpp" line="67"/>
+        <source>Server private key (default: server.pem)</source>
+        <translation>Servers private nøkkel (standardverdi: server.pem)</translation>
+    </message>
+    <message>
+        <location filename="../bitcoinstrings.cpp" line="71"/>
+        <source>This help message</source>
+        <translation>Denne hjelpemeldingen</translation>
+    </message>
+    <message>
         <location filename="../bitcoinstrings.cpp" line="86"/>
         <source>Cannot write default address</source>
         <translation>Kan ikke skrive standardadresse</translation>
     </message>
-    <message>
-        <location filename="../bitcoinstrings.cpp" line="76"/>
-        <source>Error loading addr.dat</source>
-        <translation>Feil ved lasting av addr.dat</translation>
-    </message>
-    <message>
-<<<<<<< HEAD
-        <location filename="../bitcoinstrings.cpp" line="80"/>
-        <source>Error loading wallet.dat: Wallet corrupted</source>
-        <translation>Feil ved lasting av wallet.dat: Lommeboken er skadet</translation>
-    </message>
-    <message>
-        <location filename="../bitcoinstrings.cpp" line="81"/>
-        <source>Error loading wallet.dat: Wallet requires newer version of Bitcoin</source>
-        <translation>Feil ved lasting av wallet.dat: Lommeboken krever en nyere versjon av Bitcoin</translation>
-    </message>
-    <message>
-        <location filename="../bitcoinstrings.cpp" line="82"/>
-        <source>Wallet needed to be rewritten: restart Bitcoin to complete</source>
-        <translation>Lommeboken måtte skrives om: start Bitcoin på nytt for å fullføre</translation>
-=======
-        <location filename="../bitcoin.cpp" line="169"/>
-        <source>Bitcoin-Qt</source>
-        <translation>Bitcoin-Qt</translation>
->>>>>>> fc1cd74b
-    </message>
 </context>
 </TS>