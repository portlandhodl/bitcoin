--- conflicted
+++ resolved
@@ -177,10 +177,7 @@
     'wallet_fast_rescan.py --descriptors',
     'wallet_gethdkeys.py --descriptors',
     'wallet_createwalletdescriptor.py --descriptors',
-<<<<<<< HEAD
     'feature_fee_estimates_persist.py',
-=======
->>>>>>> c3332b58
     'interface_zmq.py',
     'rpc_invalid_address_message.py',
     'rpc_validateaddress.py',
