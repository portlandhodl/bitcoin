--- conflicted
+++ resolved
@@ -263,11 +263,8 @@
     { "verifychain", 1, "nblocks" },
     { "getblockstats", 0, "hash_or_height" },
     { "getblockstats", 1, "stats" },
-<<<<<<< HEAD
+    { "getblockfileinfo", 0, "file_number" },
     { "setprunelock", 1, "lock_info" },
-=======
-    { "getblockfileinfo", 0, "file_number" },
->>>>>>> b5764509
     { "pruneblockchain", 0, "height" },
     { "keypoolrefill", 0, "newsize" },
     { "getmempoolinfo", 0, "fee_histogram" },
