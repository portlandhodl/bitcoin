--- conflicted
+++ resolved
@@ -664,11 +664,7 @@
     bool SignTransaction(CMutableTransaction& tx) const EXCLUSIVE_LOCKS_REQUIRED(cs_wallet);
     /** Sign the tx given the input coins and sighash. */
     bool SignTransaction(CMutableTransaction& tx, const std::map<COutPoint, Coin>& coins, int sighash, std::map<int, bilingual_str>& input_errors, std::optional<CAmount>* inputs_amount_sum = nullptr) const;
-<<<<<<< HEAD
-    SigningResult SignMessage(const std::string& message, const PKHash& pkhash, std::string& str_sig) const;
-=======
     SigningResult SignMessage(const MessageSignatureFormat format, const std::string& message, const CTxDestination& address, std::string& str_sig) const;
->>>>>>> cecddd12
 
     /**
      * Fills out a PSBT with information from the wallet. Fills in UTXOs if we have
