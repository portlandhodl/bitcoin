// Copyright (c) 2009-2010 Satoshi Nakamoto
// Copyright (c) 2009-present The Bitcoin Core developers
// Distributed under the MIT software license, see the accompanying
// file COPYING or http://www.opensource.org/licenses/mit-license.php.

#include <config/bitcoin-config.h> // IWYU pragma: keep

#include <validation.h>

#include <arith_uint256.h>
#include <chain.h>
#include <checkqueue.h>
#include <clientversion.h>
#include <common/system.h>
#include <consensus/amount.h>
#include <consensus/consensus.h>
#include <consensus/merkle.h>
#include <consensus/tx_check.h>
#include <consensus/tx_verify.h>
#include <consensus/validation.h>
#include <cuckoocache.h>
#include <flatfile.h>
#include <hash.h>
#include <kernel/chain.h>
#include <kernel/chainparams.h>
#include <kernel/coinstats.h>
#include <kernel/disconnected_transactions.h>
#include <kernel/mempool_entry.h>
#include <kernel/messagestartchars.h>
#include <kernel/notifications_interface.h>
#include <kernel/warning.h>
#include <logging.h>
#include <logging/timer.h>
#include <node/blockstorage.h>
#include <node/utxo_snapshot.h>
#include <policy/coin_age_priority.h>
#include <policy/policy.h>
#include <policy/rbf.h>
#include <policy/settings.h>
#include <policy/truc_policy.h>
#include <pow.h>
#include <primitives/block.h>
#include <primitives/transaction.h>
#include <random.h>
#include <script/script.h>
#include <script/sigcache.h>
#include <signet.h>
#include <stats/stats.h>
#include <tinyformat.h>
#include <txdb.h>
#include <txmempool.h>
#include <uint256.h>
#include <undo.h>
#include <util/check.h>
#include <util/fs.h>
#include <util/fs_helpers.h>
#include <util/hasher.h>
#include <util/ioprio.h>
#include <util/moneystr.h>
#include <util/rbf.h>
#include <util/result.h>
#include <util/signalinterrupt.h>
#include <util/strencodings.h>
#include <util/string.h>
#include <util/time.h>
#include <util/trace.h>
#include <util/translation.h>
#include <validationinterface.h>

#include <algorithm>
#include <cassert>
#include <chrono>
#include <deque>
#include <numeric>
#include <optional>
#include <ranges>
#include <string>
#include <tuple>
#include <utility>

using kernel::CCoinsStats;
using kernel::CoinStatsHashType;
using kernel::ComputeUTXOStats;
using kernel::Notifications;

using fsbridge::FopenFn;
using node::BlockManager;
using node::BlockMap;
using node::CBlockIndexHeightOnlyComparator;
using node::CBlockIndexWorkComparator;
using node::SnapshotMetadata;

/** Size threshold for warning about slow UTXO set flush to disk. */
static constexpr size_t WARN_FLUSH_COINS_SIZE = 1 << 30; // 1 GiB
/** Time to wait between writing blocks/block index to disk. */
static constexpr std::chrono::hours DATABASE_WRITE_INTERVAL{1};
/** Time to wait between flushing chainstate to disk. */
static constexpr std::chrono::hours DATABASE_FLUSH_INTERVAL{24};
/** Maximum age of our tip for us to be considered current for fee estimation */
static constexpr std::chrono::hours MAX_FEE_ESTIMATION_TIP_AGE{3};
const std::vector<std::string> CHECKLEVEL_DOC {
    "level 0 reads the blocks from disk",
    "level 1 verifies block validity",
    "level 2 verifies undo data",
    "level 3 checks disconnection of tip blocks",
    "level 4 tries to reconnect the blocks",
    "each level includes the checks of the previous levels",
};

GlobalMutex g_best_block_mutex;
std::condition_variable g_best_block_cv;
uint256 g_best_block;
SpkReuseModes SpkReuseMode;

const CBlockIndex* Chainstate::FindForkInGlobalIndex(const CBlockLocator& locator) const
{
    AssertLockHeld(cs_main);

    // Find the latest block common to locator and chain - we expect that
    // locator.vHave is sorted descending by height.
    for (const uint256& hash : locator.vHave) {
        const CBlockIndex* pindex{m_blockman.LookupBlockIndex(hash)};
        if (pindex) {
            if (m_chain.Contains(pindex)) {
                return pindex;
            }
            if (pindex->GetAncestor(m_chain.Height()) == m_chain.Tip()) {
                return m_chain.Tip();
            }
        }
    }
    return m_chain.Genesis();
}

bool CheckInputScripts(const CTransaction& tx, TxValidationState& state,
                       const CCoinsViewCache& inputs, unsigned int flags, bool cacheSigStore,
                       bool cacheFullScriptStore, PrecomputedTransactionData& txdata,
                       ValidationCache& validation_cache,
                       std::vector<CScriptCheck>* pvChecks = nullptr)
                       EXCLUSIVE_LOCKS_REQUIRED(cs_main);

bool CheckFinalTxAtTip(const CBlockIndex& active_chain_tip, const CTransaction& tx)
{
    AssertLockHeld(cs_main);

    // CheckFinalTxAtTip() uses active_chain_tip.Height()+1 to evaluate
    // nLockTime because when IsFinalTx() is called within
    // AcceptBlock(), the height of the block *being*
    // evaluated is what is used. Thus if we want to know if a
    // transaction can be part of the *next* block, we need to call
    // IsFinalTx() with one more than active_chain_tip.Height().
    const int nBlockHeight = active_chain_tip.nHeight + 1;

    // BIP113 requires that time-locked transactions have nLockTime set to
    // less than the median time of the previous block they're contained in.
    // When the next block is created its previous block will be the current
    // chain tip, so we use that to calculate the median time passed to
    // IsFinalTx().
    const int64_t nBlockTime{active_chain_tip.GetMedianTimePast()};

    return IsFinalTx(tx, nBlockHeight, nBlockTime);
}

namespace {
/**
 * A helper which calculates heights of inputs of a given transaction.
 *
 * @param[in] tip    The current chain tip. If an input belongs to a mempool
 *                   transaction, we assume it will be confirmed in the next block.
 * @param[in] coins  Any CCoinsView that provides access to the relevant coins.
 * @param[in] tx     The transaction being evaluated.
 *
 * @returns A vector of input heights or nullopt, in case of an error.
 */
std::optional<std::vector<int>> CalculatePrevHeights(
    const CBlockIndex& tip,
    const CCoinsView& coins,
    const CTransaction& tx)
{
    std::vector<int> prev_heights;
    prev_heights.resize(tx.vin.size());
    for (size_t i = 0; i < tx.vin.size(); ++i) {
        const CTxIn& txin = tx.vin[i];
        Coin coin;
        if (!coins.GetCoin(txin.prevout, coin)) {
            LogPrintf("ERROR: %s: Missing input %d in transaction \'%s\'\n", __func__, i, tx.GetHash().GetHex());
            return std::nullopt;
        }
        if (coin.nHeight == MEMPOOL_HEIGHT) {
            // Assume all mempool transaction confirm in the next block.
            prev_heights[i] = tip.nHeight + 1;
        } else {
            prev_heights[i] = coin.nHeight;
        }
    }
    return prev_heights;
}
} // namespace

std::optional<LockPoints> CalculateLockPointsAtTip(
    CBlockIndex* tip,
    const CCoinsView& coins_view,
    const CTransaction& tx)
{
    assert(tip);

    auto prev_heights{CalculatePrevHeights(*tip, coins_view, tx)};
    if (!prev_heights.has_value()) return std::nullopt;

    CBlockIndex next_tip;
    next_tip.pprev = tip;
    // When SequenceLocks() is called within ConnectBlock(), the height
    // of the block *being* evaluated is what is used.
    // Thus if we want to know if a transaction can be part of the
    // *next* block, we need to use one more than active_chainstate.m_chain.Height()
    next_tip.nHeight = tip->nHeight + 1;
    const auto [min_height, min_time] = CalculateSequenceLocks(tx, STANDARD_LOCKTIME_VERIFY_FLAGS, prev_heights.value(), next_tip);

    // Also store the hash of the block with the highest height of
    // all the blocks which have sequence locked prevouts.
    // This hash needs to still be on the chain
    // for these LockPoint calculations to be valid
    // Note: It is impossible to correctly calculate a maxInputBlock
    // if any of the sequence locked inputs depend on unconfirmed txs,
    // except in the special case where the relative lock time/height
    // is 0, which is equivalent to no sequence lock. Since we assume
    // input height of tip+1 for mempool txs and test the resulting
    // min_height and min_time from CalculateSequenceLocks against tip+1.
    int max_input_height{0};
    for (const int height : prev_heights.value()) {
        // Can ignore mempool inputs since we'll fail if they had non-zero locks
        if (height != next_tip.nHeight) {
            max_input_height = std::max(max_input_height, height);
        }
    }

    // tip->GetAncestor(max_input_height) should never return a nullptr
    // because max_input_height is always less than the tip height.
    // It would, however, be a bad bug to continue execution, since a
    // LockPoints object with the maxInputBlock member set to nullptr
    // signifies no relative lock time.
    return LockPoints{min_height, min_time, Assert(tip->GetAncestor(max_input_height))};
}

bool CheckSequenceLocksAtTip(CBlockIndex* tip,
                             const LockPoints& lock_points)
{
    assert(tip != nullptr);

    CBlockIndex index;
    index.pprev = tip;
    // CheckSequenceLocksAtTip() uses active_chainstate.m_chain.Height()+1 to evaluate
    // height based locks because when SequenceLocks() is called within
    // ConnectBlock(), the height of the block *being*
    // evaluated is what is used.
    // Thus if we want to know if a transaction can be part of the
    // *next* block, we need to use one more than active_chainstate.m_chain.Height()
    index.nHeight = tip->nHeight + 1;

    return EvaluateSequenceLocks(index, {lock_points.height, lock_points.time});
}

// Returns the script flags which should be checked for a given block
static unsigned int GetBlockScriptFlags(const CBlockIndex& block_index, const ChainstateManager& chainman);

/** Compute accurate total signature operation cost of a transaction.
 *  Not consensus-critical, since legacy sigops counting is always used in the protocol.
 */
int64_t GetAccurateTransactionSigOpCost(const CTransaction& tx, const CCoinsViewCache& inputs, int flags)
{
    if (tx.IsCoinBase()) {
        return 0;
    }

    unsigned int nSigOps = 0;
    for (const auto& txin : tx.vin) {
        nSigOps += txin.scriptSig.GetSigOpCount(false);
    }

    if (flags & SCRIPT_VERIFY_P2SH) {
        nSigOps += GetP2SHSigOpCount(tx, inputs);
    }

    nSigOps *= WITNESS_SCALE_FACTOR;

    if (flags & SCRIPT_VERIFY_WITNESS) {
        for (const auto& txin : tx.vin) {
            const Coin& coin = inputs.AccessCoin(txin.prevout);
            assert(!coin.IsSpent());
            const CTxOut &prevout = coin.out;
            nSigOps += CountWitnessSigOps(txin.scriptSig, prevout.scriptPubKey, &txin.scriptWitness, flags);
        }
    }

    return nSigOps;
}

void LimitMempoolSize(CTxMemPool& pool, CCoinsViewCache& coins_cache)
    EXCLUSIVE_LOCKS_REQUIRED(::cs_main, pool.cs)
{
    AssertLockHeld(::cs_main);
    AssertLockHeld(pool.cs);
    int expired = pool.Expire(GetTime<std::chrono::seconds>() - pool.m_opts.expiry);
    if (expired != 0) {
        LogPrint(BCLog::MEMPOOL, "Expired %i transactions from the memory pool\n", expired);
    }

    std::vector<COutPoint> vNoSpendsRemaining;
    pool.TrimToSize(pool.m_opts.max_size_bytes, &vNoSpendsRemaining);
    for (const COutPoint& removed : vNoSpendsRemaining)
        coins_cache.Uncache(removed);
}

static bool IsCurrentForFeeEstimation(Chainstate& active_chainstate) EXCLUSIVE_LOCKS_REQUIRED(cs_main)
{
    AssertLockHeld(cs_main);
    if (active_chainstate.m_chainman.IsInitialBlockDownload()) {
        return false;
    }
    if (active_chainstate.m_chain.Tip()->GetBlockTime() < count_seconds(GetTime<std::chrono::seconds>() - MAX_FEE_ESTIMATION_TIP_AGE))
        return false;
    if (active_chainstate.m_chain.Height() < active_chainstate.m_chainman.m_best_header->nHeight - 1) {
        return false;
    }
    return true;
}

void Chainstate::MaybeUpdateMempoolForReorg(
    DisconnectedBlockTransactions& disconnectpool,
    bool fAddToMempool)
{
    if (!m_mempool) return;

    AssertLockHeld(cs_main);
    AssertLockHeld(m_mempool->cs);
    std::vector<uint256> vHashUpdate;
    {
        // disconnectpool is ordered so that the front is the most recently-confirmed
        // transaction (the last tx of the block at the tip) in the disconnected chain.
        // Iterate disconnectpool in reverse, so that we add transactions
        // back to the mempool starting with the earliest transaction that had
        // been previously seen in a block.
        const auto queuedTx = disconnectpool.take();
        auto it = queuedTx.rbegin();
        while (it != queuedTx.rend()) {
            // ignore validation errors in resurrected transactions
            if (!fAddToMempool || (*it)->IsCoinBase() ||
                AcceptToMemoryPool(*this, *it, GetTime(),
                    /*bypass_limits=*/true, /*test_accept=*/false).m_result_type !=
                        MempoolAcceptResult::ResultType::VALID) {
                // If the transaction doesn't make it in to the mempool, remove any
                // transactions that depend on it (which would now be orphans).
                m_mempool->removeRecursive(**it, MemPoolRemovalReason::REORG);
            } else if (m_mempool->exists(GenTxid::Txid((*it)->GetHash()))) {
                vHashUpdate.push_back((*it)->GetHash());
            }
            ++it;
        }
    }

    // AcceptToMemoryPool/addUnchecked all assume that new mempool entries have
    // no in-mempool children, which is generally not true when adding
    // previously-confirmed transactions back to the mempool.
    // UpdateTransactionsFromBlock finds descendants of any transactions in
    // the disconnectpool that were added back and cleans up the mempool state.
    m_mempool->UpdateTransactionsFromBlock(vHashUpdate);

    // Predicate to use for filtering transactions in removeForReorg.
    // Checks whether the transaction is still final and, if it spends a coinbase output, mature.
    // Also updates valid entries' cached LockPoints if needed.
    // If false, the tx is still valid and its lockpoints are updated.
    // If true, the tx would be invalid in the next block; remove this entry and all of its descendants.
    // Note that TRUC rules are not applied here, so reorgs may cause violations of TRUC inheritance or
    // topology restrictions.
    const auto filter_final_and_mature = [&](CTxMemPool::txiter it)
        EXCLUSIVE_LOCKS_REQUIRED(m_mempool->cs, ::cs_main) {
        AssertLockHeld(m_mempool->cs);
        AssertLockHeld(::cs_main);
        const CTransaction& tx = it->GetTx();

        // The transaction must be final.
        if (!CheckFinalTxAtTip(*Assert(m_chain.Tip()), tx)) return true;

        const LockPoints& lp = it->GetLockPoints();
        // CheckSequenceLocksAtTip checks if the transaction will be final in the next block to be
        // created on top of the new chain.
        if (TestLockPointValidity(m_chain, lp)) {
            if (!CheckSequenceLocksAtTip(m_chain.Tip(), lp)) {
                return true;
            }
        } else {
            const CCoinsViewMemPool view_mempool{&CoinsTip(), *m_mempool};
            const std::optional<LockPoints> new_lock_points{CalculateLockPointsAtTip(m_chain.Tip(), view_mempool, tx)};
            if (new_lock_points.has_value() && CheckSequenceLocksAtTip(m_chain.Tip(), *new_lock_points)) {
                // Now update the mempool entry lockpoints as well.
                it->UpdateLockPoints(*new_lock_points);
            } else {
                return true;
            }
        }

        // If the transaction spends any coinbase outputs, it must be mature.
        if (it->GetSpendsCoinbase()) {
            for (const CTxIn& txin : tx.vin) {
                if (m_mempool->exists(GenTxid::Txid(txin.prevout.hash))) continue;
                const Coin& coin{CoinsTip().AccessCoin(txin.prevout)};
                assert(!coin.IsSpent());
                const auto mempool_spend_height{m_chain.Tip()->nHeight + 1};
                if (coin.IsCoinBase() && mempool_spend_height - coin.nHeight < COINBASE_MATURITY) {
                    return true;
                }
            }
        }
        // Transaction is still valid and cached LockPoints are updated.
        return false;
    };

    // We also need to remove any now-immature transactions
    m_mempool->removeForReorg(m_chain, filter_final_and_mature);
    // Re-limit mempool size, in case we added any transactions
    LimitMempoolSize(*m_mempool, this->CoinsTip());
}

/**
* Checks to avoid mempool polluting consensus critical paths since cached
* signature and script validity results will be reused if we validate this
* transaction again during block validation.
* */
static bool CheckInputsFromMempoolAndCache(const CTransaction& tx, TxValidationState& state,
                const CCoinsViewCache& view, const CTxMemPool& pool,
                unsigned int flags, PrecomputedTransactionData& txdata, CCoinsViewCache& coins_tip,
                ValidationCache& validation_cache)
                EXCLUSIVE_LOCKS_REQUIRED(cs_main, pool.cs)
{
    AssertLockHeld(cs_main);
    AssertLockHeld(pool.cs);

    assert(!tx.IsCoinBase());
    for (const CTxIn& txin : tx.vin) {
        const Coin& coin = view.AccessCoin(txin.prevout);

        // This coin was checked in PreChecks and MemPoolAccept
        // has been holding cs_main since then.
        Assume(!coin.IsSpent());
        if (coin.IsSpent()) return false;

        // If the Coin is available, there are 2 possibilities:
        // it is available in our current ChainstateActive UTXO set,
        // or it's a UTXO provided by a transaction in our mempool.
        // Ensure the scriptPubKeys in Coins from CoinsView are correct.
        const CTransactionRef& txFrom = pool.get(txin.prevout.hash);
        if (txFrom) {
            assert(txFrom->GetHash() == txin.prevout.hash);
            assert(txFrom->vout.size() > txin.prevout.n);
            assert(txFrom->vout[txin.prevout.n] == coin.out);
        } else {
            const Coin& coinFromUTXOSet = coins_tip.AccessCoin(txin.prevout);
            assert(!coinFromUTXOSet.IsSpent());
            assert(coinFromUTXOSet.out == coin.out);
        }
    }

    // Call CheckInputScripts() to cache signature and script validity against current tip consensus rules.
    return CheckInputScripts(tx, state, view, flags, /* cacheSigStore= */ true, /* cacheFullScriptStore= */ true, txdata, validation_cache);
}

namespace {

class MemPoolAccept
{
public:
    explicit MemPoolAccept(CTxMemPool& mempool, Chainstate& active_chainstate) :
        m_pool(mempool),
        m_view(&m_dummy),
        m_viewmempool(&active_chainstate.CoinsTip(), m_pool),
        m_active_chainstate(active_chainstate)
    {
    }

    // We put the arguments we're handed into a struct, so we can pass them
    // around easier.
    struct ATMPArgs {
        const CChainParams& m_chainparams;
        const int64_t m_accept_time;
        const ignore_rejects_type& m_ignore_rejects;
        /*
         * Return any outpoints which were not previously present in the coins
         * cache, but were added as a result of validating the tx for mempool
         * acceptance. This allows the caller to optionally remove the cache
         * additions if the associated transaction ends up being rejected by
         * the mempool.
         */
        std::vector<COutPoint>& m_coins_to_uncache;
        /** When true, the transaction or package will not be submitted to the mempool. */
        const bool m_test_accept;
        /** Whether we allow transactions to replace mempool transactions. If false,
         * any transaction spending the same inputs as a transaction in the mempool is considered
         * a conflict. */
        const bool m_allow_replacement;
        /** When true, allow sibling eviction. This only occurs in single transaction package settings. */
        const bool m_allow_sibling_eviction;
        /** When true, the mempool will not be trimmed when any transactions are submitted in
         * Finalize(). Instead, limits should be enforced at the end to ensure the package is not
         * partially submitted.
         */
        const bool m_package_submission;
        /** When true, use package feerates instead of individual transaction feerates for fee-based
         * policies such as mempool min fee and min relay fee.
         */
        const bool m_package_feerates;
        /** Used for local submission of transactions to catch "absurd" fees
         * due to fee miscalculation by wallets. std:nullopt implies unset, allowing any feerates.
         * Any individual transaction failing this check causes immediate failure.
         */
        const std::optional<CFeeRate> m_client_maxfeerate;

        /** Whether CPFP carveout and RBF carveout are granted. */
        const bool m_allow_carveouts;

        /** Parameters for single transaction mempool validation. */
        static ATMPArgs SingleAccept(const CChainParams& chainparams, int64_t accept_time,
                                     const ignore_rejects_type& ignore_rejects, std::vector<COutPoint>& coins_to_uncache,
                                     bool test_accept) {
            return ATMPArgs{/* m_chainparams */ chainparams,
                            /* m_accept_time */ accept_time,
                            /* m_ignore_rejects */ ignore_rejects,
                            /* m_coins_to_uncache */ coins_to_uncache,
                            /* m_test_accept */ test_accept,
                            /* m_allow_replacement */ true,
                            /* m_allow_sibling_eviction */ true,
                            /* m_package_submission */ false,
                            /* m_package_feerates */ false,
                            /* m_client_maxfeerate */ {}, // checked by caller
                            /* m_allow_carveouts */ true,
            };
        }

        /** Parameters for test package mempool validation through testmempoolaccept. */
        static ATMPArgs PackageTestAccept(const CChainParams& chainparams, int64_t accept_time,
                                          const ignore_rejects_type& ignore_rejects, std::vector<COutPoint>& coins_to_uncache) {
            return ATMPArgs{/* m_chainparams */ chainparams,
                            /* m_accept_time */ accept_time,
                            /* m_ignore_rejects */ ignore_rejects,
                            /* m_coins_to_uncache */ coins_to_uncache,
                            /* m_test_accept */ true,
                            /* m_allow_replacement */ false,
                            /* m_allow_sibling_eviction */ false,
                            /* m_package_submission */ false, // not submitting to mempool
                            /* m_package_feerates */ false,
                            /* m_client_maxfeerate */ {}, // checked by caller
                            /* m_allow_carveouts */ false,
            };
        }

        /** Parameters for child-with-unconfirmed-parents package validation. */
        static ATMPArgs PackageChildWithParents(const CChainParams& chainparams, int64_t accept_time,
                                                std::vector<COutPoint>& coins_to_uncache, const std::optional<CFeeRate>& client_maxfeerate, const ignore_rejects_type& ignore_rejects) {
            return ATMPArgs{/* m_chainparams */ chainparams,
                            /* m_accept_time */ accept_time,
                            /* m_ignore_rejects */ ignore_rejects,
                            /* m_coins_to_uncache */ coins_to_uncache,
                            /* m_test_accept */ false,
                            /* m_allow_replacement */ true,
                            /* m_allow_sibling_eviction */ false,
                            /* m_package_submission */ true,
                            /* m_package_feerates */ true,
                            /* m_client_maxfeerate */ client_maxfeerate,
                            /* m_allow_carveouts */ false,
            };
        }

        /** Parameters for a single transaction within a package. */
        static ATMPArgs SingleInPackageAccept(const ATMPArgs& package_args) {
            return ATMPArgs{/* m_chainparams */ package_args.m_chainparams,
                            /* m_accept_time */ package_args.m_accept_time,
                            empty_ignore_rejects,
                            /* m_coins_to_uncache */ package_args.m_coins_to_uncache,
                            /* m_test_accept */ package_args.m_test_accept,
                            /* m_allow_replacement */ true,
                            /* m_allow_sibling_eviction */ true,
                            /* m_package_submission */ true, // do not LimitMempoolSize in Finalize()
                            /* m_package_feerates */ false, // only 1 transaction
                            /* m_client_maxfeerate */ package_args.m_client_maxfeerate,
                            /* m_allow_carveouts */ false,
            };
        }

    private:
        // Private ctor to avoid exposing details to clients and allowing the possibility of
        // mixing up the order of the arguments. Use static functions above instead.
        ATMPArgs(const CChainParams& chainparams,
                 int64_t accept_time,
                 const ignore_rejects_type& ignore_rejects,
                 std::vector<COutPoint>& coins_to_uncache,
                 bool test_accept,
                 bool allow_replacement,
                 bool allow_sibling_eviction,
                 bool package_submission,
                 bool package_feerates,
                 std::optional<CFeeRate> client_maxfeerate,
                 bool allow_carveouts)
            : m_chainparams{chainparams},
              m_accept_time{accept_time},
              m_ignore_rejects{ignore_rejects},
              m_coins_to_uncache{coins_to_uncache},
              m_test_accept{test_accept},
              m_allow_replacement{allow_replacement},
              m_allow_sibling_eviction{allow_sibling_eviction},
              m_package_submission{package_submission},
              m_package_feerates{package_feerates},
              m_client_maxfeerate{client_maxfeerate},
              m_allow_carveouts{allow_carveouts}
        {
            // If we are using package feerates, we must be doing package submission.
            // It also means carveouts and sibling eviction are not permitted.
            if (m_package_feerates) {
                Assume(m_package_submission);
                Assume(!m_allow_carveouts);
                Assume(!m_allow_sibling_eviction);
            }
            if (m_allow_sibling_eviction) Assume(m_allow_replacement);
        }
    };

    /** Clean up all non-chainstate coins from m_view and m_viewmempool. */
    void CleanupTemporaryCoins() EXCLUSIVE_LOCKS_REQUIRED(cs_main, m_pool.cs);

    // Single transaction acceptance
    MempoolAcceptResult AcceptSingleTransaction(const CTransactionRef& ptx, ATMPArgs& args) EXCLUSIVE_LOCKS_REQUIRED(cs_main);

    /**
    * Multiple transaction acceptance. Transactions may or may not be interdependent, but must not
    * conflict with each other, and the transactions cannot already be in the mempool. Parents must
    * come before children if any dependencies exist.
    */
    PackageMempoolAcceptResult AcceptMultipleTransactions(const std::vector<CTransactionRef>& txns, ATMPArgs& args) EXCLUSIVE_LOCKS_REQUIRED(cs_main);

    /**
     * Submission of a subpackage.
     * If subpackage size == 1, calls AcceptSingleTransaction() with adjusted ATMPArgs to avoid
     * package policy restrictions like no CPFP carve out (PackageMempoolChecks)
     * and creates a PackageMempoolAcceptResult wrapping the result.
     *
     * If subpackage size > 1, calls AcceptMultipleTransactions() with the provided ATMPArgs.
     *
     * Also cleans up all non-chainstate coins from m_view at the end.
    */
    PackageMempoolAcceptResult AcceptSubPackage(const std::vector<CTransactionRef>& subpackage, ATMPArgs& args)
        EXCLUSIVE_LOCKS_REQUIRED(cs_main, m_pool.cs);

    /**
     * Package (more specific than just multiple transactions) acceptance. Package must be a child
     * with all of its unconfirmed parents, and topologically sorted.
     */
    PackageMempoolAcceptResult AcceptPackage(const Package& package, ATMPArgs& args) EXCLUSIVE_LOCKS_REQUIRED(cs_main);

private:
    // All the intermediate state that gets passed between the various levels
    // of checking a given transaction.
    struct Workspace {
        explicit Workspace(const CTransactionRef& ptx) : m_ptx(ptx), m_hash(ptx->GetHash()) {}
        /** Txids of mempool transactions that this transaction directly conflicts with or may
         * replace via sibling eviction. */
        /** .second=true is a consensus conflict, and .second=false is a policy conflict. */
        std::map<Txid, bool> m_conflicts_incl_policy;
        /** Iterators to mempool entries that this transaction directly conflicts with or may
         * replace via sibling eviction. */
        CTxMemPool::setEntries m_iters_conflicting;
        /** All mempool ancestors of this transaction. */
        CTxMemPool::setEntries m_ancestors;
        /** Mempool entry constructed for this transaction. Constructed in PreChecks() but not
         * inserted into the mempool until Finalize(). */
        std::unique_ptr<CTxMemPoolEntry> m_entry;
        /** Whether RBF-related data structures (m_conflicts, m_iters_conflicting, m_all_conflicting,
         * m_replaced_transactions) include a sibling in addition to txns with conflicting inputs. */
        bool m_sibling_eviction{false};

        /** Virtual size of the transaction as used by the mempool, calculated using serialized size
         * of the transaction and sigops. */
        int64_t m_vsize;
        /** Fees paid by this transaction: total input amounts subtracted by total output amounts. */
        CAmount m_base_fees;
        /** Base fees + any fee delta set by the user with prioritisetransaction. */
        CAmount m_modified_fees;

        /** If we're doing package validation (i.e. m_package_feerates=true), the "effective"
         * package feerate of this transaction is the total fees divided by the total size of
         * transactions (which may include its ancestors and/or descendants). */
        CFeeRate m_package_feerate{0};

        const CTransactionRef& m_ptx;
        /** Txid. */
        const Txid& m_hash;
        TxValidationState m_state;
        /** A temporary cache containing serialized transaction data for signature verification.
         * Reused across PolicyScriptChecks and ConsensusScriptChecks. */
        PrecomputedTransactionData m_precomputed_txdata;
    };

    static inline bool MaybeReject_(TxValidationResult reason, const std::string& reason_str, const std::string& debug_msg, const ignore_rejects_type& ignore_rejects, TxValidationState& state) {
        if (ignore_rejects.count(reason_str)) {
            return false;
        }

        state.Invalid(reason, reason_str, debug_msg);
        return true;
    }

#define MaybeRejectDbg(reason, reason_str, debug_msg)  do {  \
    if (MaybeReject_(reason, reason_str, debug_msg, ignore_rejects, state)) {  \
        return false;  \
    }  \
} while(0)

#define MaybeReject(reason, reason_str)  MaybeRejectDbg(reason, reason_str, "")

    // Run the policy checks on a given transaction, excluding any script checks.
    // Looks up inputs, calculates feerate, considers replacement, evaluates
    // package limits, etc. As this function can be invoked for "free" by a peer,
    // only tests that are fast should be done here (to avoid CPU DoS).
    bool PreChecks(ATMPArgs& args, Workspace& ws) EXCLUSIVE_LOCKS_REQUIRED(cs_main, m_pool.cs);

    // Run checks for mempool replace-by-fee, only used in AcceptSingleTransaction.
    bool ReplacementChecks(ATMPArgs& args, Workspace& ws) EXCLUSIVE_LOCKS_REQUIRED(cs_main, m_pool.cs);

    // Enforce package mempool ancestor/descendant limits (distinct from individual
    // ancestor/descendant limits done in PreChecks) and run Package RBF checks.
    bool PackageMempoolChecks(const ATMPArgs& args, const std::vector<CTransactionRef>& txns,
                              std::vector<Workspace>& workspaces,
                              int64_t total_vsize,
                              PackageValidationState& package_state) EXCLUSIVE_LOCKS_REQUIRED(cs_main, m_pool.cs);

    // Run the script checks using our policy flags. As this can be slow, we should
    // only invoke this on transactions that have otherwise passed policy checks.
    bool PolicyScriptChecks(const ATMPArgs& args, Workspace& ws) EXCLUSIVE_LOCKS_REQUIRED(cs_main, m_pool.cs);

    // Re-run the script checks, using consensus flags, and try to cache the
    // result in the scriptcache. This should be done after
    // PolicyScriptChecks(). This requires that all inputs either be in our
    // utxo set or in the mempool.
    bool ConsensusScriptChecks(const ATMPArgs& args, Workspace& ws) EXCLUSIVE_LOCKS_REQUIRED(cs_main, m_pool.cs);

    // Try to add the transaction to the mempool, removing any conflicts first.
    // Returns true if the transaction is in the mempool after any size
    // limiting is performed, false otherwise.
    bool Finalize(const ATMPArgs& args, Workspace& ws) EXCLUSIVE_LOCKS_REQUIRED(cs_main, m_pool.cs);

    // Submit all transactions to the mempool and call ConsensusScriptChecks to add to the script
    // cache - should only be called after successful validation of all transactions in the package.
    // Does not call LimitMempoolSize(), so mempool max_size_bytes may be temporarily exceeded.
    bool SubmitPackage(const ATMPArgs& args, std::vector<Workspace>& workspaces, PackageValidationState& package_state,
                       std::map<uint256, MempoolAcceptResult>& results)
         EXCLUSIVE_LOCKS_REQUIRED(cs_main, m_pool.cs);

    // Compare a package's feerate against minimum allowed.
    bool CheckFeeRate(size_t package_size, CAmount package_fee, TxValidationState& state, const ignore_rejects_type& ignore_rejects) EXCLUSIVE_LOCKS_REQUIRED(::cs_main, m_pool.cs)
    {
        AssertLockHeld(::cs_main);
        AssertLockHeld(m_pool.cs);
        CAmount mempoolRejectFee = m_pool.GetMinFee().GetFee(package_size);
        if (mempoolRejectFee > 0 && package_fee < mempoolRejectFee && !ignore_rejects.count(rejectmsg_lowfee_mempool)) {
            return state.Invalid(TxValidationResult::TX_RECONSIDERABLE, "mempool min fee not met", strprintf("%d < %d", package_fee, mempoolRejectFee));
        }

        if (package_fee < m_pool.m_opts.min_relay_feerate.GetFee(package_size) && !ignore_rejects.count(rejectmsg_lowfee_relay)) {
            return state.Invalid(TxValidationResult::TX_RECONSIDERABLE, "min relay fee not met",
                                 strprintf("%d < %d", package_fee, m_pool.m_opts.min_relay_feerate.GetFee(package_size)));
        }
        return true;
    }

    ValidationCache& GetValidationCache()
    {
        return m_active_chainstate.m_chainman.m_validation_cache;
    }

private:
    CTxMemPool& m_pool;
    CCoinsViewCache m_view;
    CCoinsViewMemPool m_viewmempool;
    CCoinsView m_dummy;

    Chainstate& m_active_chainstate;

    // Fields below are per *sub*package state and must be reset prior to subsequent
    // AcceptSingleTransaction and AcceptMultipleTransactions invocations
    struct SubPackageState {
        /** Aggregated modified fees of all transactions, used to calculate package feerate. */
        CAmount m_total_modified_fees{0};
        /** Aggregated virtual size of all transactions, used to calculate package feerate. */
        int64_t m_total_vsize{0};

        // RBF-related members
        /** Whether the transaction(s) would replace any mempool transactions and/or evict any siblings.
         * If so, RBF rules apply. */
        bool m_rbf{false};
        /** All directly conflicting mempool transactions and their descendants. */
        CTxMemPool::setEntries m_all_conflicts;
        /** Mempool transactions that were replaced. */
        std::list<CTransactionRef> m_replaced_transactions;

        /** Total modified fees of mempool transactions being replaced. */
        CAmount m_conflicting_fees{0};
        /** Total size (in virtual bytes) of mempool transactions being replaced. */
        size_t m_conflicting_size{0};
    };

    struct SubPackageState m_subpackage;

    /** Re-set sub-package state to not leak between evaluations */
    void ClearSubPackageState() EXCLUSIVE_LOCKS_REQUIRED(cs_main, m_pool.cs)
    {
        m_subpackage = SubPackageState{};

        // And clean coins while at it
        CleanupTemporaryCoins();
    }
};

bool MemPoolAccept::PreChecks(ATMPArgs& args, Workspace& ws)
{
    AssertLockHeld(cs_main);
    AssertLockHeld(m_pool.cs);
    const CTransactionRef& ptx = ws.m_ptx;
    const CTransaction& tx = *ws.m_ptx;
    const Txid& hash = ws.m_hash;

    // Copy/alias what we need out of args
    const int64_t nAcceptTime = args.m_accept_time;
    const ignore_rejects_type& ignore_rejects = args.m_ignore_rejects;
    std::vector<COutPoint>& coins_to_uncache = args.m_coins_to_uncache;

    // Alias what we need out of ws
    TxValidationState& state = ws.m_state;
    std::unique_ptr<CTxMemPoolEntry>& entry = ws.m_entry;

    if (!CheckTransaction(tx, state)) {
        return false; // state filled in by CheckTransaction
    }

    // Coinbase is only valid in a block, not as a loose transaction
    if (tx.IsCoinBase())
        return state.Invalid(TxValidationResult::TX_CONSENSUS, "coinbase");

    if (tx.version == TRUC_VERSION && m_pool.m_opts.truc_policy == TRUCPolicy::Reject) {
        return state.Invalid(TxValidationResult::TX_NOT_STANDARD, "version");
    }

    // Rather not work on nonstandard transactions (unless -testnet/-regtest)
    std::string reason;
    if (m_pool.m_opts.require_standard && !IsStandardTx(tx, m_pool.m_opts, reason, ignore_rejects)) {
        return state.Invalid(TxValidationResult::TX_NOT_STANDARD, reason);
    }

    // Transactions smaller than 65 non-witness bytes are not relayed to mitigate CVE-2017-12842.
    if (::GetSerializeSize(TX_NO_WITNESS(tx)) < MIN_STANDARD_TX_NONWITNESS_SIZE)
        MaybeReject(TxValidationResult::TX_NOT_STANDARD, "tx-size-small");

    // Only accept nLockTime-using transactions that can be mined in the next
    // block; we don't want our mempool filled up with transactions that can't
    // be mined yet.
    if (!CheckFinalTxAtTip(*Assert(m_active_chainstate.m_chain.Tip()), tx)) {
        MaybeReject(TxValidationResult::TX_PREMATURE_SPEND, "non-final");
    }

    if (m_pool.exists(GenTxid::Wtxid(tx.GetWitnessHash()))) {
        // Exact transaction already exists in the mempool.
        return state.Invalid(TxValidationResult::TX_CONFLICT, "txn-already-in-mempool");
    } else if (m_pool.exists(GenTxid::Txid(tx.GetHash()))) {
        // Transaction with the same non-witness data but different witness (same txid, different
        // wtxid) already exists in the mempool.
        return state.Invalid(TxValidationResult::TX_CONFLICT, "txn-same-nonwitness-data-in-mempool");
    }

    auto spk_reuse_mode = SpkReuseMode;
    if (ignore_rejects.count("txn-spk-reused")) {
        spk_reuse_mode = SRM_ALLOW;
    }
    SPKStates_t mapSPK;

    // Check for conflicts with in-memory transactions
    for (const CTxIn &txin : tx.vin)
    {
        const CTransaction* ptxConflicting = m_pool.GetConflictTx(txin.prevout);
        if (ptxConflicting) {
            if (!args.m_allow_replacement) {
                // Transaction conflicts with a mempool tx, but we're not allowing replacements.
                return state.Invalid(TxValidationResult::TX_MEMPOOL_POLICY, "bip125-replacement-disallowed");
            }
            if (!ws.m_conflicts_incl_policy.count(ptxConflicting->GetHash()))
            {
                // Transactions that don't explicitly signal replaceability are
                // *not* replaceable with the current logic, even if one of their
                // unconfirmed ancestors signals replaceability. This diverges
                // from BIP125's inherited signaling description (see CVE-2021-31876).
                // Applications relying on first-seen mempool behavior should
                // check all unconfirmed ancestors; otherwise an opt-in ancestor
                // might be replaced, causing removal of this descendant.
                //
                // All TRUC transactions are considered replaceable.
                //
                // Replaceability signaling of the original transactions may be
                // ignored due to node setting.
                bool allow_rbf;
                if (m_pool.m_opts.rbf_policy == RBFPolicy::Always || ignore_rejects.count("txn-mempool-conflict")) {
                    allow_rbf = true;
                } else if (m_pool.m_opts.rbf_policy == RBFPolicy::Never) {
                    allow_rbf = false;
                } else {
                    allow_rbf = SignalsOptInRBF(*ptxConflicting) || ptxConflicting->version == TRUC_VERSION;
                }
                if (!allow_rbf) {
                    return state.Invalid(TxValidationResult::TX_MEMPOOL_POLICY, "txn-mempool-conflict");
                }

                ws.m_conflicts_incl_policy.emplace(ptxConflicting->GetHash(), true);
            }
        }
    }

    if (spk_reuse_mode != SRM_ALLOW) {
        for (const CTxOut& txout : tx.vout) {
            uint160 hashSPK = ScriptHashkey(txout.scriptPubKey);
            const auto& SPKUsedIn = m_pool.mapUsedSPK.find(hashSPK);
            if (SPKUsedIn != m_pool.mapUsedSPK.end()) {
                if (SPKUsedIn->second.first) {
                    ws.m_conflicts_incl_policy.emplace(SPKUsedIn->second.first->GetHash(), false);
                }
                if (SPKUsedIn->second.second) {
                    ws.m_conflicts_incl_policy.emplace(SPKUsedIn->second.second->GetHash(), false);
                }
            }
            if (mapSPK.find(hashSPK) != mapSPK.end()) {
                MaybeReject(TxValidationResult::TX_MEMPOOL_POLICY, "txn-spk-reused-twinoutputs");
            }
            mapSPK[hashSPK] = MemPool_SPK_State(mapSPK[hashSPK] | MSS_CREATED);
        }
    }

    m_view.SetBackend(m_viewmempool);

    const CCoinsViewCache& coins_cache = m_active_chainstate.CoinsTip();
    // do all inputs exist?
    for (const CTxIn& txin : tx.vin) {
        if (!coins_cache.HaveCoinInCache(txin.prevout)) {
            coins_to_uncache.push_back(txin.prevout);
        }

        // Note: this call may add txin.prevout to the coins cache
        // (coins_cache.cacheCoins) by way of FetchCoin(). It should be removed
        // later (via coins_to_uncache) if this tx turns out to be invalid.
        if (!m_view.HaveCoin(txin.prevout)) {
            // Are inputs missing because we already have the tx?
            for (size_t out = 0; out < tx.vout.size(); out++) {
                // Optimistically just do efficient check of cache for outputs
                if (coins_cache.HaveCoinInCache(COutPoint(hash, out))) {
                    return state.Invalid(TxValidationResult::TX_CONFLICT, "txn-already-known");
                }
            }
            // Otherwise assume this might be an orphan tx for which we just haven't seen parents yet
            return state.Invalid(TxValidationResult::TX_MISSING_INPUTS, "bad-txns-inputs-missingorspent");
        }
    }

    // This is const, but calls into the back end CoinsViews. The CCoinsViewDB at the bottom of the
    // hierarchy brings the best block into scope. See CCoinsViewDB::GetBestBlock().
    m_view.GetBestBlock();

    // we have all inputs cached now, so switch back to dummy (to protect
    // against bugs where we pull more inputs from disk that miss being added
    // to coins_to_uncache)
    m_view.SetBackend(m_dummy);

    assert(m_active_chainstate.m_blockman.LookupBlockIndex(m_view.GetBestBlock()) == m_active_chainstate.m_chain.Tip());

    // Only accept BIP68 sequence locked transactions that can be mined in the next
    // block; we don't want our mempool filled up with transactions that can't
    // be mined yet.
    // Pass in m_view which has all of the relevant inputs cached. Note that, since m_view's
    // backend was removed, it no longer pulls coins from the mempool.
    const std::optional<LockPoints> lock_points{CalculateLockPointsAtTip(m_active_chainstate.m_chain.Tip(), m_view, tx)};
    // NOTE: The miner doesn't check this again, so for now it may not be overridden.
    if (!lock_points.has_value() || !CheckSequenceLocksAtTip(m_active_chainstate.m_chain.Tip(), *lock_points)) {
        return state.Invalid(TxValidationResult::TX_PREMATURE_SPEND, "non-BIP68-final");
    }

    // The mempool holds txs for the next block, so pass height+1 to CheckTxInputs
    if (!Consensus::CheckTxInputs(tx, state, m_view, m_active_chainstate.m_chain.Height() + 1, ws.m_base_fees)) {
        return false; // state filled in by CheckTxInputs
    }

    if (spk_reuse_mode != SRM_ALLOW) {
        for (const CTxIn& txin : tx.vin) {
            const Coin &coin = m_view.AccessCoin(txin.prevout);
            uint160 hashSPK = ScriptHashkey(coin.out.scriptPubKey);

            SPKStates_t::iterator mssit = mapSPK.find(hashSPK);
            if (mssit != mapSPK.end()) {
                if (mssit->second & MSS_CREATED) {
                    MaybeReject(TxValidationResult::TX_MEMPOOL_POLICY, "txn-spk-reused-change");
                }
            }
            const auto& SPKit = m_pool.mapUsedSPK.find(hashSPK);
            if (SPKit != m_pool.mapUsedSPK.end()) {
                if (SPKit->second.second /* Spent */) {
                    ws.m_conflicts_incl_policy.emplace(SPKit->second.second->GetHash(), false);
                }
            }
            mapSPK[hashSPK] = MemPool_SPK_State(mapSPK[hashSPK] | MSS_SPENT);
        }
    }

    if (m_pool.m_opts.require_standard && !AreInputsStandard(tx, m_view, "bad-txns-input-", reason, ignore_rejects)) {
        return state.Invalid(TxValidationResult::TX_INPUTS_NOT_STANDARD, reason);
    }

    if (m_pool.m_opts.datacarrier_fullcount && (!ignore_rejects.count("txn-datacarrier-exceeded")) && DatacarrierBytes(tx, m_view) > m_pool.m_opts.max_datacarrier_bytes.value_or(0)) {
        return state.Invalid(TxValidationResult::TX_INPUTS_NOT_STANDARD, "txn-datacarrier-exceeded");
    }

    // Check for non-standard witnesses.
    if (tx.HasWitness() && m_pool.m_opts.require_standard && !IsWitnessStandard(tx, m_view, "bad-witness-", reason, ignore_rejects)) {
        return state.Invalid(TxValidationResult::TX_WITNESS_MUTATED, reason);
    }

    int64_t nSigOpsCost = GetTransactionSigOpCost(tx, m_view, STANDARD_SCRIPT_VERIFY_FLAGS);

    // ws.m_modified_fees includes any fee deltas from PrioritiseTransaction
    ws.m_modified_fees = ws.m_base_fees;
    double nPriorityDummy{0};
    m_pool.ApplyDeltas(hash, nPriorityDummy, ws.m_modified_fees);

    CAmount inChainInputValue;
    // Since entries arrive *after* the tip's height, their priority is for the height+1
    const double coin_age = GetCoinAge(tx, m_view, m_active_chainstate.m_chain.Height() + 1, inChainInputValue);

    // Keep track of transactions that spend a coinbase, which we re-scan
    // during reorgs to ensure COINBASE_MATURITY is still met.
    bool fSpendsCoinbase = false;
    for (const CTxIn &txin : tx.vin) {
        const Coin &coin = m_view.AccessCoin(txin.prevout);
        if (coin.IsCoinBase()) {
            fSpendsCoinbase = true;
            break;
        }
    }

    // Set entry_sequence to 0 when rejectmsg_zero_mempool_entry_seq is used; this allows txs from a block
    // reorg to be marked earlier than any child txs that were already in the mempool.
    const uint64_t entry_sequence = args.m_ignore_rejects.count(rejectmsg_zero_mempool_entry_seq) ? 0 : m_pool.GetSequence();
    int32_t extra_weight = CalculateExtraTxWeight(*ptx, m_view, ::g_weight_per_data_byte);
    entry.reset(new CTxMemPoolEntry(ptx, ws.m_base_fees, nAcceptTime, m_active_chainstate.m_chain.Height(), entry_sequence,
                                    /*entry_tx_inputs_coin_age=*/coin_age,
                                    inChainInputValue,
<<<<<<< HEAD
                                    fSpendsCoinbase, nSigOpsCost, lock_points.value()));
=======
                                    fSpendsCoinbase, extra_weight, nSigOpsCost, lock_points.value()));
>>>>>>> da3db67a
    ws.m_vsize = entry->GetTxSize();
    entry->mapSPK = mapSPK;

    // To avoid rejecting low-sigop bare-multisig transactions, the sigops
    // are counted a second time more accurately.
    if ((nSigOpsCost > MAX_STANDARD_TX_SIGOPS_COST) || (nBytesPerSigOpStrict && GetAccurateTransactionSigOpCost(tx, m_view, STANDARD_SCRIPT_VERIFY_FLAGS) > ws.m_vsize * WITNESS_SCALE_FACTOR / nBytesPerSigOpStrict)) {
        MaybeRejectDbg(TxValidationResult::TX_NOT_STANDARD, "bad-txns-too-many-sigops",
                strprintf("%d", nSigOpsCost));
    }

    // No individual transactions are allowed below the min relay feerate except from disconnected blocks.
    // This requirement, unlike CheckFeeRate, cannot be bypassed using m_package_feerates because,
    // while a tx could be package CPFP'd when entering the mempool, we do not have a DoS-resistant
    // method of ensuring the tx remains bumped. For example, the fee-bumping child could disappear
    // due to a replacement.
    // The only exception is TRUC transactions.
    if ((ws.m_ptx->version != TRUC_VERSION || m_pool.m_opts.truc_policy != TRUCPolicy::Enforce) && ws.m_modified_fees < m_pool.m_opts.min_relay_feerate.GetFee(ws.m_vsize) && !args.m_ignore_rejects.count(rejectmsg_lowfee_relay)) {
        // Even though this is a fee-related failure, this result is TX_MEMPOOL_POLICY, not
        // TX_RECONSIDERABLE, because it cannot be bypassed using package validation.
        return state.Invalid(TxValidationResult::TX_MEMPOOL_POLICY, "min relay fee not met",
                             strprintf("%d < %d", ws.m_modified_fees, m_pool.m_opts.min_relay_feerate.GetFee(ws.m_vsize)));
    }
    // No individual transactions are allowed below the mempool min feerate except from disconnected
    // blocks and transactions in a package. Package transactions will be checked using package
    // feerate later.
    if (!args.m_package_feerates && !CheckFeeRate(ws.m_vsize, ws.m_modified_fees, state, args.m_ignore_rejects)) return false;

    std::set<Txid> conflicts_as_a_set;
    std::transform(ws.m_conflicts_incl_policy.begin(), ws.m_conflicts_incl_policy.end(),
                    std::inserter(conflicts_as_a_set, conflicts_as_a_set.end()),
                    [](const std::pair<Txid, bool>& pair){ return pair.first; });
    ws.m_iters_conflicting = m_pool.GetIterSet(conflicts_as_a_set);

    // Note that these modifications are only applicable to single transaction scenarios;
    // carve-outs are disabled for multi-transaction evaluations.
    CTxMemPool::Limits maybe_rbf_limits = m_pool.m_opts.limits;

    // Calculate in-mempool ancestors, up to a limit.
    if (ws.m_conflicts_incl_policy.size() == 1 && args.m_allow_carveouts) {
        // In general, when we receive an RBF transaction with mempool conflicts, we want to know whether we
        // would meet the chain limits after the conflicts have been removed. However, there isn't a practical
        // way to do this short of calculating the ancestor and descendant sets with an overlay cache of
        // changed mempool entries. Due to both implementation and runtime complexity concerns, this isn't
        // very realistic, thus we only ensure a limited set of transactions are RBF'able despite mempool
        // conflicts here. Importantly, we need to ensure that some transactions which were accepted using
        // the below carve-out are able to be RBF'ed, without impacting the security the carve-out provides
        // for off-chain contract systems (see link in the comment below).
        //
        // Specifically, the subset of RBF transactions which we allow despite chain limits are those which
        // conflict directly with exactly one other transaction (but may evict children of said transaction),
        // and which are not adding any new mempool dependencies. Note that the "no new mempool dependencies"
        // check is accomplished later, so we don't bother doing anything about it here, but if our
        // policy changes, we may need to move that check to here instead of removing it wholesale.
        //
        // Such transactions are clearly not merging any existing packages, so we are only concerned with
        // ensuring that (a) no package is growing past the package size (not count) limits and (b) we are
        // not allowing something to effectively use the (below) carve-out spot when it shouldn't be allowed
        // to.
        //
        // To check these we first check if we meet the RBF criteria, above, and increment the descendant
        // limits by the direct conflict and its descendants (as these are recalculated in
        // CalculateMempoolAncestors by assuming the new transaction being added is a new descendant, with no
        // removals, of each parent's existing dependent set). The ancestor count limits are unmodified (as
        // the ancestor limits should be the same for both our new transaction and any conflicts).
        // We don't bother incrementing m_limit_descendants by the full removal count as that limit never comes
        // into force here (as we're only adding a single transaction).
        assert(ws.m_iters_conflicting.size() == 1);
        CTxMemPool::txiter conflict = *ws.m_iters_conflicting.begin();

        maybe_rbf_limits.descendant_count += 1;
        maybe_rbf_limits.descendant_size_vbytes += conflict->GetSizeWithDescendants();
    }

    CTxMemPool::Limits limits;
    if (ignore_rejects.count("too-long-mempool-chain")) {
        limits = CTxMemPool::Limits::NoLimits();
    } else {
        limits = maybe_rbf_limits;
    }
    if (auto ancestors{m_pool.CalculateMemPoolAncestors(*entry, limits)}) {
        ws.m_ancestors = std::move(*ancestors);
    } else {
        // If CalculateMemPoolAncestors fails second time, we want the original error string.
        const auto error_message{util::ErrorString(ancestors).original};

        // Carve-out is not allowed in this context; fail
        if (!args.m_allow_carveouts) {
            return state.Invalid(TxValidationResult::TX_MEMPOOL_POLICY, "too-long-mempool-chain", error_message);
        }

        // Contracting/payment channels CPFP carve-out:
        // If the new transaction is relatively small (up to 40k weight)
        // and has at most one ancestor (ie ancestor limit of 2, including
        // the new transaction), allow it if its parent has exactly the
        // descendant limit descendants. The transaction also cannot be TRUC,
        // as its topology restrictions do not allow a second child.
        //
        // This allows protocols which rely on distrusting counterparties
        // being able to broadcast descendants of an unconfirmed transaction
        // to be secure by simply only having two immediately-spendable
        // outputs - one for each counterparty. For more info on the uses for
        // this, see https://lists.linuxfoundation.org/pipermail/bitcoin-dev/2018-November/016518.html
        CTxMemPool::Limits cpfp_carve_out_limits{
            .ancestor_count = 2,
            .ancestor_size_vbytes = maybe_rbf_limits.ancestor_size_vbytes,
            .descendant_count = maybe_rbf_limits.descendant_count + 1,
            .descendant_size_vbytes = maybe_rbf_limits.descendant_size_vbytes + EXTRA_DESCENDANT_TX_SIZE_LIMIT,
        };
        if (ws.m_vsize > EXTRA_DESCENDANT_TX_SIZE_LIMIT || (ws.m_ptx->version == TRUC_VERSION && m_pool.m_opts.truc_policy == TRUCPolicy::Enforce)) {
            return state.Invalid(TxValidationResult::TX_MEMPOOL_POLICY, "too-long-mempool-chain", error_message);
        }
        if (auto ancestors_retry{m_pool.CalculateMemPoolAncestors(*entry, cpfp_carve_out_limits)}) {
            ws.m_ancestors = std::move(*ancestors_retry);
        } else {
            return state.Invalid(TxValidationResult::TX_MEMPOOL_POLICY, "too-long-mempool-chain", error_message);
        }
    }

    // Even though just checking direct mempool parents for inheritance would be sufficient, we
    // check using the full ancestor set here because it's more convenient to use what we have
    // already calculated.
    if (m_pool.m_opts.truc_policy == TRUCPolicy::Enforce) {
    if (const auto err{SingleTRUCChecks(ws.m_ptx, "truc-", reason, ignore_rejects, ws.m_ancestors, conflicts_as_a_set, ws.m_vsize)}) {
        // Single transaction contexts only.
        if (args.m_allow_sibling_eviction && err->second != nullptr) {
            // We should only be considering where replacement is considered valid as well.
            Assume(args.m_allow_replacement);

            // Potential sibling eviction. Add the sibling to our list of mempool conflicts to be
            // included in RBF checks.
            ws.m_conflicts_incl_policy.emplace(err->second->GetHash(), false);
            conflicts_as_a_set.insert(err->second->GetHash());
            // Adding the sibling to m_iters_conflicting here means that it doesn't count towards
            // RBF Carve Out above. This is correct, since removing to-be-replaced transactions from
            // the descendant count is done separately in SingleTRUCChecks for TRUC transactions.
            ws.m_iters_conflicting.insert(m_pool.GetIter(err->second->GetHash()).value());
            ws.m_sibling_eviction = true;
            // The sibling will be treated as part of the to-be-replaced set in ReplacementChecks.
            // Note that we are not checking whether it opts in to replaceability via BIP125 or TRUC
            // (which is normally done in PreChecks). However, the only way a TRUC transaction can
            // have a non-TRUC and non-BIP125 descendant is due to a reorg.
        } else {
            return state.Invalid(TxValidationResult::TX_MEMPOOL_POLICY, reason, err->first);
        }
    }}

    // A transaction that spends outputs that would be replaced by it is invalid. Now
    // that we have the set of all ancestors we can detect this
    // pathological case by making sure ws.m_conflicts and ws.m_ancestors don't
    // intersect.
    bool has_policy_conflict{false};
    if (const auto err_string{EntriesAndTxidsDisjoint(ws.m_ancestors, ws.m_conflicts_incl_policy, hash, &has_policy_conflict)}) {
        // We classify this as a consensus error because a transaction depending on something it
        // conflicts with would be inconsistent.
        return state.Invalid(TxValidationResult::TX_CONSENSUS, "bad-txns-spends-conflicting-tx", *err_string);
    }
    if (has_policy_conflict) {
        MaybeReject(TxValidationResult::TX_MEMPOOL_POLICY, "txn-spk-reused-chained");
    }

    // We want to detect conflicts in any tx in a package to trigger package RBF logic
    m_subpackage.m_rbf |= !ws.m_conflicts_incl_policy.empty();
    return true;
}

bool MemPoolAccept::ReplacementChecks(ATMPArgs& args, Workspace& ws)
{
    AssertLockHeld(cs_main);
    AssertLockHeld(m_pool.cs);

    const CTransaction& tx = *ws.m_ptx;
    const uint256& hash = ws.m_hash;
    TxValidationState& state = ws.m_state;

    CFeeRate newFeeRate(ws.m_modified_fees, ws.m_vsize);
    // Enforce Rule #6. The replacement transaction must have a higher feerate than its direct conflicts.
    // - The motivation for this check is to ensure that the replacement transaction is preferable for
    //   block-inclusion, compared to what would be removed from the mempool.
    // - This logic predates ancestor feerate-based transaction selection, which is why it doesn't
    //   consider feerates of descendants.
    // - Note: Ancestor feerate-based transaction selection has made this comparison insufficient to
    //   guarantee that this is incentive-compatible for miners, because it is possible for a
    //   descendant transaction of a direct conflict to pay a higher feerate than the transaction that
    //   might replace them, under these rules.
    if (!args.m_ignore_rejects.count("insufficient fee")) {
    if (const auto err_string{PaysMoreThanConflicts(ws.m_iters_conflicting, newFeeRate, hash)}) {
        // This fee-related failure is TX_RECONSIDERABLE because validating in a package may change
        // the result.
        return state.Invalid(TxValidationResult::TX_RECONSIDERABLE,
                             strprintf("insufficient fee%s", ws.m_sibling_eviction ? " (including sibling eviction)" : ""), *err_string);
    }
    }  // ignore_rejects

    // Calculate all conflicting entries and enforce Rule #5.
    if (const auto err_string{GetEntriesForConflicts(tx, m_pool, ws.m_iters_conflicting, m_subpackage.m_all_conflicts, args.m_ignore_rejects)}) {
        return state.Invalid(TxValidationResult::TX_MEMPOOL_POLICY,
                             strprintf("too many potential replacements%s", ws.m_sibling_eviction ? " (including sibling eviction)" : ""), *err_string);
    }
    // Enforce Rule #2.
    if (!args.m_ignore_rejects.count("replacement-adds-unconfirmed")) {
    if (const auto err_string{HasNoNewUnconfirmed(tx, m_pool, m_subpackage.m_all_conflicts)}) {
        // Sibling eviction is only done for TRUC transactions, which cannot have multiple ancestors.
        Assume(!ws.m_sibling_eviction);
        return state.Invalid(TxValidationResult::TX_MEMPOOL_POLICY,
                             strprintf("replacement-adds-unconfirmed%s", ws.m_sibling_eviction ? " (including sibling eviction)" : ""), *err_string);
    }
    }  // ignore_rejects

    // Check if it's economically rational to mine this transaction rather than the ones it
    // replaces and pays for its own relay fees. Enforce Rules #3 and #4.
    for (CTxMemPool::txiter it : m_subpackage.m_all_conflicts) {
        m_subpackage.m_conflicting_fees += it->GetModifiedFee();
        m_subpackage.m_conflicting_size += it->GetTxSize();
    }
    if (!args.m_ignore_rejects.count("insufficient fee")) {
    if (const auto err_string{PaysForRBF(m_subpackage.m_conflicting_fees, ws.m_modified_fees, ws.m_vsize,
                                         m_pool.m_opts.incremental_relay_feerate, hash)}) {
        // Result may change in a package context
        return state.Invalid(TxValidationResult::TX_RECONSIDERABLE,
                             strprintf("insufficient fee%s", ws.m_sibling_eviction ? " (including sibling eviction)" : ""), *err_string);
    }
    }  // ignore_rejects
    return true;
}

bool MemPoolAccept::PackageMempoolChecks(const ATMPArgs& args, const std::vector<CTransactionRef>& txns,
                                         std::vector<Workspace>& workspaces,
                                         const int64_t total_vsize,
                                         PackageValidationState& package_state)
{
    AssertLockHeld(cs_main);
    AssertLockHeld(m_pool.cs);

    // CheckPackageLimits expects the package transactions to not already be in the mempool.
    assert(std::all_of(txns.cbegin(), txns.cend(), [this](const auto& tx)
                       { return !m_pool.exists(GenTxid::Txid(tx->GetHash()));}));

    assert(txns.size() == workspaces.size());

    util::Result<void> result = [&]() EXCLUSIVE_LOCKS_REQUIRED(m_pool.cs) {
        if (args.m_ignore_rejects.count("package-mempool-limits")) {
            return util::Result<void>();
        } else {
            return m_pool.CheckPackageLimits(txns, total_vsize);
        }
    }();
    if (!result) {
        // This is a package-wide error, separate from an individual transaction error.
        return package_state.Invalid(PackageValidationResult::PCKG_POLICY, "package-mempool-limits", util::ErrorString(result).original);
    }

    // No conflicts means we're finished. Further checks are all RBF-only.
    if (!m_subpackage.m_rbf) return true;

    // We're in package RBF context; replacement proposal must be size 2
    if (workspaces.size() != 2 || !Assume(IsChildWithParents(txns))) {
        return package_state.Invalid(PackageValidationResult::PCKG_POLICY, "package RBF failed: package must be 1-parent-1-child");
    }

    // If the package has in-mempool ancestors, we won't consider a package RBF
    // since it would result in a cluster larger than 2.
    // N.B. To relax this constraint we will need to revisit how CCoinsViewMemPool::PackageAddTransaction
    // is being used inside AcceptMultipleTransactions to track available inputs while processing a package.
    for (const auto& ws : workspaces) {
        if (!ws.m_ancestors.empty()) {
            return package_state.Invalid(PackageValidationResult::PCKG_POLICY, "package RBF failed: new transaction cannot have mempool ancestors");
        }
    }

    // Aggregate all conflicts into one set.
    CTxMemPool::setEntries direct_conflict_iters;
    for (Workspace& ws : workspaces) {
        // Aggregate all conflicts into one set.
        direct_conflict_iters.merge(ws.m_iters_conflicting);
    }

    const auto& parent_ws = workspaces[0];
    const auto& child_ws = workspaces[1];

    // Don't consider replacements that would cause us to remove a large number of mempool entries.
    // This limit is not increased in a package RBF. Use the aggregate number of transactions.
    if (const auto err_string{GetEntriesForConflicts(*child_ws.m_ptx, m_pool, direct_conflict_iters,
                                                     m_subpackage.m_all_conflicts)}) {
        return package_state.Invalid(PackageValidationResult::PCKG_POLICY,
                                     "package RBF failed: too many potential replacements", *err_string);
    }

    for (CTxMemPool::txiter it : m_subpackage.m_all_conflicts) {
        m_subpackage.m_conflicting_fees += it->GetModifiedFee();
        m_subpackage.m_conflicting_size += it->GetTxSize();
    }

    // Use the child as the transaction for attributing errors to.
    const Txid& child_hash = child_ws.m_ptx->GetHash();
    if (const auto err_string{PaysForRBF(/*original_fees=*/m_subpackage.m_conflicting_fees,
                                         /*replacement_fees=*/m_subpackage.m_total_modified_fees,
                                         /*replacement_vsize=*/m_subpackage.m_total_vsize,
                                         m_pool.m_opts.incremental_relay_feerate, child_hash)}) {
        return package_state.Invalid(PackageValidationResult::PCKG_POLICY,
                                     "package RBF failed: insufficient anti-DoS fees", *err_string);
    }

    // Ensure this two transaction package is a "chunk" on its own; we don't want the child
    // to be only paying anti-DoS fees
    const CFeeRate parent_feerate(parent_ws.m_modified_fees, parent_ws.m_vsize);
    const CFeeRate package_feerate(m_subpackage.m_total_modified_fees, m_subpackage.m_total_vsize);
    if (package_feerate <= parent_feerate) {
        return package_state.Invalid(PackageValidationResult::PCKG_POLICY,
                                     "package RBF failed: package feerate is less than or equal to parent feerate",
                                     strprintf("package feerate %s <= parent feerate is %s", package_feerate.ToString(), parent_feerate.ToString()));
    }

    // Check if it's economically rational to mine this package rather than the ones it replaces.
    // This takes the place of ReplacementChecks()'s PaysMoreThanConflicts() in the package RBF setting.
    if (const auto err_tup{ImprovesFeerateDiagram(m_pool, direct_conflict_iters, m_subpackage.m_all_conflicts, m_subpackage.m_total_modified_fees, m_subpackage.m_total_vsize)}) {
        return package_state.Invalid(PackageValidationResult::PCKG_POLICY,
                                     "package RBF failed: " + err_tup.value().second, "");
    }

    LogPrint(BCLog::TXPACKAGES, "package RBF checks passed: parent %s (wtxid=%s), child %s (wtxid=%s)\n",
        txns.front()->GetHash().ToString(), txns.front()->GetWitnessHash().ToString(),
        txns.back()->GetHash().ToString(), txns.back()->GetWitnessHash().ToString());


    return true;
}

bool MemPoolAccept::PolicyScriptChecks(const ATMPArgs& args, Workspace& ws)
{
    AssertLockHeld(cs_main);
    AssertLockHeld(m_pool.cs);
    const CTransaction& tx = *ws.m_ptx;
    TxValidationState& state = ws.m_state;

    constexpr unsigned int scriptVerifyFlags = STANDARD_SCRIPT_VERIFY_FLAGS;

    // Check input scripts and signatures.
    // This is done last to help prevent CPU exhaustion denial-of-service attacks.
    if (!CheckInputScripts(tx, state, m_view, scriptVerifyFlags, true, false, ws.m_precomputed_txdata, GetValidationCache())) {
        // SCRIPT_VERIFY_CLEANSTACK requires SCRIPT_VERIFY_WITNESS, so we
        // need to turn both off, and compare against just turning off CLEANSTACK
        // to see if the failure is specifically due to witness validation.
        TxValidationState state_dummy; // Want reported failures to be from first CheckInputScripts
        if (!tx.HasWitness() && CheckInputScripts(tx, state_dummy, m_view, scriptVerifyFlags & ~(SCRIPT_VERIFY_WITNESS | SCRIPT_VERIFY_CLEANSTACK), true, false, ws.m_precomputed_txdata, GetValidationCache()) &&
                !CheckInputScripts(tx, state_dummy, m_view, scriptVerifyFlags & ~SCRIPT_VERIFY_CLEANSTACK, true, false, ws.m_precomputed_txdata, GetValidationCache())) {
            // Only the witness is missing, so the transaction itself may be fine.
            state.Invalid(TxValidationResult::TX_WITNESS_STRIPPED,
                    state.GetRejectReason(), state.GetDebugMessage());
        }
        return false; // state filled in by CheckInputScripts
    }

    return true;
}

bool MemPoolAccept::ConsensusScriptChecks(const ATMPArgs& args, Workspace& ws)
{
    AssertLockHeld(cs_main);
    AssertLockHeld(m_pool.cs);
    const CTransaction& tx = *ws.m_ptx;
    const uint256& hash = ws.m_hash;
    TxValidationState& state = ws.m_state;

    // Check again against the current block tip's script verification
    // flags to cache our script execution flags. This is, of course,
    // useless if the next block has different script flags from the
    // previous one, but because the cache tracks script flags for us it
    // will auto-invalidate and we'll just have a few blocks of extra
    // misses on soft-fork activation.
    //
    // This is also useful in case of bugs in the standard flags that cause
    // transactions to pass as valid when they're actually invalid. For
    // instance the STRICTENC flag was incorrectly allowing certain
    // CHECKSIG NOT scripts to pass, even though they were invalid.
    //
    // There is a similar check in CreateNewBlock() to prevent creating
    // invalid blocks (using TestBlockValidity), however allowing such
    // transactions into the mempool can be exploited as a DoS attack.
    unsigned int currentBlockScriptVerifyFlags{GetBlockScriptFlags(*m_active_chainstate.m_chain.Tip(), m_active_chainstate.m_chainman)};
    if (!CheckInputsFromMempoolAndCache(tx, state, m_view, m_pool, currentBlockScriptVerifyFlags,
                                        ws.m_precomputed_txdata, m_active_chainstate.CoinsTip(), GetValidationCache())) {
        LogPrintf("BUG! PLEASE REPORT THIS! CheckInputScripts failed against latest-block but not STANDARD flags %s, %s\n", hash.ToString(), state.ToString());
        return Assume(false);
    }

    return true;
}

bool MemPoolAccept::Finalize(const ATMPArgs& args, Workspace& ws)
{
    AssertLockHeld(cs_main);
    AssertLockHeld(m_pool.cs);
    const CTransaction& tx = *ws.m_ptx;
    const uint256& hash = ws.m_hash;
    TxValidationState& state = ws.m_state;
    std::unique_ptr<CTxMemPoolEntry>& entry = ws.m_entry;

    if (!m_subpackage.m_all_conflicts.empty()) Assume(args.m_allow_replacement);
    // Remove conflicting transactions from the mempool
    for (CTxMemPool::txiter it : m_subpackage.m_all_conflicts)
    {
        LogPrint(BCLog::MEMPOOL, "replacing mempool tx %s (wtxid=%s, fees=%s, vsize=%s). New tx %s (wtxid=%s, fees=%s, vsize=%s)\n",
                it->GetTx().GetHash().ToString(),
                it->GetTx().GetWitnessHash().ToString(),
                it->GetFee(),
                it->GetTxSize(),
                hash.ToString(),
                tx.GetWitnessHash().ToString(),
                entry->GetFee(),
                entry->GetTxSize());
        TRACE7(mempool, replaced,
                it->GetTx().GetHash().data(),
                it->GetTxSize(),
                it->GetFee(),
                std::chrono::duration_cast<std::chrono::duration<std::uint64_t>>(it->GetTime()).count(),
                hash.data(),
                entry->GetTxSize(),
                entry->GetFee()
        );
        m_subpackage.m_replaced_transactions.push_back(it->GetSharedTx());
    }
    m_pool.RemoveStaged(m_subpackage.m_all_conflicts, false, MemPoolRemovalReason::REPLACED);
    // Don't attempt to process the same conflicts repeatedly during subpackage evaluation:
    // they no longer exist on subsequent calls to Finalize() post-RemoveStaged
    m_subpackage.m_all_conflicts.clear();
    // Store transaction in memory
    m_pool.addUnchecked(*entry, ws.m_ancestors);

    // trim mempool and check if tx was trimmed
    // If we are validating a package, don't trim here because we could evict a previous transaction
    // in the package. LimitMempoolSize() should be called at the very end to make sure the mempool
    // is still within limits and package submission happens atomically.
    if (!args.m_package_submission && !args.m_ignore_rejects.count(rejectmsg_mempoolfull)) {
        LimitMempoolSize(m_pool, m_active_chainstate.CoinsTip());
        if (!m_pool.exists(GenTxid::Txid(hash)))
            // The tx no longer meets our (new) mempool minimum feerate but could be reconsidered in a package.
            return state.Invalid(TxValidationResult::TX_RECONSIDERABLE, "mempool full");
    }
    return true;
}

bool MemPoolAccept::SubmitPackage(const ATMPArgs& args, std::vector<Workspace>& workspaces,
                                  PackageValidationState& package_state,
                                  std::map<uint256, MempoolAcceptResult>& results)
{
    AssertLockHeld(cs_main);
    AssertLockHeld(m_pool.cs);
    // Sanity check: none of the transactions should be in the mempool, and none of the transactions
    // should have a same-txid-different-witness equivalent in the mempool.
    assert(std::all_of(workspaces.cbegin(), workspaces.cend(), [this](const auto& ws){
        return !m_pool.exists(GenTxid::Txid(ws.m_ptx->GetHash())); }));

    bool all_submitted = true;
    // ConsensusScriptChecks adds to the script cache and is therefore consensus-critical;
    // CheckInputsFromMempoolAndCache asserts that transactions only spend coins available from the
    // mempool or UTXO set. Submit each transaction to the mempool immediately after calling
    // ConsensusScriptChecks to make the outputs available for subsequent transactions.
    for (Workspace& ws : workspaces) {
        if (!ConsensusScriptChecks(args, ws)) {
            results.emplace(ws.m_ptx->GetWitnessHash(), MempoolAcceptResult::Failure(ws.m_state));
            // Since PolicyScriptChecks() passed, this should never fail.
            Assume(false);
            all_submitted = false;
            package_state.Invalid(PackageValidationResult::PCKG_MEMPOOL_ERROR,
                                  strprintf("BUG! PolicyScriptChecks succeeded but ConsensusScriptChecks failed: %s",
                                            ws.m_ptx->GetHash().ToString()));
        }

        // Re-calculate mempool ancestors to call addUnchecked(). They may have changed since the
        // last calculation done in PreChecks, since package ancestors have already been submitted.
        {
            auto ancestors{m_pool.CalculateMemPoolAncestors(*ws.m_entry, CTxMemPool::Limits::NoLimits())};
            if(!ancestors) {
                results.emplace(ws.m_ptx->GetWitnessHash(), MempoolAcceptResult::Failure(ws.m_state));
                // Since PreChecks() and PackageMempoolChecks() both enforce limits, this should never fail.
                Assume(false);
                all_submitted = false;
                package_state.Invalid(PackageValidationResult::PCKG_MEMPOOL_ERROR,
                                    strprintf("BUG! Mempool ancestors or descendants were underestimated: %s",
                                                ws.m_ptx->GetHash().ToString()));
            }
            ws.m_ancestors = std::move(ancestors).value_or(ws.m_ancestors);
        }
        // If we call LimitMempoolSize() for each individual Finalize(), the mempool will not take
        // the transaction's descendant feerate into account because it hasn't seen them yet. Also,
        // we risk evicting a transaction that a subsequent package transaction depends on. Instead,
        // allow the mempool to temporarily bypass limits, the maximum package size) while
        // submitting transactions individually and then trim at the very end.
        if (!Finalize(args, ws)) {
            results.emplace(ws.m_ptx->GetWitnessHash(), MempoolAcceptResult::Failure(ws.m_state));
            // Since LimitMempoolSize() won't be called, this should never fail.
            Assume(false);
            all_submitted = false;
            package_state.Invalid(PackageValidationResult::PCKG_MEMPOOL_ERROR,
                                  strprintf("BUG! Adding to mempool failed: %s", ws.m_ptx->GetHash().ToString()));
        }
    }

    std::vector<Wtxid> all_package_wtxids;
    all_package_wtxids.reserve(workspaces.size());
    std::transform(workspaces.cbegin(), workspaces.cend(), std::back_inserter(all_package_wtxids),
                   [](const auto& ws) { return ws.m_ptx->GetWitnessHash(); });

    if (!m_subpackage.m_replaced_transactions.empty()) {
        LogPrint(BCLog::MEMPOOL, "replaced %u mempool transactions with %u new one(s) for %s additional fees, %d delta bytes\n",
                 m_subpackage.m_replaced_transactions.size(), workspaces.size(),
                 m_subpackage.m_total_modified_fees - m_subpackage.m_conflicting_fees,
                 m_subpackage.m_total_vsize - static_cast<int>(m_subpackage.m_conflicting_size));
    }

    // Add successful results. The returned results may change later if LimitMempoolSize() evicts them.
    for (Workspace& ws : workspaces) {
        const auto effective_feerate = args.m_package_feerates ? ws.m_package_feerate :
            CFeeRate{ws.m_modified_fees, static_cast<uint32_t>(ws.m_vsize)};
        const auto effective_feerate_wtxids = args.m_package_feerates ? all_package_wtxids :
            std::vector<Wtxid>{ws.m_ptx->GetWitnessHash()};
        results.emplace(ws.m_ptx->GetWitnessHash(),
                        MempoolAcceptResult::Success(std::move(m_subpackage.m_replaced_transactions), ws.m_vsize,
                                         ws.m_base_fees, effective_feerate, effective_feerate_wtxids));
        if (!m_pool.m_opts.signals) continue;
        const CTransaction& tx = *ws.m_ptx;
        const auto tx_info = NewMempoolTransactionInfo(ws.m_ptx, ws.m_base_fees,
                                                       ws.m_vsize, ws.m_entry->GetHeight(),
                                                       args.m_ignore_rejects, args.m_package_submission,
                                                       IsCurrentForFeeEstimation(m_active_chainstate),
                                                       m_pool.HasNoInputsOf(tx));
        m_pool.m_opts.signals->TransactionAddedToMempool(tx_info, m_pool.GetAndIncrementSequence());
    }
    return all_submitted;
}

MempoolAcceptResult MemPoolAccept::AcceptSingleTransaction(const CTransactionRef& ptx, ATMPArgs& args)
{
    AssertLockHeld(cs_main);
    LOCK(m_pool.cs); // mempool "read lock" (held through m_pool.m_opts.signals->TransactionAddedToMempool())

    const CFeeRate mempool_min_fee_rate = m_pool.GetMinFee();

    Workspace ws(ptx);
    const std::vector<Wtxid> single_wtxid{ws.m_ptx->GetWitnessHash()};

    if (!PreChecks(args, ws)) {
        if (ws.m_state.GetResult() == TxValidationResult::TX_RECONSIDERABLE) {
            // Failed for fee reasons. Provide the effective feerate and which tx was included.
            return MempoolAcceptResult::FeeFailure(ws.m_state, CFeeRate(ws.m_modified_fees, ws.m_vsize), single_wtxid);
        }
        return MempoolAcceptResult::Failure(ws.m_state);
    }

    // Individual modified feerate exceeded caller-defined max; abort
    if (args.m_client_maxfeerate && CFeeRate(ws.m_modified_fees, ws.m_vsize) > args.m_client_maxfeerate.value()) {
        ws.m_state.Invalid(TxValidationResult::TX_MEMPOOL_POLICY, "max feerate exceeded", "");
        return MempoolAcceptResult::Failure(ws.m_state);
    }

    if (m_subpackage.m_rbf && !ReplacementChecks(args, ws)) {
        if (ws.m_state.GetResult() == TxValidationResult::TX_RECONSIDERABLE) {
            // Failed for incentives-based fee reasons. Provide the effective feerate and which tx was included.
            return MempoolAcceptResult::FeeFailure(ws.m_state, CFeeRate(ws.m_modified_fees, ws.m_vsize), single_wtxid);
        }
        return MempoolAcceptResult::Failure(ws.m_state);
    }

    // Perform the inexpensive checks first and avoid hashing and signature verification unless
    // those checks pass, to mitigate CPU exhaustion denial-of-service attacks.
    if (!PolicyScriptChecks(args, ws)) return MempoolAcceptResult::Failure(ws.m_state);

    if (!ConsensusScriptChecks(args, ws)) return MempoolAcceptResult::Failure(ws.m_state);

    const CFeeRate effective_feerate{ws.m_modified_fees, static_cast<uint32_t>(ws.m_vsize)};
    // Tx was accepted, but not added
    if (args.m_test_accept) {
        return MempoolAcceptResult::Success(std::move(m_subpackage.m_replaced_transactions), ws.m_vsize,
                                            ws.m_base_fees, effective_feerate, single_wtxid);
    }

    if (!Finalize(args, ws)) {
        // The only possible failure reason is fee-related (mempool full).
        // Failed for fee reasons. Provide the effective feerate and which txns were included.
        Assume(ws.m_state.GetResult() == TxValidationResult::TX_RECONSIDERABLE);
        return MempoolAcceptResult::FeeFailure(ws.m_state, CFeeRate(ws.m_modified_fees, ws.m_vsize), {ws.m_ptx->GetWitnessHash()});
    }

    if (m_pool.m_opts.signals) {
        const CTransaction& tx = *ws.m_ptx;
        const auto tx_info = NewMempoolTransactionInfo(ws.m_ptx, ws.m_base_fees,
                                                       ws.m_vsize, ws.m_entry->GetHeight(),
                                                       args.m_ignore_rejects, args.m_package_submission,
                                                       IsCurrentForFeeEstimation(m_active_chainstate),
                                                       m_pool.HasNoInputsOf(tx));
        m_pool.m_opts.signals->TransactionAddedToMempool(tx_info, m_pool.GetAndIncrementSequence());
    }

    if (!m_subpackage.m_replaced_transactions.empty()) {
        LogPrint(BCLog::MEMPOOL, "replaced %u mempool transactions with 1 new transaction for %s additional fees, %d delta bytes\n",
                 m_subpackage.m_replaced_transactions.size(),
                 ws.m_modified_fees - m_subpackage.m_conflicting_fees,
                 ws.m_vsize - static_cast<int>(m_subpackage.m_conflicting_size));
    }

    // update mempool stats cache
    CStats::DefaultStats()->addMempoolSample(m_pool.size(), m_pool.DynamicMemoryUsage(), mempool_min_fee_rate.GetFeePerK());

    return MempoolAcceptResult::Success(std::move(m_subpackage.m_replaced_transactions), ws.m_vsize, ws.m_base_fees,
                                        effective_feerate, single_wtxid);
}

PackageMempoolAcceptResult MemPoolAccept::AcceptMultipleTransactions(const std::vector<CTransactionRef>& txns, ATMPArgs& args)
{
    AssertLockHeld(cs_main);

    // These context-free package limits can be done before taking the mempool lock.
    PackageValidationState package_state;
    if (!IsWellFormedPackage(txns, package_state, /*require_sorted=*/true)) return PackageMempoolAcceptResult(package_state, {});

    std::vector<Workspace> workspaces{};
    workspaces.reserve(txns.size());
    std::transform(txns.cbegin(), txns.cend(), std::back_inserter(workspaces),
                   [](const auto& tx) { return Workspace(tx); });
    std::map<uint256, MempoolAcceptResult> results;

    LOCK(m_pool.cs);

    // Do all PreChecks first and fail fast to avoid running expensive script checks when unnecessary.
    for (Workspace& ws : workspaces) {
        if (!PreChecks(args, ws)) {
            package_state.Invalid(PackageValidationResult::PCKG_TX, "transaction failed");
            // Exit early to avoid doing pointless work. Update the failed tx result; the rest are unfinished.
            results.emplace(ws.m_ptx->GetWitnessHash(), MempoolAcceptResult::Failure(ws.m_state));
            return PackageMempoolAcceptResult(package_state, std::move(results));
        }

        // Individual modified feerate exceeded caller-defined max; abort
        // N.B. this doesn't take into account CPFPs. Chunk-aware validation may be more robust.
        if (args.m_client_maxfeerate && CFeeRate(ws.m_modified_fees, ws.m_vsize) > args.m_client_maxfeerate.value()) {
            // Need to set failure here both individually and at package level
            ws.m_state.Invalid(TxValidationResult::TX_MEMPOOL_POLICY, "max feerate exceeded", "");
            package_state.Invalid(PackageValidationResult::PCKG_TX, "transaction failed");
            // Exit early to avoid doing pointless work. Update the failed tx result; the rest are unfinished.
            results.emplace(ws.m_ptx->GetWitnessHash(), MempoolAcceptResult::Failure(ws.m_state));
            return PackageMempoolAcceptResult(package_state, std::move(results));
        }

        // Make the coins created by this transaction available for subsequent transactions in the
        // package to spend. If there are no conflicts within the package, no transaction can spend a coin
        // needed by another transaction in the package. We also need to make sure that no package
        // tx replaces (or replaces the ancestor of) the parent of another package tx. As long as we
        // check these two things, we don't need to track the coins spent.
        // If a package tx conflicts with a mempool tx, PackageMempoolChecks() ensures later that any package RBF attempt
        // has *no* in-mempool ancestors, so we don't have to worry about subsequent transactions in
        // same package spending the same in-mempool outpoints. This needs to be revisited for general
        // package RBF.
        m_viewmempool.PackageAddTransaction(ws.m_ptx);
    }

    // At this point we have all in-mempool ancestors, and we know every transaction's vsize.
    // Run the TRUC checks on the package.
    if (m_pool.m_opts.truc_policy == TRUCPolicy::Enforce) {
    std::string reason;
    for (Workspace& ws : workspaces) {
        if (auto err{PackageTRUCChecks(ws.m_ptx, ws.m_vsize, "truc-", reason, args.m_ignore_rejects, txns, ws.m_ancestors)}) {
            package_state.Invalid(PackageValidationResult::PCKG_POLICY, reason, err.value());
            return PackageMempoolAcceptResult(package_state, {});
        }
    }}

    // Transactions must meet two minimum feerates: the mempool minimum fee and min relay fee.
    // For transactions consisting of exactly one child and its parents, it suffices to use the
    // package feerate (total modified fees / total virtual size) to check this requirement.
    // Note that this is an aggregate feerate; this function has not checked that there are transactions
    // too low feerate to pay for themselves, or that the child transactions are higher feerate than
    // their parents. Using aggregate feerate may allow "parents pay for child" behavior and permit
    // a child that is below mempool minimum feerate. To avoid these behaviors, callers of
    // AcceptMultipleTransactions need to restrict txns topology (e.g. to ancestor sets) and check
    // the feerates of individuals and subsets.
    m_subpackage.m_total_vsize = std::accumulate(workspaces.cbegin(), workspaces.cend(), int64_t{0},
        [](int64_t sum, auto& ws) { return sum + ws.m_vsize; });
    m_subpackage.m_total_modified_fees = std::accumulate(workspaces.cbegin(), workspaces.cend(), CAmount{0},
        [](CAmount sum, auto& ws) { return sum + ws.m_modified_fees; });
    const CFeeRate package_feerate(m_subpackage.m_total_modified_fees, m_subpackage.m_total_vsize);
    std::vector<Wtxid> all_package_wtxids;
    all_package_wtxids.reserve(workspaces.size());
    std::transform(workspaces.cbegin(), workspaces.cend(), std::back_inserter(all_package_wtxids),
                   [](const auto& ws) { return ws.m_ptx->GetWitnessHash(); });
    TxValidationState placeholder_state;
    if (args.m_package_feerates &&
        (!args.m_ignore_rejects.count("package-fee-too-low")) &&
        !CheckFeeRate(m_subpackage.m_total_vsize, m_subpackage.m_total_modified_fees, placeholder_state, empty_ignore_rejects)) {
        package_state.Invalid(PackageValidationResult::PCKG_TX, "transaction failed");
        return PackageMempoolAcceptResult(package_state, {{workspaces.back().m_ptx->GetWitnessHash(),
            MempoolAcceptResult::FeeFailure(placeholder_state, CFeeRate(m_subpackage.m_total_modified_fees, m_subpackage.m_total_vsize), all_package_wtxids)}});
    }

    // Apply package mempool ancestor/descendant limits. Skip if there is only one transaction,
    // because it's unnecessary.
    if (txns.size() > 1 && !PackageMempoolChecks(args, txns, workspaces, m_subpackage.m_total_vsize, package_state)) {
        return PackageMempoolAcceptResult(package_state, std::move(results));
    }

    for (Workspace& ws : workspaces) {
        ws.m_package_feerate = package_feerate;
        if (!PolicyScriptChecks(args, ws)) {
            // Exit early to avoid doing pointless work. Update the failed tx result; the rest are unfinished.
            package_state.Invalid(PackageValidationResult::PCKG_TX, "transaction failed");
            results.emplace(ws.m_ptx->GetWitnessHash(), MempoolAcceptResult::Failure(ws.m_state));
            return PackageMempoolAcceptResult(package_state, std::move(results));
        }
        if (args.m_test_accept) {
            const auto effective_feerate = args.m_package_feerates ? ws.m_package_feerate :
                CFeeRate{ws.m_modified_fees, static_cast<uint32_t>(ws.m_vsize)};
            const auto effective_feerate_wtxids = args.m_package_feerates ? all_package_wtxids :
                std::vector<Wtxid>{ws.m_ptx->GetWitnessHash()};
            results.emplace(ws.m_ptx->GetWitnessHash(),
                            MempoolAcceptResult::Success(std::move(m_subpackage.m_replaced_transactions),
                                                         ws.m_vsize, ws.m_base_fees, effective_feerate,
                                                         effective_feerate_wtxids));
        }
    }

    if (args.m_test_accept) return PackageMempoolAcceptResult(package_state, std::move(results));

    if (!SubmitPackage(args, workspaces, package_state, results)) {
        // PackageValidationState filled in by SubmitPackage().
        return PackageMempoolAcceptResult(package_state, std::move(results));
    }

    return PackageMempoolAcceptResult(package_state, std::move(results));
}

void MemPoolAccept::CleanupTemporaryCoins()
{
    // There are 3 kinds of coins in m_view:
    // (1) Temporary coins from the transactions in subpackage, constructed by m_viewmempool.
    // (2) Mempool coins from transactions in the mempool, constructed by m_viewmempool.
    // (3) Confirmed coins fetched from our current UTXO set.
    //
    // (1) Temporary coins need to be removed, regardless of whether the transaction was submitted.
    // If the transaction was submitted to the mempool, m_viewmempool will be able to fetch them from
    // there. If it wasn't submitted to mempool, it is incorrect to keep them - future calls may try
    // to spend those coins that don't actually exist.
    // (2) Mempool coins also need to be removed. If the mempool contents have changed as a result
    // of submitting or replacing transactions, coins previously fetched from mempool may now be
    // spent or nonexistent. Those coins need to be deleted from m_view.
    // (3) Confirmed coins don't need to be removed. The chainstate has not changed (we are
    // holding cs_main and no blocks have been processed) so the confirmed tx cannot disappear like
    // a mempool tx can. The coin may now be spent after we submitted a tx to mempool, but
    // we have already checked that the package does not have 2 transactions spending the same coin.
    // Keeping them in m_view is an optimization to not re-fetch confirmed coins if we later look up
    // inputs for this transaction again.
    for (const auto& outpoint : m_viewmempool.GetNonBaseCoins()) {
        // In addition to resetting m_viewmempool, we also need to manually delete these coins from
        // m_view because it caches copies of the coins it fetched from m_viewmempool previously.
        m_view.Uncache(outpoint);
    }
    // This deletes the temporary and mempool coins.
    m_viewmempool.Reset();
}

PackageMempoolAcceptResult MemPoolAccept::AcceptSubPackage(const std::vector<CTransactionRef>& subpackage, ATMPArgs& args)
{
    AssertLockHeld(::cs_main);
    AssertLockHeld(m_pool.cs);
    auto result = [&]() EXCLUSIVE_LOCKS_REQUIRED(::cs_main, m_pool.cs) {
        if (subpackage.size() > 1) {
            return AcceptMultipleTransactions(subpackage, args);
        }
        const auto& tx = subpackage.front();
        ATMPArgs single_args = ATMPArgs::SingleInPackageAccept(args);
        const auto single_res = AcceptSingleTransaction(tx, single_args);
        PackageValidationState package_state_wrapped;
        if (single_res.m_result_type != MempoolAcceptResult::ResultType::VALID) {
            package_state_wrapped.Invalid(PackageValidationResult::PCKG_TX, "transaction failed");
        }
        return PackageMempoolAcceptResult(package_state_wrapped, {{tx->GetWitnessHash(), single_res}});
    }();

    // Clean up m_view and m_viewmempool so that other subpackage evaluations don't have access to
    // coins they shouldn't. Keep some coins in order to minimize re-fetching coins from the UTXO set.
    // Clean up package feerate and rbf calculations
    ClearSubPackageState();

    return result;
}

PackageMempoolAcceptResult MemPoolAccept::AcceptPackage(const Package& package, ATMPArgs& args)
{
    AssertLockHeld(cs_main);
    // Used if returning a PackageMempoolAcceptResult directly from this function.
    PackageValidationState package_state_quit_early;

    // Check that the package is well-formed. If it isn't, we won't try to validate any of the
    // transactions and thus won't return any MempoolAcceptResults, just a package-wide error.

    // Context-free package checks.
    if (!IsWellFormedPackage(package, package_state_quit_early, /*require_sorted=*/true)) {
        return PackageMempoolAcceptResult(package_state_quit_early, {});
    }

    // All transactions in the package must be a parent of the last transaction. This is just an
    // opportunity for us to fail fast on a context-free check without taking the mempool lock.
    if (!IsChildWithParents(package)) {
        package_state_quit_early.Invalid(PackageValidationResult::PCKG_POLICY, "package-not-child-with-parents");
        return PackageMempoolAcceptResult(package_state_quit_early, {});
    }

    // IsChildWithParents() guarantees the package is > 1 transactions.
    assert(package.size() > 1);
    // The package must be 1 child with all of its unconfirmed parents. The package is expected to
    // be sorted, so the last transaction is the child.
    const auto& child = package.back();
    std::unordered_set<uint256, SaltedTxidHasher> unconfirmed_parent_txids;
    std::transform(package.cbegin(), package.cend() - 1,
                   std::inserter(unconfirmed_parent_txids, unconfirmed_parent_txids.end()),
                   [](const auto& tx) { return tx->GetHash(); });

    // All child inputs must refer to a preceding package transaction or a confirmed UTXO. The only
    // way to verify this is to look up the child's inputs in our current coins view (not including
    // mempool), and enforce that all parents not present in the package be available at chain tip.
    // Since this check can bring new coins into the coins cache, keep track of these coins and
    // uncache them if we don't end up submitting this package to the mempool.
    const CCoinsViewCache& coins_tip_cache = m_active_chainstate.CoinsTip();
    for (const auto& input : child->vin) {
        if (!coins_tip_cache.HaveCoinInCache(input.prevout)) {
            args.m_coins_to_uncache.push_back(input.prevout);
        }
    }
    // Using the MemPoolAccept m_view cache allows us to look up these same coins faster later.
    // This should be connecting directly to CoinsTip, not to m_viewmempool, because we specifically
    // require inputs to be confirmed if they aren't in the package.
    m_view.SetBackend(m_active_chainstate.CoinsTip());
    const auto package_or_confirmed = [this, &unconfirmed_parent_txids](const auto& input) {
         return unconfirmed_parent_txids.count(input.prevout.hash) > 0 || m_view.HaveCoin(input.prevout);
    };
    if (!std::all_of(child->vin.cbegin(), child->vin.cend(), package_or_confirmed)) {
        package_state_quit_early.Invalid(PackageValidationResult::PCKG_POLICY, "package-not-child-with-unconfirmed-parents");
        return PackageMempoolAcceptResult(package_state_quit_early, {});
    }
    // Protect against bugs where we pull more inputs from disk that miss being added to
    // coins_to_uncache. The backend will be connected again when needed in PreChecks.
    m_view.SetBackend(m_dummy);

    LOCK(m_pool.cs);
    // Stores results from which we will create the returned PackageMempoolAcceptResult.
    // A result may be changed if a mempool transaction is evicted later due to LimitMempoolSize().
    std::map<uint256, MempoolAcceptResult> results_final;
    // Results from individual validation which will be returned if no other result is available for
    // this transaction. "Nonfinal" because if a transaction fails by itself but succeeds later
    // (i.e. when evaluated with a fee-bumping child), the result in this map may be discarded.
    std::map<uint256, MempoolAcceptResult> individual_results_nonfinal;
    bool quit_early{false};
    std::vector<CTransactionRef> txns_package_eval;
    for (const auto& tx : package) {
        const auto& wtxid = tx->GetWitnessHash();
        const auto& txid = tx->GetHash();
        // There are 3 possibilities: already in mempool, same-txid-diff-wtxid already in mempool,
        // or not in mempool. An already confirmed tx is treated as one not in mempool, because all
        // we know is that the inputs aren't available.
        if (m_pool.exists(GenTxid::Wtxid(wtxid))) {
            // Exact transaction already exists in the mempool.
            // Node operators are free to set their mempool policies however they please, nodes may receive
            // transactions in different orders, and malicious counterparties may try to take advantage of
            // policy differences to pin or delay propagation of transactions. As such, it's possible for
            // some package transaction(s) to already be in the mempool, and we don't want to reject the
            // entire package in that case (as that could be a censorship vector). De-duplicate the
            // transactions that are already in the mempool, and only call AcceptMultipleTransactions() with
            // the new transactions. This ensures we don't double-count transaction counts and sizes when
            // checking ancestor/descendant limits, or double-count transaction fees for fee-related policy.
            const auto& entry{*Assert(m_pool.GetEntry(txid))};
            results_final.emplace(wtxid, MempoolAcceptResult::MempoolTx(entry.GetTxSize(), entry.GetFee()));
        } else if (m_pool.exists(GenTxid::Txid(txid))) {
            // Transaction with the same non-witness data but different witness (same txid,
            // different wtxid) already exists in the mempool.
            //
            // We don't allow replacement transactions right now, so just swap the package
            // transaction for the mempool one. Note that we are ignoring the validity of the
            // package transaction passed in.
            // TODO: allow witness replacement in packages.
            const auto& entry{*Assert(m_pool.GetEntry(txid))};
            // Provide the wtxid of the mempool tx so that the caller can look it up in the mempool.
            results_final.emplace(wtxid, MempoolAcceptResult::MempoolTxDifferentWitness(entry.GetTx().GetWitnessHash()));
        } else {
            // Transaction does not already exist in the mempool.
            // Try submitting the transaction on its own.
            const auto single_package_res = AcceptSubPackage({tx}, args);
            const auto& single_res = single_package_res.m_tx_results.at(wtxid);
            if (single_res.m_result_type == MempoolAcceptResult::ResultType::VALID) {
                // The transaction succeeded on its own and is now in the mempool. Don't include it
                // in package validation, because its fees should only be "used" once.
                assert(m_pool.exists(GenTxid::Wtxid(wtxid)));
                results_final.emplace(wtxid, single_res);
            } else if (single_res.m_state.GetResult() != TxValidationResult::TX_RECONSIDERABLE &&
                       single_res.m_state.GetResult() != TxValidationResult::TX_MISSING_INPUTS) {
                // Package validation policy only differs from individual policy in its evaluation
                // of feerate. For example, if a transaction fails here due to violation of a
                // consensus rule, the result will not change when it is submitted as part of a
                // package. To minimize the amount of repeated work, unless the transaction fails
                // due to feerate or missing inputs (its parent is a previous transaction in the
                // package that failed due to feerate), don't run package validation. Note that this
                // decision might not make sense if different types of packages are allowed in the
                // future.  Continue individually validating the rest of the transactions, because
                // some of them may still be valid.
                quit_early = true;
                package_state_quit_early.Invalid(PackageValidationResult::PCKG_TX, "transaction failed");
                individual_results_nonfinal.emplace(wtxid, single_res);
            } else {
                individual_results_nonfinal.emplace(wtxid, single_res);
                txns_package_eval.push_back(tx);
            }
        }
    }

    auto multi_submission_result = quit_early || txns_package_eval.empty() ? PackageMempoolAcceptResult(package_state_quit_early, {}) :
        AcceptSubPackage(txns_package_eval, args);
    PackageValidationState& package_state_final = multi_submission_result.m_state;

    // Make sure we haven't exceeded max mempool size.
    // Package transactions that were submitted to mempool or already in mempool may be evicted.
    LimitMempoolSize(m_pool, m_active_chainstate.CoinsTip());

    for (const auto& tx : package) {
        const auto& wtxid = tx->GetWitnessHash();
        if (multi_submission_result.m_tx_results.count(wtxid) > 0) {
            // We shouldn't have re-submitted if the tx result was already in results_final.
            Assume(results_final.count(wtxid) == 0);
            // If it was submitted, check to see if the tx is still in the mempool. It could have
            // been evicted due to LimitMempoolSize() above.
            const auto& txresult = multi_submission_result.m_tx_results.at(wtxid);
            if (txresult.m_result_type == MempoolAcceptResult::ResultType::VALID && !m_pool.exists(GenTxid::Wtxid(wtxid))) {
                package_state_final.Invalid(PackageValidationResult::PCKG_TX, "transaction failed");
                TxValidationState mempool_full_state;
                mempool_full_state.Invalid(TxValidationResult::TX_MEMPOOL_POLICY, "mempool full");
                results_final.emplace(wtxid, MempoolAcceptResult::Failure(mempool_full_state));
            } else {
                results_final.emplace(wtxid, txresult);
            }
        } else if (const auto it{results_final.find(wtxid)}; it != results_final.end()) {
            // Already-in-mempool transaction. Check to see if it's still there, as it could have
            // been evicted when LimitMempoolSize() was called.
            Assume(it->second.m_result_type != MempoolAcceptResult::ResultType::INVALID);
            Assume(individual_results_nonfinal.count(wtxid) == 0);
            // Query by txid to include the same-txid-different-witness ones.
            if (!m_pool.exists(GenTxid::Txid(tx->GetHash()))) {
                package_state_final.Invalid(PackageValidationResult::PCKG_TX, "transaction failed");
                TxValidationState mempool_full_state;
                mempool_full_state.Invalid(TxValidationResult::TX_MEMPOOL_POLICY, "mempool full");
                // Replace the previous result.
                results_final.erase(wtxid);
                results_final.emplace(wtxid, MempoolAcceptResult::Failure(mempool_full_state));
            }
        } else if (const auto it{individual_results_nonfinal.find(wtxid)}; it != individual_results_nonfinal.end()) {
            Assume(it->second.m_result_type == MempoolAcceptResult::ResultType::INVALID);
            // Interesting result from previous processing.
            results_final.emplace(wtxid, it->second);
        }
    }
    Assume(results_final.size() == package.size());
    return PackageMempoolAcceptResult(package_state_final, std::move(results_final));
}

} // anon namespace

MempoolAcceptResult AcceptToMemoryPool(Chainstate& active_chainstate, const CTransactionRef& tx,
                                       int64_t accept_time, const ignore_rejects_type& ignore_rejects, bool test_accept)
{
    AssertLockHeld(::cs_main);
    const CChainParams& chainparams{active_chainstate.m_chainman.GetParams()};
    assert(active_chainstate.GetMempool() != nullptr);
    CTxMemPool& pool{*active_chainstate.GetMempool()};

    std::vector<COutPoint> coins_to_uncache;
    auto args = MemPoolAccept::ATMPArgs::SingleAccept(chainparams, accept_time, ignore_rejects, coins_to_uncache, test_accept);
    MempoolAcceptResult result = MemPoolAccept(pool, active_chainstate).AcceptSingleTransaction(tx, args);
    if (result.m_result_type != MempoolAcceptResult::ResultType::VALID) {
        // Remove coins that were not present in the coins cache before calling
        // AcceptSingleTransaction(); this is to prevent memory DoS in case we receive a large
        // number of invalid transactions that attempt to overrun the in-memory coins cache
        // (`CCoinsViewCache::cacheCoins`).

        for (const COutPoint& hashTx : coins_to_uncache)
            active_chainstate.CoinsTip().Uncache(hashTx);
        TRACE2(mempool, rejected,
                tx->GetHash().data(),
                result.m_state.GetRejectReason().c_str()
        );
    }
    // After we've (potentially) uncached entries, ensure our coins cache is still within its size limits
    BlockValidationState state_dummy;
    active_chainstate.FlushStateToDisk(state_dummy, FlushStateMode::PERIODIC);
    return result;
}

PackageMempoolAcceptResult ProcessNewPackage(Chainstate& active_chainstate, CTxMemPool& pool,
                                                   const Package& package, bool test_accept, const std::optional<CFeeRate>& client_maxfeerate, const ignore_rejects_type& ignore_rejects)
{
    AssertLockHeld(cs_main);
    assert(!package.empty());
    assert(std::all_of(package.cbegin(), package.cend(), [](const auto& tx){return tx != nullptr;}));

    std::vector<COutPoint> coins_to_uncache;
    const CChainParams& chainparams = active_chainstate.m_chainman.GetParams();
    auto result = [&]() EXCLUSIVE_LOCKS_REQUIRED(cs_main) {
        AssertLockHeld(cs_main);
        if (test_accept) {
            auto args = MemPoolAccept::ATMPArgs::PackageTestAccept(chainparams, GetTime(), ignore_rejects, coins_to_uncache);
            return MemPoolAccept(pool, active_chainstate).AcceptMultipleTransactions(package, args);
        } else {
            auto args = MemPoolAccept::ATMPArgs::PackageChildWithParents(chainparams, GetTime(), coins_to_uncache, client_maxfeerate, ignore_rejects);
            return MemPoolAccept(pool, active_chainstate).AcceptPackage(package, args);
        }
    }();

    // Uncache coins pertaining to transactions that were not submitted to the mempool.
    if (test_accept || result.m_state.IsInvalid()) {
        for (const COutPoint& hashTx : coins_to_uncache) {
            active_chainstate.CoinsTip().Uncache(hashTx);
        }
    }
    // Ensure the coins cache is still within limits.
    BlockValidationState state_dummy;
    active_chainstate.FlushStateToDisk(state_dummy, FlushStateMode::PERIODIC);
    return result;
}

CAmount GetBlockSubsidy(int nHeight, const Consensus::Params& consensusParams)
{
    int halvings = nHeight / consensusParams.nSubsidyHalvingInterval;
    // Force block reward to zero when right shift is undefined.
    if (halvings >= 64)
        return 0;

    CAmount nSubsidy = 50 * COIN;
    // Subsidy is cut in half every 210,000 blocks which will occur approximately every 4 years.
    nSubsidy >>= halvings;
    return nSubsidy;
}

CoinsViews::CoinsViews(DBParams db_params, CoinsViewOptions options)
    : m_dbview{std::move(db_params), std::move(options)},
      m_catcherview(&m_dbview) {}

void CoinsViews::InitCache()
{
    AssertLockHeld(::cs_main);
    m_cacheview = std::make_unique<CCoinsViewCache>(&m_catcherview);
}

Chainstate::Chainstate(
    CTxMemPool* mempool,
    BlockManager& blockman,
    ChainstateManager& chainman,
    std::optional<uint256> from_snapshot_blockhash)
    : m_mempool(mempool),
      m_blockman(blockman),
      m_chainman(chainman),
      m_from_snapshot_blockhash(from_snapshot_blockhash) {}

const CBlockIndex* Chainstate::SnapshotBase()
{
    if (!m_from_snapshot_blockhash) return nullptr;
    if (!m_cached_snapshot_base) m_cached_snapshot_base = Assert(m_chainman.m_blockman.LookupBlockIndex(*m_from_snapshot_blockhash));
    return m_cached_snapshot_base;
}

void Chainstate::InitCoinsDB(
    size_t cache_size_bytes,
    bool in_memory,
    bool should_wipe,
    fs::path leveldb_name)
{
    if (m_from_snapshot_blockhash) {
        leveldb_name += node::SNAPSHOT_CHAINSTATE_SUFFIX;
    }

    m_coins_views = std::make_unique<CoinsViews>(
        DBParams{
            .path = m_chainman.m_options.datadir / leveldb_name,
            .cache_bytes = cache_size_bytes,
            .memory_only = in_memory,
            .wipe_data = should_wipe,
            .obfuscate = true,
            .options = m_chainman.m_options.coins_db},
        m_chainman.m_options.coins_view);

    m_coinsdb_cache_size_bytes = cache_size_bytes;
}

void Chainstate::InitCoinsCache(size_t cache_size_bytes)
{
    AssertLockHeld(::cs_main);
    assert(m_coins_views != nullptr);
    m_coinstip_cache_size_bytes = cache_size_bytes;
    m_coins_views->InitCache();
}

// Note that though this is marked const, we may end up modifying `m_cached_finished_ibd`, which
// is a performance-related implementation detail. This function must be marked
// `const` so that `CValidationInterface` clients (which are given a `const Chainstate*`)
// can call it.
//
bool ChainstateManager::IsInitialBlockDownload() const
{
    // Optimization: pre-test latch before taking the lock.
    if (m_cached_finished_ibd.load(std::memory_order_relaxed))
        return false;

    LOCK(cs_main);
    if (m_cached_finished_ibd.load(std::memory_order_relaxed))
        return false;
    if (m_blockman.LoadingBlocks()) {
        return true;
    }
    CChain& chain{ActiveChain()};
    if (chain.Tip() == nullptr) {
        return true;
    }
    if (chain.Tip()->nChainWork < MinimumChainWork()) {
        return true;
    }
    if (chain.Tip()->Time() < Now<NodeSeconds>() - m_options.max_tip_age) {
        return true;
    }
    LogPrintf("Leaving InitialBlockDownload (latching to false)\n");
    m_cached_finished_ibd.store(true, std::memory_order_relaxed);
    return false;
}

void Chainstate::CheckForkWarningConditions()
{
    AssertLockHeld(cs_main);

    // Before we get past initial download, we cannot reliably alert about forks
    // (we assume we don't get stuck on a fork before finishing our initial sync)
    // Also not applicable to the background chainstate
    if (m_chainman.IsInitialBlockDownload() || this->GetRole() == ChainstateRole::BACKGROUND) {
        return;
    }

    if (m_chainman.m_best_invalid && m_chainman.m_best_invalid->nChainWork > m_chain.Tip()->nChainWork + (GetBlockProof(*m_chain.Tip()) * 6)) {
        LogPrintf("%s: Warning: Found invalid chain at least ~6 blocks longer than our best chain.\nChain state database corruption likely.\n", __func__);
        m_chainman.GetNotifications().warningSet(
            kernel::Warning::LARGE_WORK_INVALID_CHAIN,
            _("Warning: We do not appear to fully agree with our peers! You may need to upgrade, or other nodes may need to upgrade."));
    } else {
        m_chainman.GetNotifications().warningUnset(kernel::Warning::LARGE_WORK_INVALID_CHAIN);
    }
}

// Called both upon regular invalid block discovery *and* InvalidateBlock
void Chainstate::InvalidChainFound(CBlockIndex* pindexNew)
{
    AssertLockHeld(cs_main);
    if (!m_chainman.m_best_invalid || pindexNew->nChainWork > m_chainman.m_best_invalid->nChainWork) {
        m_chainman.m_best_invalid = pindexNew;
    }
    if (m_chainman.m_best_header != nullptr && m_chainman.m_best_header->GetAncestor(pindexNew->nHeight) == pindexNew) {
        m_chainman.m_best_header = m_chain.Tip();
    }

    LogPrintf("%s: invalid block=%s  height=%d  log2_work=%f  date=%s\n", __func__,
      pindexNew->GetBlockHash().ToString(), pindexNew->nHeight,
      log(pindexNew->nChainWork.getdouble())/log(2.0), FormatISO8601DateTime(pindexNew->GetBlockTime()));
    CBlockIndex *tip = m_chain.Tip();
    assert (tip);
    LogPrintf("%s:  current best=%s  height=%d  log2_work=%f  date=%s\n", __func__,
      tip->GetBlockHash().ToString(), m_chain.Height(), log(tip->nChainWork.getdouble())/log(2.0),
      FormatISO8601DateTime(tip->GetBlockTime()));
    CheckForkWarningConditions();
}

// Same as InvalidChainFound, above, except not called directly from InvalidateBlock,
// which does its own setBlockIndexCandidates management.
void Chainstate::InvalidBlockFound(CBlockIndex* pindex, const BlockValidationState& state)
{
    AssertLockHeld(cs_main);
    if (state.GetResult() != BlockValidationResult::BLOCK_MUTATED) {
        pindex->nStatus |= BLOCK_FAILED_VALID;
        m_chainman.m_failed_blocks.insert(pindex);
        m_blockman.m_dirty_blockindex.insert(pindex);
        setBlockIndexCandidates.erase(pindex);
        InvalidChainFound(pindex);
    }
}

void UpdateCoins(const CTransaction& tx, CCoinsViewCache& inputs, CTxUndo &txundo, int nHeight)
{
    // mark inputs spent
    if (!tx.IsCoinBase()) {
        txundo.vprevout.reserve(tx.vin.size());
        for (const CTxIn &txin : tx.vin) {
            txundo.vprevout.emplace_back();
            bool is_spent = inputs.SpendCoin(txin.prevout, &txundo.vprevout.back());
            assert(is_spent);
        }
    }
    // add outputs
    AddCoins(inputs, tx, nHeight);
}

bool CScriptCheck::operator()() {
    const CScript &scriptSig = ptxTo->vin[nIn].scriptSig;
    const CScriptWitness *witness = &ptxTo->vin[nIn].scriptWitness;
    return VerifyScript(scriptSig, m_tx_out.scriptPubKey, witness, nFlags, CachingTransactionSignatureChecker(ptxTo, nIn, m_tx_out.nValue, cacheStore, *m_signature_cache, *txdata), &error);
}

ValidationCache::ValidationCache(const size_t script_execution_cache_bytes, const size_t signature_cache_bytes)
    : m_signature_cache{signature_cache_bytes}
{
    // Setup the salted hasher
    uint256 nonce = GetRandHash();
    // We want the nonce to be 64 bytes long to force the hasher to process
    // this chunk, which makes later hash computations more efficient. We
    // just write our 32-byte entropy twice to fill the 64 bytes.
    m_script_execution_cache_hasher.Write(nonce.begin(), 32);
    m_script_execution_cache_hasher.Write(nonce.begin(), 32);

    const auto [num_elems, approx_size_bytes] = m_script_execution_cache.setup_bytes(script_execution_cache_bytes);
    LogPrintf("Using %zu MiB out of %zu MiB requested for script execution cache, able to store %zu elements\n",
              approx_size_bytes >> 20, script_execution_cache_bytes >> 20, num_elems);
}

/**
 * Check whether all of this transaction's input scripts succeed.
 *
 * This involves ECDSA signature checks so can be computationally intensive. This function should
 * only be called after the cheap sanity checks in CheckTxInputs passed.
 *
 * If pvChecks is not nullptr, script checks are pushed onto it instead of being performed inline. Any
 * script checks which are not necessary (eg due to script execution cache hits) are, obviously,
 * not pushed onto pvChecks/run.
 *
 * Setting cacheSigStore/cacheFullScriptStore to false will remove elements from the corresponding cache
 * which are matched. This is useful for checking blocks where we will likely never need the cache
 * entry again.
 *
 * Note that we may set state.reason to NOT_STANDARD for extra soft-fork flags in flags, block-checking
 * callers should probably reset it to CONSENSUS in such cases.
 *
 * Non-static (and redeclared) in src/test/txvalidationcache_tests.cpp
 */
bool CheckInputScripts(const CTransaction& tx, TxValidationState& state,
                       const CCoinsViewCache& inputs, unsigned int flags, bool cacheSigStore,
                       bool cacheFullScriptStore, PrecomputedTransactionData& txdata,
                       ValidationCache& validation_cache,
                       std::vector<CScriptCheck>* pvChecks)
{
    if (tx.IsCoinBase()) return true;

    if (pvChecks) {
        pvChecks->reserve(tx.vin.size());
    }

    // First check if script executions have been cached with the same
    // flags. Note that this assumes that the inputs provided are
    // correct (ie that the transaction hash which is in tx's prevouts
    // properly commits to the scriptPubKey in the inputs view of that
    // transaction).
    uint256 hashCacheEntry;
    CSHA256 hasher = validation_cache.ScriptExecutionCacheHasher();
    hasher.Write(UCharCast(tx.GetWitnessHash().begin()), 32).Write((unsigned char*)&flags, sizeof(flags)).Finalize(hashCacheEntry.begin());
    AssertLockHeld(cs_main); //TODO: Remove this requirement by making CuckooCache not require external locks
    if (validation_cache.m_script_execution_cache.contains(hashCacheEntry, !cacheFullScriptStore)) {
        return true;
    }

    if (!txdata.m_spent_outputs_ready) {
        std::vector<CTxOut> spent_outputs;
        spent_outputs.reserve(tx.vin.size());

        for (const auto& txin : tx.vin) {
            const COutPoint& prevout = txin.prevout;
            const Coin& coin = inputs.AccessCoin(prevout);
            assert(!coin.IsSpent());
            spent_outputs.emplace_back(coin.out);
        }
        txdata.Init(tx, std::move(spent_outputs));
    }
    assert(txdata.m_spent_outputs.size() == tx.vin.size());

    for (unsigned int i = 0; i < tx.vin.size(); i++) {

        // We very carefully only pass in things to CScriptCheck which
        // are clearly committed to by tx' witness hash. This provides
        // a sanity check that our caching is not introducing consensus
        // failures through additional data in, eg, the coins being
        // spent being checked as a part of CScriptCheck.

        // Verify signature
        CScriptCheck check(txdata.m_spent_outputs[i], tx, validation_cache.m_signature_cache, i, flags, cacheSigStore, &txdata);
        if (pvChecks) {
            pvChecks->emplace_back(std::move(check));
        } else if (!check()) {
            ScriptError error{check.GetScriptError()};

            if (flags & STANDARD_NOT_MANDATORY_VERIFY_FLAGS) {
                // Check whether the failure was caused by a
                // non-mandatory script verification check, such as
                // non-standard DER encodings or non-null dummy
                // arguments; if so, ensure we return NOT_STANDARD
                // instead of CONSENSUS to avoid downstream users
                // splitting the network between upgraded and
                // non-upgraded nodes by banning CONSENSUS-failing
                // data providers.
                CScriptCheck check2(txdata.m_spent_outputs[i], tx, validation_cache.m_signature_cache, i,
                        flags & ~STANDARD_NOT_MANDATORY_VERIFY_FLAGS, cacheSigStore, &txdata);
                if (check2())
                    return state.Invalid(TxValidationResult::TX_NOT_STANDARD, strprintf("non-mandatory-script-verify-flag (%s)", ScriptErrorString(check.GetScriptError())));

                // If the second check failed, it failed due to a mandatory script verification
                // flag, but the first check might have failed on a non-mandatory script
                // verification flag.
                //
                // Avoid reporting a mandatory script check failure with a non-mandatory error
                // string by reporting the error from the second check.
                error = check2.GetScriptError();
            }
            // MANDATORY flag failures correspond to
            // TxValidationResult::TX_CONSENSUS. Because CONSENSUS
            // failures are the most serious case of validation
            // failures, we may need to consider using
            // RECENT_CONSENSUS_CHANGE for any script failure that
            // could be due to non-upgraded nodes which we may want to
            // support, to avoid splitting the network (but this
            // depends on the details of how net_processing handles
            // such errors).
            return state.Invalid(TxValidationResult::TX_CONSENSUS, strprintf("mandatory-script-verify-flag-failed (%s)", ScriptErrorString(error)));
        }
    }

    if (cacheFullScriptStore && !pvChecks) {
        // We executed all of the provided scripts, and were told to
        // cache the result. Do so now.
        validation_cache.m_script_execution_cache.insert(hashCacheEntry);
    }

    return true;
}

bool FatalError(Notifications& notifications, BlockValidationState& state, const bilingual_str& message)
{
    notifications.fatalError(message);
    return state.Error(message.original);
}

/**
 * Restore the UTXO in a Coin at a given COutPoint
 * @param undo The Coin to be restored.
 * @param view The coins view to which to apply the changes.
 * @param out The out point that corresponds to the tx input.
 * @return A DisconnectResult as an int
 */
int ApplyTxInUndo(Coin&& undo, CCoinsViewCache& view, const COutPoint& out)
{
    bool fClean = true;

    if (view.HaveCoin(out)) fClean = false; // overwriting transaction output

    if (undo.nHeight == 0) {
        // Missing undo metadata (height and coinbase). Older versions included this
        // information only in undo records for the last spend of a transactions'
        // outputs. This implies that it must be present for some other output of the same tx.
        const Coin& alternate = AccessByTxid(view, out.hash);
        if (!alternate.IsSpent()) {
            undo.nHeight = alternate.nHeight;
            undo.fCoinBase = alternate.fCoinBase;
        } else {
            return DISCONNECT_FAILED; // adding output for transaction without known metadata
        }
    }
    // If the coin already exists as an unspent coin in the cache, then the
    // possible_overwrite parameter to AddCoin must be set to true. We have
    // already checked whether an unspent coin exists above using HaveCoin, so
    // we don't need to guess. When fClean is false, an unspent coin already
    // existed and it is an overwrite.
    view.AddCoin(out, std::move(undo), !fClean);

    return fClean ? DISCONNECT_OK : DISCONNECT_UNCLEAN;
}

/** Undo the effects of this block (with given index) on the UTXO set represented by coins.
 *  When FAILED is returned, view is left in an indeterminate state. */
DisconnectResult Chainstate::DisconnectBlock(const CBlock& block, const CBlockIndex* pindex, CCoinsViewCache& view)
{
    AssertLockHeld(::cs_main);
    bool fClean = true;

    CBlockUndo blockUndo;
    if (!m_blockman.UndoReadFromDisk(blockUndo, *pindex)) {
        LogError("DisconnectBlock(): failure reading undo data\n");
        return DISCONNECT_FAILED;
    }

    if (blockUndo.vtxundo.size() + 1 != block.vtx.size()) {
        LogError("DisconnectBlock(): block and undo data inconsistent\n");
        return DISCONNECT_FAILED;
    }

    // Ignore blocks that contain transactions which are 'overwritten' by later transactions,
    // unless those are already completely spent.
    // See https://github.com/bitcoin/bitcoin/issues/22596 for additional information.
    // Note: the blocks specified here are different than the ones used in ConnectBlock because DisconnectBlock
    // unwinds the blocks in reverse. As a result, the inconsistency is not discovered until the earlier
    // blocks with the duplicate coinbase transactions are disconnected.
    bool fEnforceBIP30 = !((pindex->nHeight==91722 && pindex->GetBlockHash() == uint256{"00000000000271a2dc26e7667f8419f2e15416dc6955e5a6c6cdf3f2574dd08e"}) ||
                           (pindex->nHeight==91812 && pindex->GetBlockHash() == uint256{"00000000000af0aed4792b1acee3d966af36cf5def14935db8de83d6f9306f2f"}));

    // undo transactions in reverse order
    for (int i = block.vtx.size() - 1; i >= 0; i--) {
        const CTransaction &tx = *(block.vtx[i]);
        Txid hash = tx.GetHash();
        bool is_coinbase = tx.IsCoinBase();
        bool is_bip30_exception = (is_coinbase && !fEnforceBIP30);

        // Check that all outputs are available and match the outputs in the block itself
        // exactly.
        for (size_t o = 0; o < tx.vout.size(); o++) {
            if (!tx.vout[o].scriptPubKey.IsUnspendable()) {
                COutPoint out(hash, o);
                Coin coin;
                bool is_spent = view.SpendCoin(out, &coin);
                if (!is_spent || tx.vout[o] != coin.out || pindex->nHeight != coin.nHeight || is_coinbase != coin.fCoinBase) {
                    if (!is_bip30_exception) {
                        fClean = false; // transaction output mismatch
                    }
                }
            }
        }

        // restore inputs
        if (i > 0) { // not coinbases
            CTxUndo &txundo = blockUndo.vtxundo[i-1];
            if (txundo.vprevout.size() != tx.vin.size()) {
                LogError("DisconnectBlock(): transaction and undo data inconsistent\n");
                return DISCONNECT_FAILED;
            }
            for (unsigned int j = tx.vin.size(); j > 0;) {
                --j;
                const COutPoint& out = tx.vin[j].prevout;
                int res = ApplyTxInUndo(std::move(txundo.vprevout[j]), view, out);
                if (res == DISCONNECT_FAILED) return DISCONNECT_FAILED;
                fClean = fClean && res != DISCONNECT_UNCLEAN;
            }
            // At this point, all of txundo.vprevout should have been moved out.
        }
    }

    // move best block pointer to prevout block
    view.SetBestBlock(pindex->pprev->GetBlockHash());

    return fClean ? DISCONNECT_OK : DISCONNECT_UNCLEAN;
}

/**
 * Threshold condition checker that triggers when unknown versionbits are seen on the network.
 */
class WarningBitsConditionChecker : public AbstractThresholdConditionChecker
{
private:
    const ChainstateManager& m_chainman;
    int m_bit;

public:
    explicit WarningBitsConditionChecker(const ChainstateManager& chainman, int bit) : m_chainman{chainman}, m_bit(bit) {}

    int64_t BeginTime(const Consensus::Params& params) const override { return 0; }
    int64_t EndTime(const Consensus::Params& params) const override { return std::numeric_limits<int64_t>::max(); }
    int Period(const Consensus::Params& params) const override { return params.nMinerConfirmationWindow; }
    int Threshold(const Consensus::Params& params) const override { return params.nRuleChangeActivationThreshold; }

    bool Condition(const CBlockIndex* pindex, const Consensus::Params& params) const override
    {
        return pindex->nHeight >= params.MinBIP9WarningHeight &&
               ((pindex->nVersion & VERSIONBITS_TOP_MASK) == VERSIONBITS_TOP_BITS) &&
               ((pindex->nVersion >> m_bit) & 1) != 0 &&
               ((m_chainman.m_versionbitscache.ComputeBlockVersion(pindex->pprev, params) >> m_bit) & 1) == 0;
    }
};

static unsigned int GetBlockScriptFlags(const CBlockIndex& block_index, const ChainstateManager& chainman)
{
    const Consensus::Params& consensusparams = chainman.GetConsensus();

    // BIP16 didn't become active until Apr 1 2012 (on mainnet, and
    // retroactively applied to testnet)
    // However, only one historical block violated the P2SH rules (on both
    // mainnet and testnet).
    // Similarly, only one historical block violated the TAPROOT rules on
    // mainnet.
    // For simplicity, always leave P2SH+WITNESS+TAPROOT on except for the two
    // violating blocks.
    uint32_t flags{SCRIPT_VERIFY_P2SH | SCRIPT_VERIFY_WITNESS | SCRIPT_VERIFY_TAPROOT};
    const auto it{consensusparams.script_flag_exceptions.find(*Assert(block_index.phashBlock))};
    if (it != consensusparams.script_flag_exceptions.end()) {
        flags = it->second;
    }

    // Enforce the DERSIG (BIP66) rule
    if (DeploymentActiveAt(block_index, chainman, Consensus::DEPLOYMENT_DERSIG)) {
        flags |= SCRIPT_VERIFY_DERSIG;
    }

    // Enforce CHECKLOCKTIMEVERIFY (BIP65)
    if (DeploymentActiveAt(block_index, chainman, Consensus::DEPLOYMENT_CLTV)) {
        flags |= SCRIPT_VERIFY_CHECKLOCKTIMEVERIFY;
    }

    // Enforce CHECKSEQUENCEVERIFY (BIP112)
    if (DeploymentActiveAt(block_index, chainman, Consensus::DEPLOYMENT_CSV)) {
        flags |= SCRIPT_VERIFY_CHECKSEQUENCEVERIFY;
    }

    // Enforce BIP147 NULLDUMMY (activated simultaneously with segwit)
    if (DeploymentActiveAt(block_index, chainman, Consensus::DEPLOYMENT_SEGWIT)) {
        flags |= SCRIPT_VERIFY_NULLDUMMY;
    }

    return flags;
}


/** Apply the effects of this block (with given index) on the UTXO set represented by coins.
 *  Validity checks that depend on the UTXO set are also done; ConnectBlock()
 *  can fail if those validity checks fail (among other reasons). */
bool Chainstate::ConnectBlock(const CBlock& block, BlockValidationState& state, CBlockIndex* pindex,
                               CCoinsViewCache& view, bool fJustCheck)
{
    AssertLockHeld(cs_main);
    assert(pindex);

    uint256 block_hash{block.GetHash()};
    assert(*pindex->phashBlock == block_hash);
    const bool parallel_script_checks{m_chainman.m_script_check_queue_enabled && m_chainman.GetCheckQueue().HasThreads()};

    const auto time_start{SteadyClock::now()};
    const CChainParams& params{m_chainman.GetParams()};

    // Check it again in case a previous version let a bad block in
    // NOTE: We don't currently (re-)invoke ContextualCheckBlock() or
    // ContextualCheckBlockHeader() here. This means that if we add a new
    // consensus rule that is enforced in one of those two functions, then we
    // may have let in a block that violates the rule prior to updating the
    // software, and we would NOT be enforcing the rule here. Fully solving
    // upgrade from one software version to the next after a consensus rule
    // change is potentially tricky and issue-specific (see NeedsRedownload()
    // for one approach that was used for BIP 141 deployment).
    // Also, currently the rule against blocks more than 2 hours in the future
    // is enforced in ContextualCheckBlockHeader(); we wouldn't want to
    // re-enforce that rule here (at least until we make it impossible for
    // the clock to go backward).
    if (!CheckBlock(block, state, params.GetConsensus(), !fJustCheck, !fJustCheck)) {
        if (state.GetResult() == BlockValidationResult::BLOCK_MUTATED) {
            // We don't write down blocks to disk if they may have been
            // corrupted, so this should be impossible unless we're having hardware
            // problems.
            return FatalError(m_chainman.GetNotifications(), state, _("Corrupt block found indicating potential hardware failure."));
        }
        LogError("%s: Consensus::CheckBlock: %s\n", __func__, state.ToString());
        return false;
    }

    // verify that the view's current state corresponds to the previous block
    uint256 hashPrevBlock = pindex->pprev == nullptr ? uint256() : pindex->pprev->GetBlockHash();
    assert(hashPrevBlock == view.GetBestBlock());

    m_chainman.num_blocks_total++;

    // Special case for the genesis block, skipping connection of its transactions
    // (its coinbase is unspendable)
    if (block_hash == params.GetConsensus().hashGenesisBlock) {
        if (!fJustCheck)
            view.SetBestBlock(pindex->GetBlockHash());
        return true;
    }

    bool fScriptChecks = true;
    if (!m_chainman.AssumedValidBlock().IsNull()) {
        // We've been configured with the hash of a block which has been externally verified to have a valid history.
        // A suitable default value is included with the software and updated from time to time.  Because validity
        //  relative to a piece of software is an objective fact these defaults can be easily reviewed.
        // This setting doesn't force the selection of any particular chain but makes validating some faster by
        //  effectively caching the result of part of the verification.
        BlockMap::const_iterator it{m_blockman.m_block_index.find(m_chainman.AssumedValidBlock())};
        if (it != m_blockman.m_block_index.end()) {
            if (it->second.GetAncestor(pindex->nHeight) == pindex &&
                m_chainman.m_best_header->GetAncestor(pindex->nHeight) == pindex &&
                m_chainman.m_best_header->nChainWork >= m_chainman.MinimumChainWork()) {
                // This block is a member of the assumed verified chain and an ancestor of the best header.
                // Script verification is skipped when connecting blocks under the
                // assumevalid block. Assuming the assumevalid block is valid this
                // is safe because block merkle hashes are still computed and checked,
                // Of course, if an assumed valid block is invalid due to false scriptSigs
                // this optimization would allow an invalid chain to be accepted.
                // The equivalent time check discourages hash power from extorting the network via DOS attack
                //  into accepting an invalid block through telling users they must manually set assumevalid.
                //  Requiring a software change or burying the invalid block, regardless of the setting, makes
                //  it hard to hide the implication of the demand.  This also avoids having release candidates
                //  that are hardly doing any signature verification at all in testing without having to
                //  artificially set the default assumed verified block further back.
                // The test against the minimum chain work prevents the skipping when denied access to any chain at
                //  least as good as the expected chain.
                fScriptChecks = (GetBlockProofEquivalentTime(*m_chainman.m_best_header, *pindex, *m_chainman.m_best_header, params.GetConsensus()) <= 60 * 60 * 24 * 7 * 2);
            }
        }
    }

    const auto time_1{SteadyClock::now()};
    m_chainman.time_check += time_1 - time_start;
    LogPrint(BCLog::BENCH, "    - Sanity checks: %.2fms [%.2fs (%.2fms/blk)]\n",
             Ticks<MillisecondsDouble>(time_1 - time_start),
             Ticks<SecondsDouble>(m_chainman.time_check),
             Ticks<MillisecondsDouble>(m_chainman.time_check) / m_chainman.num_blocks_total);

    // Do not allow blocks that contain transactions which 'overwrite' older transactions,
    // unless those are already completely spent.
    // If such overwrites are allowed, coinbases and transactions depending upon those
    // can be duplicated to remove the ability to spend the first instance -- even after
    // being sent to another address.
    // See BIP30, CVE-2012-1909, and http://r6.ca/blog/20120206T005236Z.html for more information.
    // This rule was originally applied to all blocks with a timestamp after March 15, 2012, 0:00 UTC.
    // Now that the whole chain is irreversibly beyond that time it is applied to all blocks except the
    // two in the chain that violate it. This prevents exploiting the issue against nodes during their
    // initial block download.
    bool fEnforceBIP30 = !IsBIP30Repeat(*pindex);

    // Once BIP34 activated it was not possible to create new duplicate coinbases and thus other than starting
    // with the 2 existing duplicate coinbase pairs, not possible to create overwriting txs.  But by the
    // time BIP34 activated, in each of the existing pairs the duplicate coinbase had overwritten the first
    // before the first had been spent.  Since those coinbases are sufficiently buried it's no longer possible to create further
    // duplicate transactions descending from the known pairs either.
    // If we're on the known chain at height greater than where BIP34 activated, we can save the db accesses needed for the BIP30 check.

    // BIP34 requires that a block at height X (block X) has its coinbase
    // scriptSig start with a CScriptNum of X (indicated height X).  The above
    // logic of no longer requiring BIP30 once BIP34 activates is flawed in the
    // case that there is a block X before the BIP34 height of 227,931 which has
    // an indicated height Y where Y is greater than X.  The coinbase for block
    // X would also be a valid coinbase for block Y, which could be a BIP30
    // violation.  An exhaustive search of all mainnet coinbases before the
    // BIP34 height which have an indicated height greater than the block height
    // reveals many occurrences. The 3 lowest indicated heights found are
    // 209,921, 490,897, and 1,983,702 and thus coinbases for blocks at these 3
    // heights would be the first opportunity for BIP30 to be violated.

    // The search reveals a great many blocks which have an indicated height
    // greater than 1,983,702, so we simply remove the optimization to skip
    // BIP30 checking for blocks at height 1,983,702 or higher.  Before we reach
    // that block in another 25 years or so, we should take advantage of a
    // future consensus change to do a new and improved version of BIP34 that
    // will actually prevent ever creating any duplicate coinbases in the
    // future.
    static constexpr int BIP34_IMPLIES_BIP30_LIMIT = 1983702;

    // There is no potential to create a duplicate coinbase at block 209,921
    // because this is still before the BIP34 height and so explicit BIP30
    // checking is still active.

    // The final case is block 176,684 which has an indicated height of
    // 490,897. Unfortunately, this issue was not discovered until about 2 weeks
    // before block 490,897 so there was not much opportunity to address this
    // case other than to carefully analyze it and determine it would not be a
    // problem. Block 490,897 was, in fact, mined with a different coinbase than
    // block 176,684, but it is important to note that even if it hadn't been or
    // is remined on an alternate fork with a duplicate coinbase, we would still
    // not run into a BIP30 violation.  This is because the coinbase for 176,684
    // is spent in block 185,956 in transaction
    // d4f7fbbf92f4a3014a230b2dc70b8058d02eb36ac06b4a0736d9d60eaa9e8781.  This
    // spending transaction can't be duplicated because it also spends coinbase
    // 0328dd85c331237f18e781d692c92de57649529bd5edf1d01036daea32ffde29.  This
    // coinbase has an indicated height of over 4.2 billion, and wouldn't be
    // duplicatable until that height, and it's currently impossible to create a
    // chain that long. Nevertheless we may wish to consider a future soft fork
    // which retroactively prevents block 490,897 from creating a duplicate
    // coinbase. The two historical BIP30 violations often provide a confusing
    // edge case when manipulating the UTXO and it would be simpler not to have
    // another edge case to deal with.

    // testnet3 has no blocks before the BIP34 height with indicated heights
    // post BIP34 before approximately height 486,000,000. After block
    // 1,983,702 testnet3 starts doing unnecessary BIP30 checking again.
    assert(pindex->pprev);
    CBlockIndex* pindexBIP34height = pindex->pprev->GetAncestor(params.GetConsensus().BIP34Height);
    //Only continue to enforce if we're below BIP34 activation height or the block hash at that height doesn't correspond.
    fEnforceBIP30 = fEnforceBIP30 && (!pindexBIP34height || !(pindexBIP34height->GetBlockHash() == params.GetConsensus().BIP34Hash));

    // TODO: Remove BIP30 checking from block height 1,983,702 on, once we have a
    // consensus change that ensures coinbases at those heights cannot
    // duplicate earlier coinbases.
    if (fEnforceBIP30 || pindex->nHeight >= BIP34_IMPLIES_BIP30_LIMIT) {
        for (const auto& tx : block.vtx) {
            for (size_t o = 0; o < tx->vout.size(); o++) {
                if (view.HaveCoin(COutPoint(tx->GetHash(), o))) {
                    LogPrintf("ERROR: ConnectBlock(): tried to overwrite transaction\n");
                    return state.Invalid(BlockValidationResult::BLOCK_CONSENSUS, "bad-txns-BIP30");
                }
            }
        }
    }

    // Enforce BIP68 (sequence locks)
    int nLockTimeFlags = 0;
    if (DeploymentActiveAt(*pindex, m_chainman, Consensus::DEPLOYMENT_CSV)) {
        nLockTimeFlags |= LOCKTIME_VERIFY_SEQUENCE;
    }

    // Get the script flags for this block
    unsigned int flags{GetBlockScriptFlags(*pindex, m_chainman)};

    const auto time_2{SteadyClock::now()};
    m_chainman.time_forks += time_2 - time_1;
    LogPrint(BCLog::BENCH, "    - Fork checks: %.2fms [%.2fs (%.2fms/blk)]\n",
             Ticks<MillisecondsDouble>(time_2 - time_1),
             Ticks<SecondsDouble>(m_chainman.time_forks),
             Ticks<MillisecondsDouble>(m_chainman.time_forks) / m_chainman.num_blocks_total);

    CBlockUndo blockundo;

    // Precomputed transaction data pointers must not be invalidated
    // until after `control` has run the script checks (potentially
    // in multiple threads). Preallocate the vector size so a new allocation
    // doesn't invalidate pointers into the vector, and keep txsdata in scope
    // for as long as `control`.
    CCheckQueueControl<CScriptCheck> control(fScriptChecks && parallel_script_checks ? &m_chainman.GetCheckQueue() : nullptr);
    std::vector<PrecomputedTransactionData> txsdata(block.vtx.size());

    std::vector<int> prevheights;
    CAmount nFees = 0;
    int nInputs = 0;
    int64_t nSigOpsCost = 0;
    blockundo.vtxundo.reserve(block.vtx.size() - 1);
    for (unsigned int i = 0; i < block.vtx.size(); i++)
    {
        const CTransaction &tx = *(block.vtx[i]);

        nInputs += tx.vin.size();

        if (!tx.IsCoinBase())
        {
            CAmount txfee = 0;
            TxValidationState tx_state;
            if (!Consensus::CheckTxInputs(tx, tx_state, view, pindex->nHeight, txfee)) {
                // Any transaction validation failure in ConnectBlock is a block consensus failure
                state.Invalid(BlockValidationResult::BLOCK_CONSENSUS,
                            tx_state.GetRejectReason(), tx_state.GetDebugMessage());
                LogError("%s: Consensus::CheckTxInputs: %s, %s\n", __func__, tx.GetHash().ToString(), state.ToString());
                return false;
            }
            nFees += txfee;
            if (!MoneyRange(nFees)) {
                LogPrintf("ERROR: %s: accumulated fee in the block out of range.\n", __func__);
                return state.Invalid(BlockValidationResult::BLOCK_CONSENSUS, "bad-txns-accumulated-fee-outofrange");
            }

            // Check that transaction is BIP68 final
            // BIP68 lock checks (as opposed to nLockTime checks) must
            // be in ConnectBlock because they require the UTXO set
            prevheights.resize(tx.vin.size());
            for (size_t j = 0; j < tx.vin.size(); j++) {
                prevheights[j] = view.AccessCoin(tx.vin[j].prevout).nHeight;
            }

            if (!SequenceLocks(tx, nLockTimeFlags, prevheights, *pindex)) {
                LogPrintf("ERROR: %s: contains a non-BIP68-final transaction\n", __func__);
                return state.Invalid(BlockValidationResult::BLOCK_CONSENSUS, "bad-txns-nonfinal");
            }
        }

        // GetTransactionSigOpCost counts 3 types of sigops:
        // * legacy (always)
        // * p2sh (when P2SH enabled in flags and excludes coinbase)
        // * witness (when witness enabled in flags and excludes coinbase)
        nSigOpsCost += GetTransactionSigOpCost(tx, view, flags);
        if (nSigOpsCost > MAX_BLOCK_SIGOPS_COST) {
            LogPrintf("ERROR: ConnectBlock(): too many sigops\n");
            return state.Invalid(BlockValidationResult::BLOCK_CONSENSUS, "bad-blk-sigops");
        }

        if (!tx.IsCoinBase())
        {
            std::vector<CScriptCheck> vChecks;
            bool fCacheResults = fJustCheck; /* Don't cache results if we're actually connecting blocks (still consult the cache, though) */
            TxValidationState tx_state;
            if (fScriptChecks && !CheckInputScripts(tx, tx_state, view, flags, fCacheResults, fCacheResults, txsdata[i], m_chainman.m_validation_cache, parallel_script_checks ? &vChecks : nullptr)) {
                // Any transaction validation failure in ConnectBlock is a block consensus failure
                state.Invalid(BlockValidationResult::BLOCK_CONSENSUS,
                              tx_state.GetRejectReason(), tx_state.GetDebugMessage());
                LogError("ConnectBlock(): CheckInputScripts on %s failed with %s\n",
                    tx.GetHash().ToString(), state.ToString());
                return false;
            }
            control.Add(std::move(vChecks));
        }

        CTxUndo undoDummy;
        if (i > 0) {
            blockundo.vtxundo.emplace_back();
        }
        UpdateCoins(tx, view, i == 0 ? undoDummy : blockundo.vtxundo.back(), pindex->nHeight);
    }
    const auto time_3{SteadyClock::now()};
    m_chainman.time_connect += time_3 - time_2;
    LogPrint(BCLog::BENCH, "      - Connect %u transactions: %.2fms (%.3fms/tx, %.3fms/txin) [%.2fs (%.2fms/blk)]\n", (unsigned)block.vtx.size(),
             Ticks<MillisecondsDouble>(time_3 - time_2), Ticks<MillisecondsDouble>(time_3 - time_2) / block.vtx.size(),
             nInputs <= 1 ? 0 : Ticks<MillisecondsDouble>(time_3 - time_2) / (nInputs - 1),
             Ticks<SecondsDouble>(m_chainman.time_connect),
             Ticks<MillisecondsDouble>(m_chainman.time_connect) / m_chainman.num_blocks_total);

    CAmount blockReward = nFees + GetBlockSubsidy(pindex->nHeight, params.GetConsensus());
    if (block.vtx[0]->GetValueOut() > blockReward) {
        LogPrintf("ERROR: ConnectBlock(): coinbase pays too much (actual=%d vs limit=%d)\n", block.vtx[0]->GetValueOut(), blockReward);
        return state.Invalid(BlockValidationResult::BLOCK_CONSENSUS, "bad-cb-amount");
    }

    if (!control.Wait()) {
        LogPrintf("ERROR: %s: CheckQueue failed\n", __func__);
        return state.Invalid(BlockValidationResult::BLOCK_CONSENSUS, "block-validation-failed");
    }
    const auto time_4{SteadyClock::now()};
    m_chainman.time_verify += time_4 - time_2;
    LogPrint(BCLog::BENCH, "    - Verify %u txins: %.2fms (%.3fms/txin) [%.2fs (%.2fms/blk)]\n", nInputs - 1,
             Ticks<MillisecondsDouble>(time_4 - time_2),
             nInputs <= 1 ? 0 : Ticks<MillisecondsDouble>(time_4 - time_2) / (nInputs - 1),
             Ticks<SecondsDouble>(m_chainman.time_verify),
             Ticks<MillisecondsDouble>(m_chainman.time_verify) / m_chainman.num_blocks_total);

    if (fJustCheck)
        return true;

    if (!m_blockman.WriteUndoDataForBlock(blockundo, state, *pindex)) {
        return false;
    }

    const auto time_5{SteadyClock::now()};
    m_chainman.time_undo += time_5 - time_4;
    LogPrint(BCLog::BENCH, "    - Write undo data: %.2fms [%.2fs (%.2fms/blk)]\n",
             Ticks<MillisecondsDouble>(time_5 - time_4),
             Ticks<SecondsDouble>(m_chainman.time_undo),
             Ticks<MillisecondsDouble>(m_chainman.time_undo) / m_chainman.num_blocks_total);

    if (!pindex->IsValid(BLOCK_VALID_SCRIPTS)) {
        pindex->RaiseValidity(BLOCK_VALID_SCRIPTS);
        m_blockman.m_dirty_blockindex.insert(pindex);
    }

    // add this block to the view's block chain
    view.SetBestBlock(pindex->GetBlockHash());

    const auto time_6{SteadyClock::now()};
    m_chainman.time_index += time_6 - time_5;
    LogPrint(BCLog::BENCH, "    - Index writing: %.2fms [%.2fs (%.2fms/blk)]\n",
             Ticks<MillisecondsDouble>(time_6 - time_5),
             Ticks<SecondsDouble>(m_chainman.time_index),
             Ticks<MillisecondsDouble>(m_chainman.time_index) / m_chainman.num_blocks_total);

    TRACE6(validation, block_connected,
        block_hash.data(),
        pindex->nHeight,
        block.vtx.size(),
        nInputs,
        nSigOpsCost,
        time_5 - time_start // in microseconds (µs)
    );

    return true;
}

CoinsCacheSizeState Chainstate::GetCoinsCacheSizeState()
{
    AssertLockHeld(::cs_main);
    return this->GetCoinsCacheSizeState(
        m_coinstip_cache_size_bytes,
        m_mempool ? m_mempool->m_opts.max_size_bytes : 0);
}

CoinsCacheSizeState Chainstate::GetCoinsCacheSizeState(
    size_t max_coins_cache_size_bytes,
    size_t max_mempool_size_bytes)
{
    AssertLockHeld(::cs_main);
    const int64_t nMempoolUsage = m_mempool ? m_mempool->DynamicMemoryUsage() : 0;
    int64_t cacheSize = CoinsTip().DynamicMemoryUsage();
    int64_t nTotalSpace =
        max_coins_cache_size_bytes + std::max<int64_t>(int64_t(max_mempool_size_bytes) - nMempoolUsage, 0);

    //! No need to periodic flush if at least this much space still available.
    static constexpr int64_t MAX_BLOCK_COINSDB_USAGE_BYTES = 10 * 1024 * 1024;  // 10MB
    int64_t large_threshold =
        std::max((9 * nTotalSpace) / 10, nTotalSpace - MAX_BLOCK_COINSDB_USAGE_BYTES);

    if (cacheSize > nTotalSpace) {
        LogPrintf("Cache size (%s) exceeds total space (%s)\n", cacheSize, nTotalSpace);
        return CoinsCacheSizeState::CRITICAL;
    } else if (cacheSize > large_threshold) {
        return CoinsCacheSizeState::LARGE;
    }
    return CoinsCacheSizeState::OK;
}

bool Chainstate::FlushStateToDisk(
    BlockValidationState &state,
    FlushStateMode mode,
    int nManualPruneHeight)
{
    LOCK(cs_main);
    assert(this->CanFlushToDisk());
    std::set<int> setFilesToPrune;
    bool full_flush_completed = false;

    const size_t coins_count = CoinsTip().GetCacheSize();
    const size_t coins_mem_usage = CoinsTip().DynamicMemoryUsage();

    try {
    {
        bool fFlushForPrune = false;
        bool fDoFullFlush = false;

        CoinsCacheSizeState cache_state = GetCoinsCacheSizeState();
        LOCK(m_blockman.cs_LastBlockFile);
        if (m_blockman.IsPruneMode() && (m_blockman.m_check_for_pruning || nManualPruneHeight > 0) && m_chainman.m_blockman.m_blockfiles_indexed) {
            // make sure we don't prune above any of the prune locks bestblocks
            // pruning is height-based
            int last_prune{m_chain.Height()}; // last height we can prune

            if (nManualPruneHeight > 0) {
                LOG_TIME_MILLIS_WITH_CATEGORY("find files to prune (manual)", BCLog::BENCH);

                m_blockman.FindFilesToPruneManual(
                    setFilesToPrune,
                    std::min(last_prune, nManualPruneHeight),
                    *this, m_chainman);
            } else {
                LOG_TIME_MILLIS_WITH_CATEGORY("find files to prune", BCLog::BENCH);

                m_blockman.FindFilesToPrune(setFilesToPrune, last_prune, *this, m_chainman);
                m_blockman.m_check_for_pruning = false;
            }
            if (!setFilesToPrune.empty()) {
                fFlushForPrune = true;
                if (!m_blockman.m_have_pruned) {
                    m_blockman.m_block_tree_db->WriteFlag("prunedblockfiles", true);
                    m_blockman.m_have_pruned = true;
                }
            }
        }
        const auto nNow{SteadyClock::now()};
        // Avoid writing/flushing immediately after startup.
        if (m_last_write == decltype(m_last_write){}) {
            m_last_write = nNow;
        }
        if (m_last_flush == decltype(m_last_flush){}) {
            m_last_flush = nNow;
        }
        // The cache is large and we're within 10% and 10 MiB of the limit, but we have time now (not in the middle of a block processing).
        bool fCacheLarge = mode == FlushStateMode::PERIODIC && cache_state >= CoinsCacheSizeState::LARGE;
        bool fCacheCritical = false;
        if (mode == FlushStateMode::IF_NEEDED) {
            if (cache_state >= CoinsCacheSizeState::CRITICAL) {
                // The cache is over the limit, we have to write now.
                fCacheCritical = true;
            } else if (SystemNeedsMemoryReleased()) {
                fCacheCritical = true;
            }
        }
        // It's been a while since we wrote the block index to disk. Do this frequently, so we don't need to redownload after a crash.
        bool fPeriodicWrite = mode == FlushStateMode::PERIODIC && nNow > m_last_write + DATABASE_WRITE_INTERVAL;
        // It's been very long since we flushed the cache. Do this infrequently, to optimize cache usage.
        bool fPeriodicFlush = mode == FlushStateMode::PERIODIC && nNow > m_last_flush + DATABASE_FLUSH_INTERVAL;
        // Combine all conditions that result in a full cache flush.
        fDoFullFlush = (mode == FlushStateMode::ALWAYS) || fCacheLarge || fCacheCritical || fPeriodicFlush || fFlushForPrune;
        // Write blocks and block index to disk.
        if (fDoFullFlush || fPeriodicWrite) {
            // Ensure we can write block index
            if (!CheckDiskSpace(m_blockman.m_opts.blocks_dir)) {
                return FatalError(m_chainman.GetNotifications(), state, _("Disk space is too low!"));
            }
            {
                LOG_TIME_MILLIS_WITH_CATEGORY("write block and undo data to disk", BCLog::BENCH);

                // First make sure all block and undo data is flushed to disk.
                // TODO: Handle return error, or add detailed comment why it is
                // safe to not return an error upon failure.
                if (!m_blockman.FlushChainstateBlockFile(m_chain.Height())) {
                    LogPrintLevel(BCLog::VALIDATION, BCLog::Level::Warning, "%s: Failed to flush block file.\n", __func__);
                }
            }

            // Then update all block file information (which may refer to block and undo files).
            {
                LOG_TIME_MILLIS_WITH_CATEGORY("write block index to disk", BCLog::BENCH);

                if (!m_blockman.WriteBlockIndexDB()) {
                    return FatalError(m_chainman.GetNotifications(), state, _("Failed to write to block index database."));
                }
            }
            // Finally remove any pruned files
            if (fFlushForPrune) {
                LOG_TIME_MILLIS_WITH_CATEGORY("unlink pruned files", BCLog::BENCH);

                m_blockman.UnlinkPrunedFiles(setFilesToPrune);
            }
            m_last_write = nNow;
        }
        // Flush best chain related state. This can only be done if the blocks / block index write was also done.
        if (fDoFullFlush && !CoinsTip().GetBestBlock().IsNull()) {
            if (coins_mem_usage >= WARN_FLUSH_COINS_SIZE) LogWarning("Flushing large (%d GiB) UTXO set to disk, it may take several minutes", coins_mem_usage >> 30);
            LOG_TIME_MILLIS_WITH_CATEGORY(strprintf("write coins cache to disk (%d coins, %.2fKiB)",
                coins_count, coins_mem_usage >> 10), BCLog::BENCH);

            // Typical Coin structures on disk are around 48 bytes in size.
            // Pushing a new one to the database can cause it to be written
            // twice (once in the log, and once in the tables). This is already
            // an overestimation, as most will delete an existing entry or
            // overwrite one. Still, use a conservative safety factor of 2.
            if (!CheckDiskSpace(m_chainman.m_options.datadir, 48 * 2 * 2 * CoinsTip().GetCacheSize())) {
                return FatalError(m_chainman.GetNotifications(), state, _("Disk space is too low!"));
            }
            // Flush the chainstate (which may refer to block index entries).
            const auto empty_cache{(mode == FlushStateMode::ALWAYS) || fCacheLarge || fCacheCritical};
            if (empty_cache ? !CoinsTip().Flush() : !CoinsTip().Sync()) {
                return FatalError(m_chainman.GetNotifications(), state, _("Failed to write to coin database."));
            }
            m_last_flush = nNow;
            full_flush_completed = true;
            TRACE5(utxocache, flush,
                   int64_t{Ticks<std::chrono::microseconds>(SteadyClock::now() - nNow)},
                   (uint32_t)mode,
                   (uint64_t)coins_count,
                   (uint64_t)coins_mem_usage,
                   (bool)fFlushForPrune);
        }
    }
    if (full_flush_completed && m_chainman.m_options.signals) {
        // Update best block in wallet (so we can detect restored wallets).
        m_chainman.m_options.signals->ChainStateFlushed(this->GetRole(), m_chain.GetLocator());
    }
    } catch (const std::runtime_error& e) {
        return FatalError(m_chainman.GetNotifications(), state, strprintf(_("System error while flushing: %s"), e.what()));
    }
    return true;
}

void Chainstate::ForceFlushStateToDisk()
{
    BlockValidationState state;
    if (!this->FlushStateToDisk(state, FlushStateMode::ALWAYS)) {
        LogPrintf("%s: failed to flush state (%s)\n", __func__, state.ToString());
    }
}

void Chainstate::PruneAndFlush()
{
    BlockValidationState state;
    m_blockman.m_check_for_pruning = true;
    if (!this->FlushStateToDisk(state, FlushStateMode::NONE)) {
        LogPrintf("%s: failed to flush state (%s)\n", __func__, state.ToString());
    }
}

static void UpdateTipLog(
    const CCoinsViewCache& coins_tip,
    const CBlockIndex* tip,
    const CChainParams& params,
    const std::string& func_name,
    const std::string& prefix,
    const std::string& warning_messages) EXCLUSIVE_LOCKS_REQUIRED(::cs_main)
{

    AssertLockHeld(::cs_main);
    LogPrintf("%s%s: new best=%s height=%d version=0x%08x log2_work=%f tx=%lu date='%s' progress=%f cache=%.1fMiB(%utxo)%s\n",
        prefix, func_name,
        tip->GetBlockHash().ToString(), tip->nHeight, tip->nVersion,
        log(tip->nChainWork.getdouble()) / log(2.0), tip->m_chain_tx_count,
        FormatISO8601DateTime(tip->GetBlockTime()),
        GuessVerificationProgress(params.TxData(), tip),
        coins_tip.DynamicMemoryUsage() * (1.0 / (1 << 20)),
        coins_tip.GetCacheSize(),
        !warning_messages.empty() ? strprintf(" warning='%s'", warning_messages) : "");
}

void Chainstate::UpdateTip(const CBlockIndex* pindexNew)
{
    AssertLockHeld(::cs_main);
    const auto& coins_tip = this->CoinsTip();

    const CChainParams& params{m_chainman.GetParams()};

    // The remainder of the function isn't relevant if we are not acting on
    // the active chainstate, so return if need be.
    if (this != &m_chainman.ActiveChainstate()) {
        // Only log every so often so that we don't bury log messages at the tip.
        constexpr int BACKGROUND_LOG_INTERVAL = 2000;
        if (pindexNew->nHeight % BACKGROUND_LOG_INTERVAL == 0) {
            UpdateTipLog(coins_tip, pindexNew, params, __func__, "[background validation] ", "");
        }
        return;
    }

    // New best block
    if (m_mempool) {
        m_mempool->AddTransactionsUpdated(1);
    }

    {
        LOCK(g_best_block_mutex);
        g_best_block = pindexNew->GetBlockHash();
        g_best_block_cv.notify_all();
    }

    std::vector<bilingual_str> warning_messages;
    if (!m_chainman.IsInitialBlockDownload()) {
        const CBlockIndex* pindex = pindexNew;
        for (int bit = 0; bit < VERSIONBITS_NUM_BITS; bit++) {
            WarningBitsConditionChecker checker(m_chainman, bit);
            ThresholdState state = checker.GetStateFor(pindex, params.GetConsensus(), m_chainman.m_warningcache.at(bit));
            if (state == ThresholdState::ACTIVE || state == ThresholdState::LOCKED_IN) {
                const bilingual_str warning = strprintf(_("WARNING: Unknown new rules activated (versionbit %i) - this software is not secure"), bit);
                m_chainman.GetNotifications().warningSet(kernel::Warning::UNKNOWN_NEW_RULES_ACTIVATED, warning);
                warning_messages.push_back(warning);
            }
        }

        // Check the version of the last 100 blocks to see if we need to upgrade:
        int unexpected_bit_count[VERSIONBITS_NUM_BITS], nonversionbit_count = 0;
        for (size_t i = 0; i < VERSIONBITS_NUM_BITS; ++i) unexpected_bit_count[i] = 0;
        // NOTE: The warning_threshold_hit* variables are static to ensure the warnings persist even after the condition changes, until the node is restarted
        static std::set<uint8_t> warning_threshold_hit_bits;
        static int32_t warning_threshold_hit_int{-1};
        for (int i = 0; i < 100 && pindex != nullptr; i++)
        {
            int32_t nExpectedVersion = m_chainman.m_versionbitscache.ComputeBlockVersion(pindex->pprev, params.GetConsensus());
            if (pindex->nVersion <= VERSIONBITS_LAST_OLD_BLOCK_VERSION) {
                // We don't care
            } else if ((pindex->nVersion & VERSIONBITS_TOP_MASK) != VERSIONBITS_TOP_BITS) {
                // Non-versionbits upgrade
                static constexpr int WARNING_THRESHOLD = 100/2;
                if (++nonversionbit_count > WARNING_THRESHOLD) {
                    if (warning_threshold_hit_int == -1) {
                        warning_threshold_hit_int = pindex->nVersion;
                    } else if (warning_threshold_hit_int != pindex->nVersion) {
                        warning_threshold_hit_int = -2;
                    }
                }
            } else if ((pindex->nVersion & ~nExpectedVersion) != 0) {
                for (int bit = 0; bit < VERSIONBITS_NUM_BITS; ++bit) {
                    const int32_t mask = 1 << bit;
                    if ((pindex->nVersion & mask) && !(nExpectedVersion & mask)) {
                        const int warning_threshold = (bit > 12 ? 75 : 50);
                        if (++unexpected_bit_count[bit] > warning_threshold) {
                            warning_threshold_hit_bits.insert(bit);
                        }
                    }
                }
            }
            pindex = pindex->pprev;
        }
        if (!warning_threshold_hit_bits.empty()) {
            const auto warning = strprintf(_("Warning: Miners are attempting to activate unknown new rules (bit %s)! You may or may not need to act to remain secure"), util::Join(warning_threshold_hit_bits, ", ", [](const uint8_t bit){ return util::ToString(int(bit)); }));
            m_chainman.GetNotifications().warningSet(kernel::Warning::UNKNOWN_NEW_RULES_SIGNAL_VBITS, warning, /*update=*/true);
            warning_messages.push_back(warning);
        }
        if (warning_threshold_hit_int != -1) {
            bilingual_str warning;
            if (warning_threshold_hit_int == -2) {
                warning = _("Warning: Unrecognised block versions are being mined! Unknown rules may or may not be in effect");
            } else {
                warning = strprintf(_("Warning: Unrecognised block version (0x%08x) is being mined! Unknown rules may or may not be in effect"), warning_threshold_hit_int);
            }
            m_chainman.GetNotifications().warningSet(kernel::Warning::UNKNOWN_NEW_RULES_SIGNAL_INTVER, warning, /*update=*/true);
            warning_messages.push_back(warning);
        }
    }

    static constexpr int32_t BIP320_MASK = 0x1fffe000UL;
    if ((pindexNew->nVersion & BIP320_MASK) && pindexNew->nVersion != m_chainman.m_versionbitscache.ComputeBlockVersion(pindexNew->pprev, params.GetConsensus())) {
        const auto warning = _("Miner violated version bit protocol");
        warning_messages.push_back(warning);
    }

    UpdateTipLog(coins_tip, pindexNew, params, __func__, "",
                 util::Join(warning_messages, Untranslated(", ")).original);
}

/** Disconnect m_chain's tip.
  * After calling, the mempool will be in an inconsistent state, with
  * transactions from disconnected blocks being added to disconnectpool.  You
  * should make the mempool consistent again by calling MaybeUpdateMempoolForReorg.
  * with cs_main held.
  *
  * If disconnectpool is nullptr, then no disconnected transactions are added to
  * disconnectpool (note that the caller is responsible for mempool consistency
  * in any case).
  */
bool Chainstate::DisconnectTip(BlockValidationState& state, DisconnectedBlockTransactions* disconnectpool)
{
    AssertLockHeld(cs_main);
    if (m_mempool) AssertLockHeld(m_mempool->cs);

    CBlockIndex *pindexDelete = m_chain.Tip();
    assert(pindexDelete);
    assert(pindexDelete->pprev);
    // Read block from disk.
    std::shared_ptr<CBlock> pblock = std::make_shared<CBlock>();
    CBlock& block = *pblock;
    if (!m_blockman.ReadBlockFromDisk(block, *pindexDelete)) {
        LogError("DisconnectTip(): Failed to read block\n");
        return false;
    }
    // Apply the block atomically to the chain state.
    const auto time_start{SteadyClock::now()};
    {
        CCoinsViewCache view(&CoinsTip());
        assert(view.GetBestBlock() == pindexDelete->GetBlockHash());
        if (DisconnectBlock(block, pindexDelete, view) != DISCONNECT_OK) {
            LogError("DisconnectTip(): DisconnectBlock %s failed\n", pindexDelete->GetBlockHash().ToString());
            return false;
        }
        bool flushed = view.Flush();
        assert(flushed);
    }
    LogPrint(BCLog::BENCH, "- Disconnect block: %.2fms\n",
             Ticks<MillisecondsDouble>(SteadyClock::now() - time_start));

    {
        // Prune locks that began around the tip should be moved backward so they get a chance to reorg
        const uint64_t max_height_first{static_cast<uint64_t>(pindexDelete->nHeight - 1)};
        for (auto& prune_lock : m_blockman.m_prune_locks) {
            if (prune_lock.second.height_first < max_height_first) continue;

            --prune_lock.second.height_first;
            LogPrint(BCLog::PRUNE, "%s prune lock moved back to %d\n", prune_lock.first, prune_lock.second.height_first);
            // NOTE: Don't need to write to db here, since it will get synced with the rest of the chainstate
        }
    }

    // Write the chain state to disk, if necessary.
    if (!FlushStateToDisk(state, FlushStateMode::IF_NEEDED)) {
        return false;
    }

    if (disconnectpool && m_mempool) {
        for (auto it = block.vtx.rbegin(); it != block.vtx.rend(); ++it) {
            m_mempool->UpdateDependentPriorities(*(*it), pindexDelete->nHeight, false);
        }
        // Save transactions to re-add to mempool at end of reorg. If any entries are evicted for
        // exceeding memory limits, remove them and their descendants from the mempool.
        for (auto&& evicted_tx : disconnectpool->AddTransactionsFromBlock(block.vtx)) {
            m_mempool->removeRecursive(*evicted_tx, MemPoolRemovalReason::REORG);
        }
    }

    m_chain.SetTip(*pindexDelete->pprev);

    UpdateTip(pindexDelete->pprev);
    // Let wallets know transactions went from 1-confirmed to
    // 0-confirmed or conflicted:
    if (m_chainman.m_options.signals) {
        m_chainman.m_options.signals->BlockDisconnected(pblock, pindexDelete);
    }

    if (m_mempool) {
        // add mempool stats sample
        CStats::DefaultStats()->addMempoolSample(m_mempool->size(), m_mempool->DynamicMemoryUsage(), m_mempool->GetMinFee().GetFeePerK());
    }

    return true;
}

struct PerBlockConnectTrace {
    CBlockIndex* pindex = nullptr;
    std::shared_ptr<const CBlock> pblock;
    PerBlockConnectTrace() = default;
};
/**
 * Used to track blocks whose transactions were applied to the UTXO state as a
 * part of a single ActivateBestChainStep call.
 *
 * This class is single-use, once you call GetBlocksConnected() you have to throw
 * it away and make a new one.
 */
class ConnectTrace {
private:
    std::vector<PerBlockConnectTrace> blocksConnected;

public:
    explicit ConnectTrace() : blocksConnected(1) {}

    void BlockConnected(CBlockIndex* pindex, std::shared_ptr<const CBlock> pblock) {
        assert(!blocksConnected.back().pindex);
        assert(pindex);
        assert(pblock);
        blocksConnected.back().pindex = pindex;
        blocksConnected.back().pblock = std::move(pblock);
        blocksConnected.emplace_back();
    }

    std::vector<PerBlockConnectTrace>& GetBlocksConnected() {
        // We always keep one extra block at the end of our list because
        // blocks are added after all the conflicted transactions have
        // been filled in. Thus, the last entry should always be an empty
        // one waiting for the transactions from the next block. We pop
        // the last entry here to make sure the list we return is sane.
        assert(!blocksConnected.back().pindex);
        blocksConnected.pop_back();
        return blocksConnected;
    }
};

/**
 * Connect a new block to m_chain. pblock is either nullptr or a pointer to a CBlock
 * corresponding to pindexNew, to bypass loading it again from disk.
 *
 * The block is added to connectTrace if connection succeeds.
 */
bool Chainstate::ConnectTip(BlockValidationState& state, CBlockIndex* pindexNew, const std::shared_ptr<const CBlock>& pblock, ConnectTrace& connectTrace, DisconnectedBlockTransactions& disconnectpool)
{
    AssertLockHeld(cs_main);
    if (m_mempool) AssertLockHeld(m_mempool->cs);

    assert(pindexNew->pprev == m_chain.Tip());
    // Read block from disk.
    const auto time_1{SteadyClock::now()};
    std::shared_ptr<const CBlock> pthisBlock;
    if (!pblock) {
        std::shared_ptr<CBlock> pblockNew = std::make_shared<CBlock>();
        if (!m_blockman.ReadBlockFromDisk(*pblockNew, *pindexNew)) {
            return FatalError(m_chainman.GetNotifications(), state, _("Failed to read block."));
        }
        pthisBlock = pblockNew;
    } else {
        LogPrint(BCLog::BENCH, "  - Using cached block\n");
        pthisBlock = pblock;
    }
    const CBlock& blockConnecting = *pthisBlock;
    // Apply the block atomically to the chain state.
    const auto time_2{SteadyClock::now()};
    SteadyClock::time_point time_3;
    // When adding aggregate statistics in the future, keep in mind that
    // num_blocks_total may be zero until the ConnectBlock() call below.
    LogPrint(BCLog::BENCH, "  - Load block from disk: %.2fms\n",
             Ticks<MillisecondsDouble>(time_2 - time_1));
    {
        CCoinsViewCache view(&CoinsTip());
        bool rv = ConnectBlock(blockConnecting, state, pindexNew, view);
        if (m_chainman.m_options.signals) {
            m_chainman.m_options.signals->BlockChecked(blockConnecting, state);
        }
        if (!rv) {
            if (state.IsInvalid())
                InvalidBlockFound(pindexNew, state);
            LogError("%s: ConnectBlock %s failed, %s\n", __func__, pindexNew->GetBlockHash().ToString(), state.ToString());
            return false;
        }
        time_3 = SteadyClock::now();
        m_chainman.time_connect_total += time_3 - time_2;
        assert(m_chainman.num_blocks_total > 0);
        LogPrint(BCLog::BENCH, "  - Connect total: %.2fms [%.2fs (%.2fms/blk)]\n",
                 Ticks<MillisecondsDouble>(time_3 - time_2),
                 Ticks<SecondsDouble>(m_chainman.time_connect_total),
                 Ticks<MillisecondsDouble>(m_chainman.time_connect_total) / m_chainman.num_blocks_total);
        bool flushed = view.Flush();
        assert(flushed);
    }
    const auto time_4{SteadyClock::now()};
    m_chainman.time_flush += time_4 - time_3;
    LogPrint(BCLog::BENCH, "  - Flush: %.2fms [%.2fs (%.2fms/blk)]\n",
             Ticks<MillisecondsDouble>(time_4 - time_3),
             Ticks<SecondsDouble>(m_chainman.time_flush),
             Ticks<MillisecondsDouble>(m_chainman.time_flush) / m_chainman.num_blocks_total);
    // Write the chain state to disk, if necessary.
    if (!FlushStateToDisk(state, FlushStateMode::IF_NEEDED)) {
        return false;
    }
    const auto time_5{SteadyClock::now()};
    m_chainman.time_chainstate += time_5 - time_4;
    LogPrint(BCLog::BENCH, "  - Writing chainstate: %.2fms [%.2fs (%.2fms/blk)]\n",
             Ticks<MillisecondsDouble>(time_5 - time_4),
             Ticks<SecondsDouble>(m_chainman.time_chainstate),
             Ticks<MillisecondsDouble>(m_chainman.time_chainstate) / m_chainman.num_blocks_total);
    // Remove conflicting transactions from the mempool.;
    if (m_mempool) {
        m_mempool->removeForBlock(blockConnecting.vtx, pindexNew->nHeight);
        disconnectpool.removeForBlock(blockConnecting.vtx);
    }
    // Update m_chain & related variables.
    m_chain.SetTip(*pindexNew);
    UpdateTip(pindexNew);

    if (m_mempool) {
        // add mempool stats sample
        CStats::DefaultStats()->addMempoolSample(m_mempool->size(), m_mempool->DynamicMemoryUsage(), m_mempool->GetMinFee().GetFeePerK());
    }

    const auto time_6{SteadyClock::now()};
    m_chainman.time_post_connect += time_6 - time_5;
    m_chainman.time_total += time_6 - time_1;
    LogPrint(BCLog::BENCH, "  - Connect postprocess: %.2fms [%.2fs (%.2fms/blk)]\n",
             Ticks<MillisecondsDouble>(time_6 - time_5),
             Ticks<SecondsDouble>(m_chainman.time_post_connect),
             Ticks<MillisecondsDouble>(m_chainman.time_post_connect) / m_chainman.num_blocks_total);
    LogPrint(BCLog::BENCH, "- Connect block: %.2fms [%.2fs (%.2fms/blk)]\n",
             Ticks<MillisecondsDouble>(time_6 - time_1),
             Ticks<SecondsDouble>(m_chainman.time_total),
             Ticks<MillisecondsDouble>(m_chainman.time_total) / m_chainman.num_blocks_total);

    // If we are the background validation chainstate, check to see if we are done
    // validating the snapshot (i.e. our tip has reached the snapshot's base block).
    if (this != &m_chainman.ActiveChainstate()) {
        // This call may set `m_disabled`, which is referenced immediately afterwards in
        // ActivateBestChain, so that we stop connecting blocks past the snapshot base.
        m_chainman.MaybeCompleteSnapshotValidation();
    }

    connectTrace.BlockConnected(pindexNew, std::move(pthisBlock));
    return true;
}

/**
 * Return the tip of the chain with the most work in it, that isn't
 * known to be invalid (it's however far from certain to be valid).
 */
CBlockIndex* Chainstate::FindMostWorkChain()
{
    AssertLockHeld(::cs_main);
    do {
        CBlockIndex *pindexNew = nullptr;

        // Find the best candidate header.
        {
            std::set<CBlockIndex*, CBlockIndexWorkComparator>::reverse_iterator it = setBlockIndexCandidates.rbegin();
            if (it == setBlockIndexCandidates.rend())
                return nullptr;
            pindexNew = *it;
        }

        // Check whether all blocks on the path between the currently active chain and the candidate are valid.
        // Just going until the active chain is an optimization, as we know all blocks in it are valid already.
        CBlockIndex *pindexTest = pindexNew;
        bool fInvalidAncestor = false;
        while (pindexTest && !m_chain.Contains(pindexTest)) {
            assert(pindexTest->HaveNumChainTxs() || pindexTest->nHeight == 0);

            // Pruned nodes may have entries in setBlockIndexCandidates for
            // which block files have been deleted.  Remove those as candidates
            // for the most work chain if we come across them; we can't switch
            // to a chain unless we have all the non-active-chain parent blocks.
            bool fFailedChain = pindexTest->nStatus & BLOCK_FAILED_MASK;
            bool fMissingData = !(pindexTest->nStatus & BLOCK_HAVE_DATA);
            if (fFailedChain || fMissingData) {
                // Candidate chain is not usable (either invalid or missing data)
                if (fFailedChain && (m_chainman.m_best_invalid == nullptr || pindexNew->nChainWork > m_chainman.m_best_invalid->nChainWork)) {
                    m_chainman.m_best_invalid = pindexNew;
                }
                CBlockIndex *pindexFailed = pindexNew;
                // Remove the entire chain from the set.
                while (pindexTest != pindexFailed) {
                    if (fFailedChain) {
                        pindexFailed->nStatus |= BLOCK_FAILED_CHILD;
                        m_blockman.m_dirty_blockindex.insert(pindexFailed);
                    } else if (fMissingData) {
                        // If we're missing data, then add back to m_blocks_unlinked,
                        // so that if the block arrives in the future we can try adding
                        // to setBlockIndexCandidates again.
                        m_blockman.m_blocks_unlinked.insert(
                            std::make_pair(pindexFailed->pprev, pindexFailed));
                    }
                    setBlockIndexCandidates.erase(pindexFailed);
                    pindexFailed = pindexFailed->pprev;
                }
                setBlockIndexCandidates.erase(pindexTest);
                fInvalidAncestor = true;
                break;
            }
            pindexTest = pindexTest->pprev;
        }
        if (!fInvalidAncestor)
            return pindexNew;
    } while(true);
}

/** Delete all entries in setBlockIndexCandidates that are worse than the current tip. */
void Chainstate::PruneBlockIndexCandidates() {
    // Note that we can't delete the current block itself, as we may need to return to it later in case a
    // reorganization to a better block fails.
    std::set<CBlockIndex*, CBlockIndexWorkComparator>::iterator it = setBlockIndexCandidates.begin();
    while (it != setBlockIndexCandidates.end() && setBlockIndexCandidates.value_comp()(*it, m_chain.Tip())) {
        setBlockIndexCandidates.erase(it++);
    }
    // Either the current tip or a successor of it we're working towards is left in setBlockIndexCandidates.
    assert(!setBlockIndexCandidates.empty());
}

/**
 * Try to make some progress towards making pindexMostWork the active block.
 * pblock is either nullptr or a pointer to a CBlock corresponding to pindexMostWork.
 *
 * @returns true unless a system error occurred
 */
bool Chainstate::ActivateBestChainStep(BlockValidationState& state, CBlockIndex* pindexMostWork, const std::shared_ptr<const CBlock>& pblock, bool& fInvalidFound, ConnectTrace& connectTrace)
{
    AssertLockHeld(cs_main);
    if (m_mempool) AssertLockHeld(m_mempool->cs);

    const CBlockIndex* pindexOldTip = m_chain.Tip();
    const CBlockIndex* pindexFork = m_chain.FindFork(pindexMostWork);

    // Disconnect active blocks which are no longer in the best chain.
    bool fBlocksDisconnected = false;
    DisconnectedBlockTransactions disconnectpool{MAX_DISCONNECTED_TX_POOL_BYTES};
    while (m_chain.Tip() && m_chain.Tip() != pindexFork) {
        if (!DisconnectTip(state, &disconnectpool)) {
            // This is likely a fatal error, but keep the mempool consistent,
            // just in case. Only remove from the mempool in this case.
            MaybeUpdateMempoolForReorg(disconnectpool, false);

            // If we're unable to disconnect a block during normal operation,
            // then that is a failure of our local system -- we should abort
            // rather than stay on a less work chain.
            FatalError(m_chainman.GetNotifications(), state, _("Failed to disconnect block."));
            return false;
        }
        fBlocksDisconnected = true;
    }

    // Build list of new blocks to connect (in descending height order).
    std::vector<CBlockIndex*> vpindexToConnect;
    bool fContinue = true;
    int nHeight = pindexFork ? pindexFork->nHeight : -1;
    while (fContinue && nHeight != pindexMostWork->nHeight) {
        // Don't iterate the entire list of potential improvements toward the best tip, as we likely only need
        // a few blocks along the way.
        int nTargetHeight = std::min(nHeight + 32, pindexMostWork->nHeight);
        vpindexToConnect.clear();
        vpindexToConnect.reserve(nTargetHeight - nHeight);
        CBlockIndex* pindexIter = pindexMostWork->GetAncestor(nTargetHeight);
        while (pindexIter && pindexIter->nHeight != nHeight) {
            vpindexToConnect.push_back(pindexIter);
            pindexIter = pindexIter->pprev;
        }
        nHeight = nTargetHeight;

        // Connect new blocks.
        for (CBlockIndex* pindexConnect : vpindexToConnect | std::views::reverse) {
            if (!ConnectTip(state, pindexConnect, pindexConnect == pindexMostWork ? pblock : std::shared_ptr<const CBlock>(), connectTrace, disconnectpool)) {
                if (state.IsInvalid()) {
                    // The block violates a consensus rule.
                    if (state.GetResult() != BlockValidationResult::BLOCK_MUTATED) {
                        InvalidChainFound(vpindexToConnect.front());
                    }
                    state = BlockValidationState();
                    fInvalidFound = true;
                    fContinue = false;
                    break;
                } else {
                    // A system error occurred (disk space, database error, ...).
                    // Make the mempool consistent with the current tip, just in case
                    // any observers try to use it before shutdown.
                    MaybeUpdateMempoolForReorg(disconnectpool, false);
                    return false;
                }
            } else {
                PruneBlockIndexCandidates();
                if (!pindexOldTip || m_chain.Tip()->nChainWork > pindexOldTip->nChainWork) {
                    // We're in a better position than we were. Return temporarily to release the lock.
                    fContinue = false;
                    break;
                }
            }
        }
    }

    if (fBlocksDisconnected) {
        // If any blocks were disconnected, disconnectpool may be non empty.  Add
        // any disconnected transactions back to the mempool.
        MaybeUpdateMempoolForReorg(disconnectpool, true);
    }
    if (m_mempool) m_mempool->check(this->CoinsTip(), this->m_chain.Height() + 1);

    CheckForkWarningConditions();

    return true;
}

static SynchronizationState GetSynchronizationState(bool init, bool blockfiles_indexed)
{
    if (!init) return SynchronizationState::POST_INIT;
    if (!blockfiles_indexed) return SynchronizationState::INIT_REINDEX;
    return SynchronizationState::INIT_DOWNLOAD;
}

bool ChainstateManager::NotifyHeaderTip()
{
    bool fNotify = false;
    bool fInitialBlockDownload = false;
    CBlockIndex* pindexHeader = nullptr;
    {
        LOCK(GetMutex());
        pindexHeader = m_best_header;

        if (pindexHeader != m_last_notified_header) {
            fNotify = true;
            fInitialBlockDownload = IsInitialBlockDownload();
            m_last_notified_header = pindexHeader;
        }
    }
    // Send block tip changed notifications without the lock held
    if (fNotify) {
        GetNotifications().headerTip(GetSynchronizationState(fInitialBlockDownload, m_blockman.m_blockfiles_indexed), pindexHeader->nHeight, pindexHeader->nTime, false);
    }
    return fNotify;
}

static void LimitValidationInterfaceQueue(ValidationSignals& signals) LOCKS_EXCLUDED(cs_main) {
    AssertLockNotHeld(cs_main);

    if (signals.CallbacksPending() > 10) {
        signals.SyncWithValidationInterfaceQueue();
    }
}

bool Chainstate::ActivateBestChain(BlockValidationState& state, std::shared_ptr<const CBlock> pblock)
{
    AssertLockNotHeld(m_chainstate_mutex);

    // Note that while we're often called here from ProcessNewBlock, this is
    // far from a guarantee. Things in the P2P/RPC will often end up calling
    // us in the middle of ProcessNewBlock - do not assume pblock is set
    // sanely for performance or correctness!
    AssertLockNotHeld(::cs_main);

    // ABC maintains a fair degree of expensive-to-calculate internal state
    // because this function periodically releases cs_main so that it does not lock up other threads for too long
    // during large connects - and to allow for e.g. the callback queue to drain
    // we use m_chainstate_mutex to enforce mutual exclusion so that only one caller may execute this function at a time
    LOCK(m_chainstate_mutex);

    // Belt-and-suspenders check that we aren't attempting to advance the background
    // chainstate past the snapshot base block.
    if (WITH_LOCK(::cs_main, return m_disabled)) {
        LogPrintf("m_disabled is set - this chainstate should not be in operation. "
            "Please report this as a bug. %s\n", PACKAGE_BUGREPORT);
        return false;
    }

    CBlockIndex *pindexMostWork = nullptr;
    CBlockIndex *pindexNewTip = nullptr;
    bool exited_ibd{false};
    do {
        // Block until the validation queue drains. This should largely
        // never happen in normal operation, however may happen during
        // reindex, causing memory blowup if we run too far ahead.
        // Note that if a validationinterface callback ends up calling
        // ActivateBestChain this may lead to a deadlock! We should
        // probably have a DEBUG_LOCKORDER test for this in the future.
        if (m_chainman.m_options.signals) LimitValidationInterfaceQueue(*m_chainman.m_options.signals);

        {
            LOCK(cs_main);
            {
            // Lock transaction pool for at least as long as it takes for connectTrace to be consumed
            LOCK(MempoolMutex());
            const bool was_in_ibd = m_chainman.IsInitialBlockDownload();
            CBlockIndex* starting_tip = m_chain.Tip();
            bool blocks_connected = false;
            do {
                // We absolutely may not unlock cs_main until we've made forward progress
                // (with the exception of shutdown due to hardware issues, low disk space, etc).
                ConnectTrace connectTrace; // Destructed before cs_main is unlocked

                if (pindexMostWork == nullptr) {
                    pindexMostWork = FindMostWorkChain();
                }

                // Whether we have anything to do at all.
                if (pindexMostWork == nullptr || pindexMostWork == m_chain.Tip()) {
                    break;
                }

                bool fInvalidFound = false;
                std::shared_ptr<const CBlock> nullBlockPtr;
                if (!ActivateBestChainStep(state, pindexMostWork, pblock && pblock->GetHash() == pindexMostWork->GetBlockHash() ? pblock : nullBlockPtr, fInvalidFound, connectTrace)) {
                    // A system error occurred
                    return false;
                }
                blocks_connected = true;

                if (fInvalidFound) {
                    // Wipe cache, we may need another branch now.
                    pindexMostWork = nullptr;
                }
                pindexNewTip = m_chain.Tip();

                for (const PerBlockConnectTrace& trace : connectTrace.GetBlocksConnected()) {
                    assert(trace.pblock && trace.pindex);
                    if (m_chainman.m_options.signals) {
                        m_chainman.m_options.signals->BlockConnected(this->GetRole(), trace.pblock, trace.pindex);
                    }
                }

                // This will have been toggled in
                // ActivateBestChainStep -> ConnectTip -> MaybeCompleteSnapshotValidation,
                // if at all, so we should catch it here.
                //
                // Break this do-while to ensure we don't advance past the base snapshot.
                if (m_disabled) {
                    break;
                }
            } while (!m_chain.Tip() || (starting_tip && CBlockIndexWorkComparator()(m_chain.Tip(), starting_tip)));
            if (!blocks_connected) return true;

            const CBlockIndex* pindexFork = m_chain.FindFork(starting_tip);
            bool still_in_ibd = m_chainman.IsInitialBlockDownload();

            if (was_in_ibd && !still_in_ibd) {
                // Active chainstate has exited IBD.
                exited_ibd = true;
            }

            // Notify external listeners about the new tip.
            // Enqueue while holding cs_main to ensure that UpdatedBlockTip is called in the order in which blocks are connected
            if (this == &m_chainman.ActiveChainstate() && pindexFork != pindexNewTip) {
                // Notify ValidationInterface subscribers
                if (m_chainman.m_options.signals) {
                    m_chainman.m_options.signals->UpdatedBlockTip(pindexNewTip, pindexFork, still_in_ibd);
                }

                // Always notify the UI if a new block tip was connected
                if (kernel::IsInterrupted(m_chainman.GetNotifications().blockTip(GetSynchronizationState(still_in_ibd, m_chainman.m_blockman.m_blockfiles_indexed), *pindexNewTip))) {
                    // Just breaking and returning success for now. This could
                    // be changed to bubble up the kernel::Interrupted value to
                    // the caller so the caller could distinguish between
                    // completed and interrupted operations.
                    break;
                }
            }
            } // release MempoolMutex
            // Notify external listeners about the new tip, even if pindexFork == pindexNewTip.
            if (m_chainman.m_options.signals && this == &m_chainman.ActiveChainstate()) {
                m_chainman.m_options.signals->ActiveTipChange(*Assert(pindexNewTip), m_chainman.IsInitialBlockDownload());
            }
        } // release cs_main
        // When we reach this point, we switched to a new tip (stored in pindexNewTip).

        if (exited_ibd) {
            // If a background chainstate is in use, we may need to rebalance our
            // allocation of caches once a chainstate exits initial block download.
            LOCK(::cs_main);
            m_chainman.MaybeRebalanceCaches();
        }

        if (WITH_LOCK(::cs_main, return m_disabled)) {
            // Background chainstate has reached the snapshot base block, so exit.

            // Restart indexes to resume indexing for all blocks unique to the snapshot
            // chain. This resumes indexing "in order" from where the indexing on the
            // background validation chain left off.
            //
            // This cannot be done while holding cs_main (within
            // MaybeCompleteSnapshotValidation) or a cs_main deadlock will occur.
            if (m_chainman.snapshot_download_completed) {
                m_chainman.snapshot_download_completed();
            }
            break;
        }

        // We check interrupt only after giving ActivateBestChainStep a chance to run once so that we
        // never interrupt before connecting the genesis block during LoadChainTip(). Previously this
        // caused an assert() failure during interrupt in such cases as the UTXO DB flushing checks
        // that the best block hash is non-null.
        if (m_chainman.m_interrupt) break;
    } while (pindexNewTip != pindexMostWork);

    m_chainman.CheckBlockIndex();

    // Write changes periodically to disk, after relay.
    if (!FlushStateToDisk(state, FlushStateMode::PERIODIC)) {
        return false;
    }

    return true;
}

bool Chainstate::PreciousBlock(BlockValidationState& state, CBlockIndex* pindex)
{
    AssertLockNotHeld(m_chainstate_mutex);
    AssertLockNotHeld(::cs_main);
    {
        LOCK(cs_main);
        if (pindex->nChainWork < m_chain.Tip()->nChainWork) {
            // Nothing to do, this block is not at the tip.
            return true;
        }
        if (m_chain.Tip()->nChainWork > m_chainman.nLastPreciousChainwork) {
            // The chain has been extended since the last call, reset the counter.
            m_chainman.nBlockReverseSequenceId = -1;
        }
        m_chainman.nLastPreciousChainwork = m_chain.Tip()->nChainWork;
        setBlockIndexCandidates.erase(pindex);
        pindex->nSequenceId = m_chainman.nBlockReverseSequenceId;
        if (m_chainman.nBlockReverseSequenceId > std::numeric_limits<int32_t>::min()) {
            // We can't keep reducing the counter if somebody really wants to
            // call preciousblock 2**31-1 times on the same set of tips...
            m_chainman.nBlockReverseSequenceId--;
        }
        if (pindex->IsValid(BLOCK_VALID_TRANSACTIONS) && pindex->HaveNumChainTxs()) {
            setBlockIndexCandidates.insert(pindex);
            PruneBlockIndexCandidates();
        }
    }

    return ActivateBestChain(state, std::shared_ptr<const CBlock>());
}

bool Chainstate::InvalidateBlock(BlockValidationState& state, CBlockIndex* pindex)
{
    AssertLockNotHeld(m_chainstate_mutex);
    AssertLockNotHeld(::cs_main);

    // Genesis block can't be invalidated
    assert(pindex);
    if (pindex->nHeight == 0) return false;

    CBlockIndex* to_mark_failed = pindex;
    bool pindex_was_in_chain = false;
    int disconnected = 0;

    // We do not allow ActivateBestChain() to run while InvalidateBlock() is
    // running, as that could cause the tip to change while we disconnect
    // blocks.
    LOCK(m_chainstate_mutex);

    // We'll be acquiring and releasing cs_main below, to allow the validation
    // callbacks to run. However, we should keep the block index in a
    // consistent state as we disconnect blocks -- in particular we need to
    // add equal-work blocks to setBlockIndexCandidates as we disconnect.
    // To avoid walking the block index repeatedly in search of candidates,
    // build a map once so that we can look up candidate blocks by chain
    // work as we go.
    std::multimap<const arith_uint256, CBlockIndex *> candidate_blocks_by_work;

    {
        LOCK(cs_main);
        for (auto& entry : m_blockman.m_block_index) {
            CBlockIndex* candidate = &entry.second;
            // We don't need to put anything in our active chain into the
            // multimap, because those candidates will be found and considered
            // as we disconnect.
            // Instead, consider only non-active-chain blocks that have at
            // least as much work as where we expect the new tip to end up.
            if (!m_chain.Contains(candidate) &&
                    !CBlockIndexWorkComparator()(candidate, pindex->pprev) &&
                    candidate->IsValid(BLOCK_VALID_TRANSACTIONS) &&
                    candidate->HaveNumChainTxs()) {
                candidate_blocks_by_work.insert(std::make_pair(candidate->nChainWork, candidate));
            }
        }
    }

    // Disconnect (descendants of) pindex, and mark them invalid.
    while (true) {
        if (m_chainman.m_interrupt) break;

        // Make sure the queue of validation callbacks doesn't grow unboundedly.
        if (m_chainman.m_options.signals) LimitValidationInterfaceQueue(*m_chainman.m_options.signals);

        LOCK(cs_main);
        // Lock for as long as disconnectpool is in scope to make sure MaybeUpdateMempoolForReorg is
        // called after DisconnectTip without unlocking in between
        LOCK(MempoolMutex());
        if (!m_chain.Contains(pindex)) break;
        pindex_was_in_chain = true;
        CBlockIndex *invalid_walk_tip = m_chain.Tip();

        // ActivateBestChain considers blocks already in m_chain
        // unconditionally valid already, so force disconnect away from it.
        DisconnectedBlockTransactions disconnectpool{MAX_DISCONNECTED_TX_POOL_BYTES};
        bool ret = DisconnectTip(state, &disconnectpool);
        // DisconnectTip will add transactions to disconnectpool.
        // Adjust the mempool to be consistent with the new tip, adding
        // transactions back to the mempool if disconnecting was successful,
        // and we're not doing a very deep invalidation (in which case
        // keeping the mempool up to date is probably futile anyway).
        MaybeUpdateMempoolForReorg(disconnectpool, /* fAddToMempool = */ (++disconnected <= 10) && ret);
        if (!ret) return false;
        assert(invalid_walk_tip->pprev == m_chain.Tip());

        // We immediately mark the disconnected blocks as invalid.
        // This prevents a case where pruned nodes may fail to invalidateblock
        // and be left unable to start as they have no tip candidates (as there
        // are no blocks that meet the "have data and are not invalid per
        // nStatus" criteria for inclusion in setBlockIndexCandidates).
        invalid_walk_tip->nStatus |= BLOCK_FAILED_VALID;
        m_blockman.m_dirty_blockindex.insert(invalid_walk_tip);
        setBlockIndexCandidates.erase(invalid_walk_tip);
        setBlockIndexCandidates.insert(invalid_walk_tip->pprev);
        if (invalid_walk_tip->pprev == to_mark_failed && (to_mark_failed->nStatus & BLOCK_FAILED_VALID)) {
            // We only want to mark the last disconnected block as BLOCK_FAILED_VALID; its children
            // need to be BLOCK_FAILED_CHILD instead.
            to_mark_failed->nStatus = (to_mark_failed->nStatus ^ BLOCK_FAILED_VALID) | BLOCK_FAILED_CHILD;
            m_blockman.m_dirty_blockindex.insert(to_mark_failed);
        }

        // Add any equal or more work headers to setBlockIndexCandidates
        auto candidate_it = candidate_blocks_by_work.lower_bound(invalid_walk_tip->pprev->nChainWork);
        while (candidate_it != candidate_blocks_by_work.end()) {
            if (!CBlockIndexWorkComparator()(candidate_it->second, invalid_walk_tip->pprev)) {
                setBlockIndexCandidates.insert(candidate_it->second);
                candidate_it = candidate_blocks_by_work.erase(candidate_it);
            } else {
                ++candidate_it;
            }
        }

        // Track the last disconnected block, so we can correct its BLOCK_FAILED_CHILD status in future
        // iterations, or, if it's the last one, call InvalidChainFound on it.
        to_mark_failed = invalid_walk_tip;
    }

    m_chainman.CheckBlockIndex();

    {
        LOCK(cs_main);
        if (m_chain.Contains(to_mark_failed)) {
            // If the to-be-marked invalid block is in the active chain, something is interfering and we can't proceed.
            return false;
        }

        // Mark pindex (or the last disconnected block) as invalid, even when it never was in the main chain
        to_mark_failed->nStatus |= BLOCK_FAILED_VALID;
        m_blockman.m_dirty_blockindex.insert(to_mark_failed);
        setBlockIndexCandidates.erase(to_mark_failed);
        m_chainman.m_failed_blocks.insert(to_mark_failed);

        // If any new blocks somehow arrived while we were disconnecting
        // (above), then the pre-calculation of what should go into
        // setBlockIndexCandidates may have missed entries. This would
        // technically be an inconsistency in the block index, but if we clean
        // it up here, this should be an essentially unobservable error.
        // Loop back over all block index entries and add any missing entries
        // to setBlockIndexCandidates.
        for (auto& [_, block_index] : m_blockman.m_block_index) {
            if (block_index.IsValid(BLOCK_VALID_TRANSACTIONS) && block_index.HaveNumChainTxs() && !setBlockIndexCandidates.value_comp()(&block_index, m_chain.Tip())) {
                setBlockIndexCandidates.insert(&block_index);
            }
        }

        InvalidChainFound(to_mark_failed);
    }

    // Only notify about a new block tip if the active chain was modified.
    if (pindex_was_in_chain) {
        // Ignoring return value for now, this could be changed to bubble up
        // kernel::Interrupted value to the caller so the caller could
        // distinguish between completed and interrupted operations. It might
        // also make sense for the blockTip notification to have an enum
        // parameter indicating the source of the tip change so hooks can
        // distinguish user-initiated invalidateblock changes from other
        // changes.
        (void)m_chainman.GetNotifications().blockTip(GetSynchronizationState(m_chainman.IsInitialBlockDownload(), m_chainman.m_blockman.m_blockfiles_indexed), *to_mark_failed->pprev);

        // Fire ActiveTipChange now for the current chain tip to make sure clients are notified.
        // ActivateBestChain may call this as well, but not necessarily.
        if (m_chainman.m_options.signals) {
            m_chainman.m_options.signals->ActiveTipChange(*Assert(m_chain.Tip()), m_chainman.IsInitialBlockDownload());
        }
    }
    return true;
}

void Chainstate::ResetBlockFailureFlags(CBlockIndex *pindex) {
    AssertLockHeld(cs_main);

    int nHeight = pindex->nHeight;

    // Remove the invalidity flag from this block and all its descendants.
    for (auto& [_, block_index] : m_blockman.m_block_index) {
        if (!block_index.IsValid() && block_index.GetAncestor(nHeight) == pindex) {
            block_index.nStatus &= ~BLOCK_FAILED_MASK;
            m_blockman.m_dirty_blockindex.insert(&block_index);
            if (block_index.IsValid(BLOCK_VALID_TRANSACTIONS) && block_index.HaveNumChainTxs() && setBlockIndexCandidates.value_comp()(m_chain.Tip(), &block_index)) {
                setBlockIndexCandidates.insert(&block_index);
            }
            if (&block_index == m_chainman.m_best_invalid) {
                // Reset invalid block marker if it was pointing to one of those.
                m_chainman.m_best_invalid = nullptr;
            }
            m_chainman.m_failed_blocks.erase(&block_index);
        }
    }

    // Remove the invalidity flag from all ancestors too.
    while (pindex != nullptr) {
        if (pindex->nStatus & BLOCK_FAILED_MASK) {
            pindex->nStatus &= ~BLOCK_FAILED_MASK;
            m_blockman.m_dirty_blockindex.insert(pindex);
            m_chainman.m_failed_blocks.erase(pindex);
        }
        pindex = pindex->pprev;
    }
}

void Chainstate::TryAddBlockIndexCandidate(CBlockIndex* pindex)
{
    AssertLockHeld(cs_main);
    // The block only is a candidate for the most-work-chain if it has the same
    // or more work than our current tip.
    if (m_chain.Tip() != nullptr && setBlockIndexCandidates.value_comp()(pindex, m_chain.Tip())) {
        return;
    }

    bool is_active_chainstate = this == &m_chainman.ActiveChainstate();
    if (is_active_chainstate) {
        // The active chainstate should always add entries that have more
        // work than the tip.
        setBlockIndexCandidates.insert(pindex);
    } else if (!m_disabled) {
        // For the background chainstate, we only consider connecting blocks
        // towards the snapshot base (which can't be nullptr or else we'll
        // never make progress).
        const CBlockIndex* snapshot_base{Assert(m_chainman.GetSnapshotBaseBlock())};
        if (snapshot_base->GetAncestor(pindex->nHeight) == pindex) {
            setBlockIndexCandidates.insert(pindex);
        }
    }
}

/** Mark a block as having its data received and checked (up to BLOCK_VALID_TRANSACTIONS). */
void ChainstateManager::ReceivedBlockTransactions(const CBlock& block, CBlockIndex* pindexNew, const FlatFilePos& pos)
{
    AssertLockHeld(cs_main);
    pindexNew->nTx = block.vtx.size();
    // Typically m_chain_tx_count will be 0 at this point, but it can be nonzero if this
    // is a pruned block which is being downloaded again, or if this is an
    // assumeutxo snapshot block which has a hardcoded m_chain_tx_count value from the
    // snapshot metadata. If the pindex is not the snapshot block and the
    // m_chain_tx_count value is not zero, assert that value is actually correct.
    auto prev_tx_sum = [](CBlockIndex& block) { return block.nTx + (block.pprev ? block.pprev->m_chain_tx_count : 0); };
    if (!Assume(pindexNew->m_chain_tx_count == 0 || pindexNew->m_chain_tx_count == prev_tx_sum(*pindexNew) ||
                pindexNew == GetSnapshotBaseBlock())) {
        LogWarning("Internal bug detected: block %d has unexpected m_chain_tx_count %i that should be %i (%s %s). Please report this issue here: %s\n",
            pindexNew->nHeight, pindexNew->m_chain_tx_count, prev_tx_sum(*pindexNew), PACKAGE_NAME, FormatFullVersion(), PACKAGE_BUGREPORT);
        pindexNew->m_chain_tx_count = 0;
    }
    pindexNew->nFile = pos.nFile;
    pindexNew->nDataPos = pos.nPos;
    pindexNew->nUndoPos = 0;
    pindexNew->nStatus |= BLOCK_HAVE_DATA;
    if (DeploymentActiveAt(*pindexNew, *this, Consensus::DEPLOYMENT_SEGWIT)) {
        pindexNew->nStatus |= BLOCK_OPT_WITNESS;
    }
    pindexNew->RaiseValidity(BLOCK_VALID_TRANSACTIONS);
    m_blockman.m_dirty_blockindex.insert(pindexNew);

    if (pindexNew->pprev == nullptr || pindexNew->pprev->HaveNumChainTxs()) {
        // If pindexNew is the genesis block or all parents are BLOCK_VALID_TRANSACTIONS.
        std::deque<CBlockIndex*> queue;
        queue.push_back(pindexNew);

        // Recursively process any descendant blocks that now may be eligible to be connected.
        while (!queue.empty()) {
            CBlockIndex *pindex = queue.front();
            queue.pop_front();
            // Before setting m_chain_tx_count, assert that it is 0 or already set to
            // the correct value. This assert will fail after receiving the
            // assumeutxo snapshot block if assumeutxo snapshot metadata has an
            // incorrect hardcoded AssumeutxoData::m_chain_tx_count value.
            if (!Assume(pindex->m_chain_tx_count == 0 || pindex->m_chain_tx_count == prev_tx_sum(*pindex))) {
                LogWarning("Internal bug detected: block %d has unexpected m_chain_tx_count %i that should be %i (%s %s). Please report this issue here: %s\n",
                   pindex->nHeight, pindex->m_chain_tx_count, prev_tx_sum(*pindex), PACKAGE_NAME, FormatFullVersion(), PACKAGE_BUGREPORT);
            }
            pindex->m_chain_tx_count = prev_tx_sum(*pindex);
            pindex->nSequenceId = nBlockSequenceId++;
            for (Chainstate *c : GetAll()) {
                c->TryAddBlockIndexCandidate(pindex);
            }
            std::pair<std::multimap<CBlockIndex*, CBlockIndex*>::iterator, std::multimap<CBlockIndex*, CBlockIndex*>::iterator> range = m_blockman.m_blocks_unlinked.equal_range(pindex);
            while (range.first != range.second) {
                std::multimap<CBlockIndex*, CBlockIndex*>::iterator it = range.first;
                queue.push_back(it->second);
                range.first++;
                m_blockman.m_blocks_unlinked.erase(it);
            }
        }
    } else {
        if (pindexNew->pprev && pindexNew->pprev->IsValid(BLOCK_VALID_TREE)) {
            m_blockman.m_blocks_unlinked.insert(std::make_pair(pindexNew->pprev, pindexNew));
        }
    }
}

static bool CheckBlockHeader(const CBlockHeader& block, BlockValidationState& state, const Consensus::Params& consensusParams, bool fCheckPOW = true)
{
    // Check proof of work matches claimed amount
    if (fCheckPOW && !CheckProofOfWork(block.GetHash(), block.nBits, consensusParams))
        return state.Invalid(BlockValidationResult::BLOCK_INVALID_HEADER, "high-hash", "proof of work failed");

    return true;
}

static bool CheckMerkleRoot(const CBlock& block, BlockValidationState& state)
{
    if (block.m_checked_merkle_root) return true;

    bool mutated;
    uint256 merkle_root = BlockMerkleRoot(block, &mutated);
    if (block.hashMerkleRoot != merkle_root) {
        return state.Invalid(
            /*result=*/BlockValidationResult::BLOCK_MUTATED,
            /*reject_reason=*/"bad-txnmrklroot",
            /*debug_message=*/"hashMerkleRoot mismatch");
    }

    // Check for merkle tree malleability (CVE-2012-2459): repeating sequences
    // of transactions in a block without affecting the merkle root of a block,
    // while still invalidating it.
    if (mutated) {
        return state.Invalid(
            /*result=*/BlockValidationResult::BLOCK_MUTATED,
            /*reject_reason=*/"bad-txns-duplicate",
            /*debug_message=*/"duplicate transaction");
    }

    block.m_checked_merkle_root = true;
    return true;
}

/** CheckWitnessMalleation performs checks for block malleation with regard to
 * its witnesses.
 *
 * Note: If the witness commitment is expected (i.e. `expect_witness_commitment
 * = true`), then the block is required to have at least one transaction and the
 * first transaction needs to have at least one input. */
static bool CheckWitnessMalleation(const CBlock& block, bool expect_witness_commitment, BlockValidationState& state)
{
    if (expect_witness_commitment) {
        if (block.m_checked_witness_commitment) return true;

        int commitpos = GetWitnessCommitmentIndex(block);
        if (commitpos != NO_WITNESS_COMMITMENT) {
            assert(!block.vtx.empty() && !block.vtx[0]->vin.empty());
            const auto& witness_stack{block.vtx[0]->vin[0].scriptWitness.stack};

            if (witness_stack.size() != 1 || witness_stack[0].size() != 32) {
                return state.Invalid(
                    /*result=*/BlockValidationResult::BLOCK_MUTATED,
                    /*reject_reason=*/"bad-witness-nonce-size",
                    /*debug_message=*/strprintf("%s : invalid witness reserved value size", __func__));
            }

            // The malleation check is ignored; as the transaction tree itself
            // already does not permit it, it is impossible to trigger in the
            // witness tree.
            uint256 hash_witness = BlockWitnessMerkleRoot(block, /*mutated=*/nullptr);

            CHash256().Write(hash_witness).Write(witness_stack[0]).Finalize(hash_witness);
            if (memcmp(hash_witness.begin(), &block.vtx[0]->vout[commitpos].scriptPubKey[6], 32)) {
                return state.Invalid(
                    /*result=*/BlockValidationResult::BLOCK_MUTATED,
                    /*reject_reason=*/"bad-witness-merkle-match",
                    /*debug_message=*/strprintf("%s : witness merkle commitment mismatch", __func__));
            }

            block.m_checked_witness_commitment = true;
            return true;
        }
    }

    // No witness data is allowed in blocks that don't commit to witness data, as this would otherwise leave room for spam
    for (const auto& tx : block.vtx) {
        if (tx->HasWitness()) {
            return state.Invalid(
                /*result=*/BlockValidationResult::BLOCK_MUTATED,
                /*reject_reason=*/"unexpected-witness",
                /*debug_message=*/strprintf("%s : unexpected witness data found", __func__));
        }
    }

    return true;
}

bool CheckBlock(const CBlock& block, BlockValidationState& state, const Consensus::Params& consensusParams, bool fCheckPOW, bool fCheckMerkleRoot)
{
    // These are checks that are independent of context.

    if (block.fChecked)
        return true;

    // Check that the header is valid (particularly PoW).  This is mostly
    // redundant with the call in AcceptBlockHeader.
    if (!CheckBlockHeader(block, state, consensusParams, fCheckPOW))
        return false;

    // Signet only: check block solution
    if (consensusParams.signet_blocks && fCheckPOW && !CheckSignetBlockSolution(block, consensusParams)) {
        return state.Invalid(BlockValidationResult::BLOCK_CONSENSUS, "bad-signet-blksig", "signet block signature validation failure");
    }

    // Check the merkle root.
    if (fCheckMerkleRoot && !CheckMerkleRoot(block, state)) {
        return false;
    }

    // All potential-corruption validation must be done before we do any
    // transaction validation, as otherwise we may mark the header as invalid
    // because we receive the wrong transactions for it.
    // Note that witness malleability is checked in ContextualCheckBlock, so no
    // checks that use witness data may be performed here.

    // Size limits
    if (block.vtx.empty() || block.vtx.size() * WITNESS_SCALE_FACTOR > MAX_BLOCK_WEIGHT || ::GetSerializeSize(TX_NO_WITNESS(block)) * WITNESS_SCALE_FACTOR > MAX_BLOCK_WEIGHT)
        return state.Invalid(BlockValidationResult::BLOCK_CONSENSUS, "bad-blk-length", "size limits failed");

    // First transaction must be coinbase, the rest must not be
    if (block.vtx.empty() || !block.vtx[0]->IsCoinBase())
        return state.Invalid(BlockValidationResult::BLOCK_CONSENSUS, "bad-cb-missing", "first tx is not coinbase");
    for (unsigned int i = 1; i < block.vtx.size(); i++)
        if (block.vtx[i]->IsCoinBase())
            return state.Invalid(BlockValidationResult::BLOCK_CONSENSUS, "bad-cb-multiple", "more than one coinbase");

    // Check transactions
    // Must check for duplicate inputs (see CVE-2018-17144)
    for (const auto& tx : block.vtx) {
        TxValidationState tx_state;
        if (!CheckTransaction(*tx, tx_state)) {
            // CheckBlock() does context-free validation checks. The only
            // possible failures are consensus failures.
            assert(tx_state.GetResult() == TxValidationResult::TX_CONSENSUS);
            return state.Invalid(BlockValidationResult::BLOCK_CONSENSUS, tx_state.GetRejectReason(),
                                 strprintf("Transaction check failed (tx hash %s) %s", tx->GetHash().ToString(), tx_state.GetDebugMessage()));
        }
    }
    unsigned int nSigOps = 0;
    for (const auto& tx : block.vtx)
    {
        nSigOps += GetLegacySigOpCount(*tx);
    }
    if (nSigOps * WITNESS_SCALE_FACTOR > MAX_BLOCK_SIGOPS_COST)
        return state.Invalid(BlockValidationResult::BLOCK_CONSENSUS, "bad-blk-sigops", "out-of-bounds SigOpCount");

    if (fCheckPOW && fCheckMerkleRoot)
        block.fChecked = true;

    return true;
}

void ChainstateManager::UpdateUncommittedBlockStructures(CBlock& block, const CBlockIndex* pindexPrev) const
{
    int commitpos = GetWitnessCommitmentIndex(block);
    static const std::vector<unsigned char> nonce(32, 0x00);
    if (commitpos != NO_WITNESS_COMMITMENT && DeploymentActiveAfter(pindexPrev, *this, Consensus::DEPLOYMENT_SEGWIT) && !block.vtx[0]->HasWitness()) {
        CMutableTransaction tx(*block.vtx[0]);
        tx.vin[0].scriptWitness.stack.resize(1);
        tx.vin[0].scriptWitness.stack[0] = nonce;
        block.vtx[0] = MakeTransactionRef(std::move(tx));
    }
}

std::vector<unsigned char> ChainstateManager::GenerateCoinbaseCommitment(CBlock& block, const CBlockIndex* pindexPrev) const
{
    std::vector<unsigned char> commitment;
    int commitpos = GetWitnessCommitmentIndex(block);
    std::vector<unsigned char> ret(32, 0x00);
    if (commitpos == NO_WITNESS_COMMITMENT) {
        uint256 witnessroot = BlockWitnessMerkleRoot(block, nullptr);
        CHash256().Write(witnessroot).Write(ret).Finalize(witnessroot);
        CTxOut out;
        out.nValue = 0;
        out.scriptPubKey.resize(MINIMUM_WITNESS_COMMITMENT);
        out.scriptPubKey[0] = OP_RETURN;
        out.scriptPubKey[1] = 0x24;
        out.scriptPubKey[2] = 0xaa;
        out.scriptPubKey[3] = 0x21;
        out.scriptPubKey[4] = 0xa9;
        out.scriptPubKey[5] = 0xed;
        memcpy(&out.scriptPubKey[6], witnessroot.begin(), 32);
        commitment = std::vector<unsigned char>(out.scriptPubKey.begin(), out.scriptPubKey.end());
        CMutableTransaction tx(*block.vtx[0]);
        tx.vout.push_back(out);
        block.vtx[0] = MakeTransactionRef(std::move(tx));
    }
    UpdateUncommittedBlockStructures(block, pindexPrev);
    return commitment;
}

bool HasValidProofOfWork(const std::vector<CBlockHeader>& headers, const Consensus::Params& consensusParams)
{
    return std::all_of(headers.cbegin(), headers.cend(),
            [&](const auto& header) { return CheckProofOfWork(header.GetHash(), header.nBits, consensusParams);});
}

bool IsBlockMutated(const CBlock& block, bool check_witness_root)
{
    BlockValidationState state;
    if (!CheckMerkleRoot(block, state)) {
        LogDebug(BCLog::VALIDATION, "Block mutated: %s\n", state.ToString());
        return true;
    }

    if (block.vtx.empty() || !block.vtx[0]->IsCoinBase()) {
        // Consider the block mutated if any transaction is 64 bytes in size (see 3.1
        // in "Weaknesses in Bitcoin’s Merkle Root Construction":
        // https://lists.linuxfoundation.org/pipermail/bitcoin-dev/attachments/20190225/a27d8837/attachment-0001.pdf).
        //
        // Note: This is not a consensus change as this only applies to blocks that
        // don't have a coinbase transaction and would therefore already be invalid.
        return std::any_of(block.vtx.begin(), block.vtx.end(),
                           [](auto& tx) { return GetSerializeSize(TX_NO_WITNESS(tx)) == 64; });
    } else {
        // Theoretically it is still possible for a block with a 64 byte
        // coinbase transaction to be mutated but we neglect that possibility
        // here as it requires at least 224 bits of work.
    }

    if (!CheckWitnessMalleation(block, check_witness_root, state)) {
        LogDebug(BCLog::VALIDATION, "Block mutated: %s\n", state.ToString());
        return true;
    }

    return false;
}

arith_uint256 CalculateClaimedHeadersWork(const std::vector<CBlockHeader>& headers)
{
    arith_uint256 total_work{0};
    for (const CBlockHeader& header : headers) {
        CBlockIndex dummy(header);
        total_work += GetBlockProof(dummy);
    }
    return total_work;
}

/** Context-dependent validity checks.
 *  By "context", we mean only the previous block headers, but not the UTXO
 *  set; UTXO-related validity checks are done in ConnectBlock().
 *  NOTE: This function is not currently invoked by ConnectBlock(), so we
 *  should consider upgrade issues if we change which consensus rules are
 *  enforced in this function (eg by adding a new consensus rule). See comment
 *  in ConnectBlock().
 *  Note that -reindex-chainstate skips the validation that happens here!
 */
static bool ContextualCheckBlockHeader(const CBlockHeader& block, BlockValidationState& state, BlockManager& blockman, const ChainstateManager& chainman, const CBlockIndex* pindexPrev) EXCLUSIVE_LOCKS_REQUIRED(::cs_main)
{
    AssertLockHeld(::cs_main);
    assert(pindexPrev != nullptr);
    const int nHeight = pindexPrev->nHeight + 1;

    // Check proof of work
    const Consensus::Params& consensusParams = chainman.GetConsensus();
    if (block.nBits != GetNextWorkRequired(pindexPrev, &block, consensusParams))
        return state.Invalid(BlockValidationResult::BLOCK_INVALID_HEADER, "bad-diffbits", "incorrect proof of work");

    // Check against checkpoints
    if (chainman.m_options.checkpoints_enabled) {
        // Don't accept any forks from the main chain prior to last checkpoint.
        // GetLastCheckpoint finds the last checkpoint in MapCheckpoints that's in our
        // BlockIndex().
        const CBlockIndex* pcheckpoint = blockman.GetLastCheckpoint(chainman.GetParams().Checkpoints());
        if (pcheckpoint && nHeight < pcheckpoint->nHeight) {
            LogPrintf("ERROR: %s: forked chain older than last checkpoint (height %d)\n", __func__, nHeight);
            return state.Invalid(BlockValidationResult::BLOCK_CHECKPOINT, "bad-fork-prior-to-checkpoint");
        }
    }

    // Check timestamp against prev
    if (block.GetBlockTime() <= pindexPrev->GetMedianTimePast())
        return state.Invalid(BlockValidationResult::BLOCK_INVALID_HEADER, "time-too-old", "block's timestamp is too early");

    // Testnet4 and regtest only: Check timestamp against prev for difficulty-adjustment
    // blocks to prevent timewarp attacks (see https://github.com/bitcoin/bitcoin/pull/15482).
    if (consensusParams.enforce_BIP94) {
        // Check timestamp for the first block of each difficulty adjustment
        // interval, except the genesis block.
        if (nHeight % consensusParams.DifficultyAdjustmentInterval() == 0) {
            if (block.GetBlockTime() < pindexPrev->GetBlockTime() - MAX_TIMEWARP) {
                return state.Invalid(BlockValidationResult::BLOCK_INVALID_HEADER, "time-timewarp-attack", "block's timestamp is too early on diff adjustment block");
            }
        }
    }

    // Check timestamp
    if (block.Time() > NodeClock::now() + std::chrono::seconds{MAX_FUTURE_BLOCK_TIME}) {
        return state.Invalid(BlockValidationResult::BLOCK_TIME_FUTURE, "time-too-new", "block timestamp too far in the future");
    }

    // Reject blocks with outdated version
    if ((block.nVersion < 2 && DeploymentActiveAfter(pindexPrev, chainman, Consensus::DEPLOYMENT_HEIGHTINCB)) ||
        (block.nVersion < 3 && DeploymentActiveAfter(pindexPrev, chainman, Consensus::DEPLOYMENT_DERSIG)) ||
        (block.nVersion < 4 && DeploymentActiveAfter(pindexPrev, chainman, Consensus::DEPLOYMENT_CLTV))) {
            return state.Invalid(BlockValidationResult::BLOCK_INVALID_HEADER, strprintf("bad-version(0x%08x)", block.nVersion),
                                 strprintf("rejected nVersion=0x%08x block", block.nVersion));
    }

    return true;
}

/** NOTE: This function is not currently invoked by ConnectBlock(), so we
 *  should consider upgrade issues if we change which consensus rules are
 *  enforced in this function (eg by adding a new consensus rule). See comment
 *  in ConnectBlock().
 *  Note that -reindex-chainstate skips the validation that happens here!
 */
static bool ContextualCheckBlock(const CBlock& block, BlockValidationState& state, const ChainstateManager& chainman, const CBlockIndex* pindexPrev)
{
    const int nHeight = pindexPrev == nullptr ? 0 : pindexPrev->nHeight + 1;

    // Enforce BIP113 (Median Time Past).
    bool enforce_locktime_median_time_past{false};
    if (DeploymentActiveAfter(pindexPrev, chainman, Consensus::DEPLOYMENT_CSV)) {
        assert(pindexPrev != nullptr);
        enforce_locktime_median_time_past = true;
    }

    const int64_t nLockTimeCutoff{enforce_locktime_median_time_past ?
                                      pindexPrev->GetMedianTimePast() :
                                      block.GetBlockTime()};

    // Check that all transactions are finalized
    for (const auto& tx : block.vtx) {
        if (!IsFinalTx(*tx, nHeight, nLockTimeCutoff)) {
            return state.Invalid(BlockValidationResult::BLOCK_CONSENSUS, "bad-txns-nonfinal", "non-final transaction");
        }
    }

    // Enforce rule that the coinbase starts with serialized block height
    if (DeploymentActiveAfter(pindexPrev, chainman, Consensus::DEPLOYMENT_HEIGHTINCB))
    {
        CScript expect = CScript() << nHeight;
        if (block.vtx[0]->vin[0].scriptSig.size() < expect.size() ||
            !std::equal(expect.begin(), expect.end(), block.vtx[0]->vin[0].scriptSig.begin())) {
            return state.Invalid(BlockValidationResult::BLOCK_CONSENSUS, "bad-cb-height", "block height mismatch in coinbase");
        }
    }

    // Validation for witness commitments.
    // * We compute the witness hash (which is the hash including witnesses) of all the block's transactions, except the
    //   coinbase (where 0x0000....0000 is used instead).
    // * The coinbase scriptWitness is a stack of a single 32-byte vector, containing a witness reserved value (unconstrained).
    // * We build a merkle tree with all those witness hashes as leaves (similar to the hashMerkleRoot in the block header).
    // * There must be at least one output whose scriptPubKey is a single 36-byte push, the first 4 bytes of which are
    //   {0xaa, 0x21, 0xa9, 0xed}, and the following 32 bytes are SHA256^2(witness root, witness reserved value). In case there are
    //   multiple, the last one is used.
    if (!CheckWitnessMalleation(block, DeploymentActiveAfter(pindexPrev, chainman, Consensus::DEPLOYMENT_SEGWIT), state)) {
        return false;
    }

    // After the coinbase witness reserved value and commitment are verified,
    // we can check if the block weight passes (before we've checked the
    // coinbase witness, it would be possible for the weight to be too
    // large by filling up the coinbase witness, which doesn't change
    // the block hash, so we couldn't mark the block as permanently
    // failed).
    if (GetBlockWeight(block) > MAX_BLOCK_WEIGHT) {
        return state.Invalid(BlockValidationResult::BLOCK_CONSENSUS, "bad-blk-weight", strprintf("%s : weight limit failed", __func__));
    }

    return true;
}

bool ChainstateManager::AcceptBlockHeader(const CBlockHeader& block, BlockValidationState& state, CBlockIndex** ppindex, bool min_pow_checked)
{
    AssertLockHeld(cs_main);

    // Check for duplicate
    uint256 hash = block.GetHash();
    BlockMap::iterator miSelf{m_blockman.m_block_index.find(hash)};
    if (hash != GetConsensus().hashGenesisBlock) {
        if (miSelf != m_blockman.m_block_index.end()) {
            // Block header is already known.
            CBlockIndex* pindex = &(miSelf->second);
            if (ppindex)
                *ppindex = pindex;
            if (pindex->nStatus & BLOCK_FAILED_MASK) {
                LogPrint(BCLog::VALIDATION, "%s: block %s is marked invalid\n", __func__, hash.ToString());
                return state.Invalid(BlockValidationResult::BLOCK_CACHED_INVALID, "duplicate");
            }
            return true;
        }

        if (!CheckBlockHeader(block, state, GetConsensus())) {
            LogPrint(BCLog::VALIDATION, "%s: Consensus::CheckBlockHeader: %s, %s\n", __func__, hash.ToString(), state.ToString());
            return false;
        }

        // Get prev block index
        CBlockIndex* pindexPrev = nullptr;
        BlockMap::iterator mi{m_blockman.m_block_index.find(block.hashPrevBlock)};
        if (mi == m_blockman.m_block_index.end()) {
            LogPrint(BCLog::VALIDATION, "header %s has prev block not found: %s\n", hash.ToString(), block.hashPrevBlock.ToString());
            return state.Invalid(BlockValidationResult::BLOCK_MISSING_PREV, "prev-blk-not-found");
        }
        pindexPrev = &((*mi).second);
        if (pindexPrev->nStatus & BLOCK_FAILED_MASK) {
            LogPrint(BCLog::VALIDATION, "header %s has prev block invalid: %s\n", hash.ToString(), block.hashPrevBlock.ToString());
            return state.Invalid(BlockValidationResult::BLOCK_INVALID_PREV, "bad-prevblk");
        }
        if (!ContextualCheckBlockHeader(block, state, m_blockman, *this, pindexPrev)) {
            LogPrint(BCLog::VALIDATION, "%s: Consensus::ContextualCheckBlockHeader: %s, %s\n", __func__, hash.ToString(), state.ToString());
            return false;
        }

        /* Determine if this block descends from any block which has been found
         * invalid (m_failed_blocks), then mark pindexPrev and any blocks between
         * them as failed. For example:
         *
         *                D3
         *              /
         *      B2 - C2
         *    /         \
         *  A             D2 - E2 - F2
         *    \
         *      B1 - C1 - D1 - E1
         *
         * In the case that we attempted to reorg from E1 to F2, only to find
         * C2 to be invalid, we would mark D2, E2, and F2 as BLOCK_FAILED_CHILD
         * but NOT D3 (it was not in any of our candidate sets at the time).
         *
         * In any case D3 will also be marked as BLOCK_FAILED_CHILD at restart
         * in LoadBlockIndex.
         */
        if (!pindexPrev->IsValid(BLOCK_VALID_SCRIPTS)) {
            // The above does not mean "invalid": it checks if the previous block
            // hasn't been validated up to BLOCK_VALID_SCRIPTS. This is a performance
            // optimization, in the common case of adding a new block to the tip,
            // we don't need to iterate over the failed blocks list.
            for (const CBlockIndex* failedit : m_failed_blocks) {
                if (pindexPrev->GetAncestor(failedit->nHeight) == failedit) {
                    assert(failedit->nStatus & BLOCK_FAILED_VALID);
                    CBlockIndex* invalid_walk = pindexPrev;
                    while (invalid_walk != failedit) {
                        invalid_walk->nStatus |= BLOCK_FAILED_CHILD;
                        m_blockman.m_dirty_blockindex.insert(invalid_walk);
                        invalid_walk = invalid_walk->pprev;
                    }
                    LogPrint(BCLog::VALIDATION, "header %s has prev block invalid: %s\n", hash.ToString(), block.hashPrevBlock.ToString());
                    return state.Invalid(BlockValidationResult::BLOCK_INVALID_PREV, "bad-prevblk");
                }
            }
        }
    }
    if (!min_pow_checked) {
        LogPrint(BCLog::VALIDATION, "%s: not adding new block header %s, missing anti-dos proof-of-work validation\n", __func__, hash.ToString());
        return state.Invalid(BlockValidationResult::BLOCK_HEADER_LOW_WORK, "too-little-chainwork");
    }
    CBlockIndex* pindex{m_blockman.AddToBlockIndex(block, m_best_header)};

    if (ppindex)
        *ppindex = pindex;

    // Since this is the earliest point at which we have determined that a
    // header is both new and valid, log here.
    //
    // These messages are valuable for detecting potential selfish mining behavior;
    // if multiple displacing headers are seen near simultaneously across many
    // nodes in the network, this might be an indication of selfish mining. Having
    // this log by default when not in IBD ensures broad availability of this data
    // in case investigation is merited.
    const auto msg = strprintf(
        "Saw new header hash=%s height=%d", hash.ToString(), pindex->nHeight);

    if (IsInitialBlockDownload()) {
        LogPrintLevel(BCLog::VALIDATION, BCLog::Level::Debug, "%s\n", msg);
    } else {
        LogPrintf("%s\n", msg);
    }

    return true;
}

// Exposed wrapper for AcceptBlockHeader
bool ChainstateManager::ProcessNewBlockHeaders(const std::vector<CBlockHeader>& headers, bool min_pow_checked, BlockValidationState& state, const CBlockIndex** ppindex)
{
    AssertLockNotHeld(cs_main);
    {
        LOCK(cs_main);
        for (const CBlockHeader& header : headers) {
            CBlockIndex *pindex = nullptr; // Use a temp pindex instead of ppindex to avoid a const_cast
            bool accepted{AcceptBlockHeader(header, state, &pindex, min_pow_checked)};
            CheckBlockIndex();

            if (!accepted) {
                return false;
            }
            if (ppindex) {
                *ppindex = pindex;
            }
        }
    }
    if (NotifyHeaderTip()) {
        if (IsInitialBlockDownload() && ppindex && *ppindex) {
            const CBlockIndex& last_accepted{**ppindex};
            int64_t blocks_left{(NodeClock::now() - last_accepted.Time()) / GetConsensus().PowTargetSpacing()};
            blocks_left = std::max<int64_t>(0, blocks_left);
            const double progress{100.0 * last_accepted.nHeight / (last_accepted.nHeight + blocks_left)};
            LogInfo("Synchronizing blockheaders, height: %d (~%.2f%%)\n", last_accepted.nHeight, progress);
        }
    }
    return true;
}

void ChainstateManager::ReportHeadersPresync(const arith_uint256& work, int64_t height, int64_t timestamp)
{
    AssertLockNotHeld(cs_main);
    {
        LOCK(cs_main);
        // Don't report headers presync progress if we already have a post-minchainwork header chain.
        // This means we lose reporting for potentially legitimate, but unlikely, deep reorgs, but
        // prevent attackers that spam low-work headers from filling our logs.
        if (m_best_header->nChainWork >= UintToArith256(GetConsensus().nMinimumChainWork)) return;
        // Rate limit headers presync updates to 4 per second, as these are not subject to DoS
        // protection.
        auto now = std::chrono::steady_clock::now();
        if (now < m_last_presync_update + std::chrono::milliseconds{250}) return;
        m_last_presync_update = now;
    }
    bool initial_download = IsInitialBlockDownload();
    GetNotifications().headerTip(GetSynchronizationState(initial_download, m_blockman.m_blockfiles_indexed), height, timestamp, /*presync=*/true);
    if (initial_download) {
        int64_t blocks_left{(NodeClock::now() - NodeSeconds{std::chrono::seconds{timestamp}}) / GetConsensus().PowTargetSpacing()};
        blocks_left = std::max<int64_t>(0, blocks_left);
        const double progress{100.0 * height / (height + blocks_left)};
        LogInfo("Pre-synchronizing blockheaders, height: %d (~%.2f%%)\n", height, progress);
    }
}

/** Store block on disk. If dbp is non-nullptr, the file is known to already reside on disk */
bool ChainstateManager::AcceptBlock(const std::shared_ptr<const CBlock>& pblock, BlockValidationState& state, CBlockIndex** ppindex, bool fRequested, const FlatFilePos* dbp, bool* fNewBlock, bool min_pow_checked)
{
    const CBlock& block = *pblock;

    if (fNewBlock) *fNewBlock = false;
    AssertLockHeld(cs_main);

    CBlockIndex *pindexDummy = nullptr;
    CBlockIndex *&pindex = ppindex ? *ppindex : pindexDummy;

    bool accepted_header{AcceptBlockHeader(block, state, &pindex, min_pow_checked)};
    CheckBlockIndex();

    if (!accepted_header)
        return false;

    // Check all requested blocks that we do not already have for validity and
    // save them to disk. Skip processing of unrequested blocks as an anti-DoS
    // measure, unless the blocks have more work than the active chain tip, and
    // aren't too far ahead of it, so are likely to be attached soon.
    bool fAlreadyHave = pindex->nStatus & BLOCK_HAVE_DATA;
    bool fHasMoreOrSameWork = (ActiveTip() ? pindex->nChainWork >= ActiveTip()->nChainWork : true);
    // Blocks that are too out-of-order needlessly limit the effectiveness of
    // pruning, because pruning will not delete block files that contain any
    // blocks which are too close in height to the tip.  Apply this test
    // regardless of whether pruning is enabled; it should generally be safe to
    // not process unrequested blocks.
    bool fTooFarAhead{pindex->nHeight > ActiveHeight() + int(MIN_BLOCKS_TO_KEEP)};

    // TODO: Decouple this function from the block download logic by removing fRequested
    // This requires some new chain data structure to efficiently look up if a
    // block is in a chain leading to a candidate for best tip, despite not
    // being such a candidate itself.
    // Note that this would break the getblockfrompeer RPC

    // TODO: deal better with return value and error conditions for duplicate
    // and unrequested blocks.
    if (fAlreadyHave) return true;
    if (!fRequested) {  // If we didn't ask for it:
        if (pindex->nTx != 0) return true;    // This is a previously-processed block that was pruned
        if (!fHasMoreOrSameWork) return true; // Don't process less-work chains
        if (fTooFarAhead) return true;        // Block height is too high

        // Protect against DoS attacks from low-work chains.
        // If our tip is behind, a peer could try to send us
        // low-work blocks on a fake chain that we would never
        // request; don't process these.
        if (pindex->nChainWork < MinimumChainWork()) return true;
    }

    const CChainParams& params{GetParams()};

    if (!CheckBlock(block, state, params.GetConsensus()) ||
        !ContextualCheckBlock(block, state, *this, pindex->pprev)) {
        if (state.IsInvalid() && state.GetResult() != BlockValidationResult::BLOCK_MUTATED) {
            pindex->nStatus |= BLOCK_FAILED_VALID;
            m_blockman.m_dirty_blockindex.insert(pindex);
        }
        LogError("%s: %s\n", __func__, state.ToString());
        return false;
    }

    // Header is valid/has work, merkle tree and segwit merkle tree are good...RELAY NOW
    // (but if it does not build on our best tip, let the SendMessages loop relay it)
    if (!IsInitialBlockDownload() && ActiveTip() == pindex->pprev && m_options.signals) {
        m_options.signals->NewPoWValidBlock(pindex, pblock);
    }

    // Write block to history file
    if (fNewBlock) *fNewBlock = true;
    try {
        FlatFilePos blockPos{};
        if (dbp) {
            blockPos = *dbp;
            m_blockman.UpdateBlockInfo(block, pindex->nHeight, blockPos);
        } else {
            blockPos = m_blockman.SaveBlockToDisk(block, pindex->nHeight);
            if (blockPos.IsNull()) {
                state.Error(strprintf("%s: Failed to find position to write new block to disk", __func__));
                return false;
            }
        }
        ReceivedBlockTransactions(block, pindex, blockPos);
    } catch (const std::runtime_error& e) {
        return FatalError(GetNotifications(), state, strprintf(_("System error while saving block to disk: %s"), e.what()));
    }

    // TODO: FlushStateToDisk() handles flushing of both block and chainstate
    // data, so we should move this to ChainstateManager so that we can be more
    // intelligent about how we flush.
    // For now, since FlushStateMode::NONE is used, all that can happen is that
    // the block files may be pruned, so we can just call this on one
    // chainstate (particularly if we haven't implemented pruning with
    // background validation yet).
    ActiveChainstate().FlushStateToDisk(state, FlushStateMode::NONE);

    CheckBlockIndex();

    return true;
}

bool ChainstateManager::ProcessNewBlock(const std::shared_ptr<const CBlock>& block, bool force_processing, bool min_pow_checked, bool* new_block)
{
    AssertLockNotHeld(cs_main);

    {
        CBlockIndex *pindex = nullptr;
        if (new_block) *new_block = false;
        BlockValidationState state;

        // CheckBlock() does not support multi-threaded block validation because CBlock::fChecked can cause data race.
        // Therefore, the following critical section must include the CheckBlock() call as well.
        LOCK(cs_main);

        // Skipping AcceptBlock() for CheckBlock() failures means that we will never mark a block as invalid if
        // CheckBlock() fails.  This is protective against consensus failure if there are any unknown forms of block
        // malleability that cause CheckBlock() to fail; see e.g. CVE-2012-2459 and
        // https://lists.linuxfoundation.org/pipermail/bitcoin-dev/2019-February/016697.html.  Because CheckBlock() is
        // not very expensive, the anti-DoS benefits of caching failure (of a definitely-invalid block) are not substantial.
        bool ret = CheckBlock(*block, state, GetConsensus());
        if (ret) {
            // Store to disk
            ret = AcceptBlock(block, state, &pindex, force_processing, nullptr, new_block, min_pow_checked);
        }
        if (!ret) {
            if (m_options.signals) {
                m_options.signals->BlockChecked(*block, state);
            }
            LogError("%s: AcceptBlock FAILED (%s)\n", __func__, state.ToString());
            return false;
        }
    }

    NotifyHeaderTip();

    BlockValidationState state; // Only used to report errors, not invalidity - ignore it
    if (!ActiveChainstate().ActivateBestChain(state, block)) {
        LogError("%s: ActivateBestChain failed (%s)\n", __func__, state.ToString());
        return false;
    }

    Chainstate* bg_chain{WITH_LOCK(cs_main, return BackgroundSyncInProgress() ? m_ibd_chainstate.get() : nullptr)};
    BlockValidationState bg_state;
    if (bg_chain && !bg_chain->ActivateBestChain(bg_state, block)) {
        LogError("%s: [background] ActivateBestChain failed (%s)\n", __func__, bg_state.ToString());
        return false;
     }

    return true;
}

MempoolAcceptResult ChainstateManager::ProcessTransaction(const CTransactionRef& tx, bool test_accept, const ignore_rejects_type& ignore_rejects)
{
    AssertLockHeld(cs_main);
    Chainstate& active_chainstate = ActiveChainstate();
    if (!active_chainstate.GetMempool()) {
        TxValidationState state;
        state.Invalid(TxValidationResult::TX_NO_MEMPOOL, "no-mempool");
        return MempoolAcceptResult::Failure(state);
    }
    auto result = AcceptToMemoryPool(active_chainstate, tx, GetTime(), ignore_rejects, test_accept);
    active_chainstate.GetMempool()->check(active_chainstate.CoinsTip(), active_chainstate.m_chain.Height() + 1);
    return result;
}

bool TestBlockValidity(BlockValidationState& state,
                       const CChainParams& chainparams,
                       Chainstate& chainstate,
                       const CBlock& block,
                       CBlockIndex* pindexPrev,
                       bool fCheckPOW,
                       bool fCheckMerkleRoot)
{
    AssertLockHeld(cs_main);
    assert(pindexPrev && pindexPrev == chainstate.m_chain.Tip());
    CCoinsViewCache viewNew(&chainstate.CoinsTip());
    uint256 block_hash(block.GetHash());
    CBlockIndex indexDummy(block);
    indexDummy.pprev = pindexPrev;
    indexDummy.nHeight = pindexPrev->nHeight + 1;
    indexDummy.phashBlock = &block_hash;

    // NOTE: CheckBlockHeader is called by CheckBlock
    if (!ContextualCheckBlockHeader(block, state, chainstate.m_blockman, chainstate.m_chainman, pindexPrev)) {
        LogError("%s: Consensus::ContextualCheckBlockHeader: %s\n", __func__, state.ToString());
        return false;
    }
    if (!CheckBlock(block, state, chainparams.GetConsensus(), fCheckPOW, fCheckMerkleRoot)) {
        LogError("%s: Consensus::CheckBlock: %s\n", __func__, state.ToString());
        return false;
    }
    if (!ContextualCheckBlock(block, state, chainstate.m_chainman, pindexPrev)) {
        LogError("%s: Consensus::ContextualCheckBlock: %s\n", __func__, state.ToString());
        return false;
    }
    if (!chainstate.ConnectBlock(block, state, &indexDummy, viewNew, true)) {
        return false;
    }
    assert(state.IsValid());

    return true;
}

/* This function is called from the RPC code for pruneblockchain */
void PruneBlockFilesManual(Chainstate& active_chainstate, int nManualPruneHeight)
{
    BlockValidationState state;
    if (!active_chainstate.FlushStateToDisk(
            state, FlushStateMode::NONE, nManualPruneHeight)) {
        LogPrintf("%s: failed to flush state (%s)\n", __func__, state.ToString());
    }
}

bool Chainstate::LoadChainTip()
{
    AssertLockHeld(cs_main);
    const CCoinsViewCache& coins_cache = CoinsTip();
    assert(!coins_cache.GetBestBlock().IsNull()); // Never called when the coins view is empty
    const CBlockIndex* tip = m_chain.Tip();

    if (tip && tip->GetBlockHash() == coins_cache.GetBestBlock()) {
        return true;
    }

    // Load pointer to end of best chain
    CBlockIndex* pindex = m_blockman.LookupBlockIndex(coins_cache.GetBestBlock());
    if (!pindex) {
        return false;
    }
    m_chain.SetTip(*pindex);
    PruneBlockIndexCandidates();

    tip = m_chain.Tip();
    LogPrintf("Loaded best chain: hashBestChain=%s height=%d date=%s progress=%f\n",
              tip->GetBlockHash().ToString(),
              m_chain.Height(),
              FormatISO8601DateTime(tip->GetBlockTime()),
              GuessVerificationProgress(m_chainman.GetParams().TxData(), tip));
    return true;
}

CVerifyDB::CVerifyDB(Notifications& notifications)
    : m_notifications{notifications}
{
    m_notifications.progress(_("Verifying blocks…"), 0, false);
}

CVerifyDB::~CVerifyDB()
{
    m_notifications.progress(bilingual_str{}, 100, false);
}

VerifyDBResult CVerifyDB::VerifyDB(
    Chainstate& chainstate,
    const Consensus::Params& consensus_params,
    CCoinsView& coinsview,
    int nCheckLevel, int nCheckDepth)
{
    AssertLockHeld(cs_main);

    if (chainstate.m_chain.Tip() == nullptr || chainstate.m_chain.Tip()->pprev == nullptr) {
        return VerifyDBResult::SUCCESS;
    }

    // Verify blocks in the best chain
    if (nCheckDepth <= 0 || nCheckDepth > chainstate.m_chain.Height()) {
        nCheckDepth = chainstate.m_chain.Height();
    }
    nCheckLevel = std::max(0, std::min(4, nCheckLevel));
    LogPrintf("Verifying last %i blocks at level %i\n", nCheckDepth, nCheckLevel);
    CCoinsViewCache coins(&coinsview);
    CBlockIndex* pindex;
    CBlockIndex* pindexFailure = nullptr;
    int nGoodTransactions = 0;
    BlockValidationState state;
    int reportDone = 0;
    bool skipped_no_block_data{false};
    bool skipped_l3_checks{false};
    LogPrintf("Verification progress: 0%%\n");

    const bool is_snapshot_cs{chainstate.m_from_snapshot_blockhash};

    for (pindex = chainstate.m_chain.Tip(); pindex && pindex->pprev; pindex = pindex->pprev) {
        const int percentageDone = std::max(1, std::min(99, (int)(((double)(chainstate.m_chain.Height() - pindex->nHeight)) / (double)nCheckDepth * (nCheckLevel >= 4 ? 50 : 100))));
        if (reportDone < percentageDone / 10) {
            // report every 10% step
            LogPrintf("Verification progress: %d%%\n", percentageDone);
            reportDone = percentageDone / 10;
        }
        m_notifications.progress(_("Verifying blocks…"), percentageDone, false);
        if (pindex->nHeight <= chainstate.m_chain.Height() - nCheckDepth) {
            break;
        }
        if ((chainstate.m_blockman.IsPruneMode() || is_snapshot_cs) && !(pindex->nStatus & BLOCK_HAVE_DATA)) {
            // If pruning or running under an assumeutxo snapshot, only go
            // back as far as we have data.
            LogPrintf("VerifyDB(): block verification stopping at height %d (no data). This could be due to pruning or use of an assumeutxo snapshot.\n", pindex->nHeight);
            skipped_no_block_data = true;
            break;
        }
        CBlock block;
        // check level 0: read from disk
        if (!chainstate.m_blockman.ReadBlockFromDisk(block, *pindex, /*lowprio=*/true)) {
            LogPrintf("Verification error: ReadBlockFromDisk failed at %d, hash=%s\n", pindex->nHeight, pindex->GetBlockHash().ToString());
            return VerifyDBResult::CORRUPTED_BLOCK_DB;
        }
        // check level 1: verify block validity
        if (nCheckLevel >= 1 && !CheckBlock(block, state, consensus_params)) {
            LogPrintf("Verification error: found bad block at %d, hash=%s (%s)\n",
                      pindex->nHeight, pindex->GetBlockHash().ToString(), state.ToString());
            return VerifyDBResult::CORRUPTED_BLOCK_DB;
        }
        // check level 2: verify undo validity
        if (nCheckLevel >= 2 && pindex) {
            CBlockUndo undo;
            if (!pindex->GetUndoPos().IsNull()) {
                if (!chainstate.m_blockman.UndoReadFromDisk(undo, *pindex)) {
                    LogPrintf("Verification error: found bad undo data at %d, hash=%s\n", pindex->nHeight, pindex->GetBlockHash().ToString());
                    return VerifyDBResult::CORRUPTED_BLOCK_DB;
                }
            }
        }
        // check level 3: check for inconsistencies during memory-only disconnect of tip blocks
        size_t curr_coins_usage = coins.DynamicMemoryUsage() + chainstate.CoinsTip().DynamicMemoryUsage();

        if (nCheckLevel >= 3) {
            if (curr_coins_usage <= chainstate.m_coinstip_cache_size_bytes) {
                assert(coins.GetBestBlock() == pindex->GetBlockHash());
                DisconnectResult res = chainstate.DisconnectBlock(block, pindex, coins);
                if (res == DISCONNECT_FAILED) {
                    LogPrintf("Verification error: irrecoverable inconsistency in block data at %d, hash=%s\n", pindex->nHeight, pindex->GetBlockHash().ToString());
                    return VerifyDBResult::CORRUPTED_BLOCK_DB;
                }
                if (res == DISCONNECT_UNCLEAN) {
                    nGoodTransactions = 0;
                    pindexFailure = pindex;
                } else {
                    nGoodTransactions += block.vtx.size();
                }
            } else {
                skipped_l3_checks = true;
            }
        }
        if (chainstate.m_chainman.m_interrupt) return VerifyDBResult::INTERRUPTED;
    }
    if (pindexFailure) {
        LogPrintf("Verification error: coin database inconsistencies found (last %i blocks, %i good transactions before that)\n", chainstate.m_chain.Height() - pindexFailure->nHeight + 1, nGoodTransactions);
        return VerifyDBResult::CORRUPTED_BLOCK_DB;
    }
    if (skipped_l3_checks) {
        LogPrintf("Skipped verification of level >=3 (insufficient database cache size). Consider increasing -dbcache.\n");
    }

    // store block count as we move pindex at check level >= 4
    int block_count = chainstate.m_chain.Height() - pindex->nHeight;

    // check level 4: try reconnecting blocks
    if (nCheckLevel >= 4 && !skipped_l3_checks) {
        while (pindex != chainstate.m_chain.Tip()) {
            const int percentageDone = std::max(1, std::min(99, 100 - (int)(((double)(chainstate.m_chain.Height() - pindex->nHeight)) / (double)nCheckDepth * 50)));
            if (reportDone < percentageDone / 10) {
                // report every 10% step
                LogPrintf("Verification progress: %d%%\n", percentageDone);
                reportDone = percentageDone / 10;
            }
            m_notifications.progress(_("Verifying blocks…"), percentageDone, false);
            pindex = chainstate.m_chain.Next(pindex);
            CBlock block;
            if (!chainstate.m_blockman.ReadBlockFromDisk(block, *pindex, /*lowprio=*/true)) {
                LogPrintf("Verification error: ReadBlockFromDisk failed at %d, hash=%s\n", pindex->nHeight, pindex->GetBlockHash().ToString());
                return VerifyDBResult::CORRUPTED_BLOCK_DB;
            }
            if (!chainstate.ConnectBlock(block, state, pindex, coins)) {
                LogPrintf("Verification error: found unconnectable block at %d, hash=%s (%s)\n", pindex->nHeight, pindex->GetBlockHash().ToString(), state.ToString());
                return VerifyDBResult::CORRUPTED_BLOCK_DB;
            }
            if (chainstate.m_chainman.m_interrupt) return VerifyDBResult::INTERRUPTED;
        }
    }

    LogPrintf("Verification: No coin database inconsistencies in last %i blocks (%i transactions)\n", block_count, nGoodTransactions);

    if (skipped_l3_checks) {
        return VerifyDBResult::SKIPPED_L3_CHECKS;
    }
    if (skipped_no_block_data) {
        return VerifyDBResult::SKIPPED_MISSING_BLOCKS;
    }
    return VerifyDBResult::SUCCESS;
}

/** Apply the effects of a block on the utxo cache, ignoring that it may already have been applied. */
bool Chainstate::RollforwardBlock(const CBlockIndex* pindex, CCoinsViewCache& inputs)
{
    AssertLockHeld(cs_main);
    // TODO: merge with ConnectBlock
    CBlock block;
    if (!m_blockman.ReadBlockFromDisk(block, *pindex, /*lowprio=*/true)) {
        LogError("ReplayBlock(): ReadBlockFromDisk failed at %d, hash=%s\n", pindex->nHeight, pindex->GetBlockHash().ToString());
        return false;
    }

    for (const CTransactionRef& tx : block.vtx) {
        if (!tx->IsCoinBase()) {
            for (const CTxIn &txin : tx->vin) {
                inputs.SpendCoin(txin.prevout);
            }
        }
        // Pass check = true as every addition may be an overwrite.
        AddCoins(inputs, *tx, pindex->nHeight, true);
    }
    return true;
}

bool Chainstate::ReplayBlocks()
{
    LOCK(cs_main);

    CCoinsView& db = this->CoinsDB();
    CCoinsViewCache cache(&db);

    std::vector<uint256> hashHeads = db.GetHeadBlocks();
    if (hashHeads.empty()) return true; // We're already in a consistent state.
    if (hashHeads.size() != 2) {
        LogError("ReplayBlocks(): unknown inconsistent state\n");
        return false;
    }

    m_chainman.GetNotifications().progress(_("Replaying blocks…"), 0, false);
    LogPrintf("Replaying blocks\n");

    const CBlockIndex* pindexOld = nullptr;  // Old tip during the interrupted flush.
    const CBlockIndex* pindexNew;            // New tip during the interrupted flush.
    const CBlockIndex* pindexFork = nullptr; // Latest block common to both the old and the new tip.

    if (m_blockman.m_block_index.count(hashHeads[0]) == 0) {
        LogError("ReplayBlocks(): reorganization to unknown block requested\n");
        return false;
    }
    pindexNew = &(m_blockman.m_block_index[hashHeads[0]]);

    if (!hashHeads[1].IsNull()) { // The old tip is allowed to be 0, indicating it's the first flush.
        if (m_blockman.m_block_index.count(hashHeads[1]) == 0) {
            LogError("ReplayBlocks(): reorganization from unknown block requested\n");
            return false;
        }
        pindexOld = &(m_blockman.m_block_index[hashHeads[1]]);
        pindexFork = LastCommonAncestor(pindexOld, pindexNew);
        assert(pindexFork != nullptr);
    }

    // Rollback along the old branch.
    while (pindexOld != pindexFork) {
        if (pindexOld->nHeight > 0) { // Never disconnect the genesis block.
            CBlock block;
            if (!m_blockman.ReadBlockFromDisk(block, *pindexOld, /*lowprio=*/true)) {
                LogError("RollbackBlock(): ReadBlockFromDisk() failed at %d, hash=%s\n", pindexOld->nHeight, pindexOld->GetBlockHash().ToString());
                return false;
            }
            LogPrintf("Rolling back %s (%i)\n", pindexOld->GetBlockHash().ToString(), pindexOld->nHeight);
            DisconnectResult res = DisconnectBlock(block, pindexOld, cache);
            if (res == DISCONNECT_FAILED) {
                LogError("RollbackBlock(): DisconnectBlock failed at %d, hash=%s\n", pindexOld->nHeight, pindexOld->GetBlockHash().ToString());
                return false;
            }
            // If DISCONNECT_UNCLEAN is returned, it means a non-existing UTXO was deleted, or an existing UTXO was
            // overwritten. It corresponds to cases where the block-to-be-disconnect never had all its operations
            // applied to the UTXO set. However, as both writing a UTXO and deleting a UTXO are idempotent operations,
            // the result is still a version of the UTXO set with the effects of that block undone.
        }
        pindexOld = pindexOld->pprev;
    }

    // Roll forward from the forking point to the new tip.
    int nForkHeight = pindexFork ? pindexFork->nHeight : 0;
    for (int nHeight = nForkHeight + 1; nHeight <= pindexNew->nHeight; ++nHeight) {
        const CBlockIndex& pindex{*Assert(pindexNew->GetAncestor(nHeight))};

        LogPrintf("Rolling forward %s (%i)\n", pindex.GetBlockHash().ToString(), nHeight);
        m_chainman.GetNotifications().progress(_("Replaying blocks…"), (int)((nHeight - nForkHeight) * 100.0 / (pindexNew->nHeight - nForkHeight)), false);
        if (!RollforwardBlock(&pindex, cache)) return false;
    }

    cache.SetBestBlock(pindexNew->GetBlockHash());
    cache.Flush();
    m_chainman.GetNotifications().progress(bilingual_str{}, 100, false);
    return true;
}

bool Chainstate::NeedsRedownload() const
{
    AssertLockHeld(cs_main);

    // At and above m_params.SegwitHeight, segwit consensus rules must be validated
    CBlockIndex* block{m_chain.Tip()};

    while (block != nullptr && DeploymentActiveAt(*block, m_chainman, Consensus::DEPLOYMENT_SEGWIT)) {
        if (!(block->nStatus & BLOCK_OPT_WITNESS)) {
            // block is insufficiently validated for a segwit client
            return true;
        }
        block = block->pprev;
    }

    return false;
}

void Chainstate::ClearBlockIndexCandidates()
{
    AssertLockHeld(::cs_main);
    setBlockIndexCandidates.clear();
}

bool ChainstateManager::LoadBlockIndex()
{
    AssertLockHeld(cs_main);
    // Load block index from databases
    if (m_blockman.m_blockfiles_indexed) {
        bool ret{m_blockman.LoadBlockIndexDB(SnapshotBlockhash())};
        if (!ret) return false;

        m_blockman.ScanAndUnlinkAlreadyPrunedFiles();

        std::vector<CBlockIndex*> vSortedByHeight{m_blockman.GetAllBlockIndices()};
        std::sort(vSortedByHeight.begin(), vSortedByHeight.end(),
                  CBlockIndexHeightOnlyComparator());

        for (CBlockIndex* pindex : vSortedByHeight) {
            if (m_interrupt) return false;
            // If we have an assumeutxo-based chainstate, then the snapshot
            // block will be a candidate for the tip, but it may not be
            // VALID_TRANSACTIONS (eg if we haven't yet downloaded the block),
            // so we special-case the snapshot block as a potential candidate
            // here.
            if (pindex == GetSnapshotBaseBlock() ||
                    (pindex->IsValid(BLOCK_VALID_TRANSACTIONS) &&
                     (pindex->HaveNumChainTxs() || pindex->pprev == nullptr))) {

                for (Chainstate* chainstate : GetAll()) {
                    chainstate->TryAddBlockIndexCandidate(pindex);
                }
            }
            if (pindex->nStatus & BLOCK_FAILED_MASK && (!m_best_invalid || pindex->nChainWork > m_best_invalid->nChainWork)) {
                m_best_invalid = pindex;
            }
            if (pindex->IsValid(BLOCK_VALID_TREE) && (m_best_header == nullptr || CBlockIndexWorkComparator()(m_best_header, pindex)))
                m_best_header = pindex;
        }
    }
    return true;
}

bool Chainstate::LoadGenesisBlock()
{
    LOCK(cs_main);

    const CChainParams& params{m_chainman.GetParams()};

    // Check whether we're already initialized by checking for genesis in
    // m_blockman.m_block_index. Note that we can't use m_chain here, since it is
    // set based on the coins db, not the block index db, which is the only
    // thing loaded at this point.
    if (m_blockman.m_block_index.count(params.GenesisBlock().GetHash()))
        return true;

    try {
        const CBlock& block = params.GenesisBlock();
        FlatFilePos blockPos{m_blockman.SaveBlockToDisk(block, 0)};
        if (blockPos.IsNull()) {
            LogError("%s: writing genesis block to disk failed\n", __func__);
            return false;
        }
        CBlockIndex* pindex = m_blockman.AddToBlockIndex(block, m_chainman.m_best_header);
        m_chainman.ReceivedBlockTransactions(block, pindex, blockPos);
    } catch (const std::runtime_error& e) {
        LogError("%s: failed to write genesis block: %s\n", __func__, e.what());
        return false;
    }

    return true;
}

void ChainstateManager::LoadExternalBlockFile(
    AutoFile& file_in,
    FlatFilePos* dbp,
    std::multimap<uint256, FlatFilePos>* blocks_with_unknown_parent)
{
    // Either both should be specified (-reindex), or neither (-loadblock).
    assert(!dbp == !blocks_with_unknown_parent);

    const auto start{SteadyClock::now()};
    const CChainParams& params{GetParams()};

    int nLoaded = 0;
    try {
        IOPRIO_IDLER(/*lowprio=*/true);
        file_in.SetIdlePriority();

        BufferedFile blkdat{file_in, 2 * MAX_BLOCK_SERIALIZED_SIZE, MAX_BLOCK_SERIALIZED_SIZE + 8};
        // nRewind indicates where to resume scanning in case something goes wrong,
        // such as a block fails to deserialize.
        uint64_t nRewind = blkdat.GetPos();
        while (!blkdat.eof()) {
            if (m_interrupt) return;

            blkdat.SetPos(nRewind);
            nRewind++; // start one byte further next time, in case of failure
            blkdat.SetLimit(); // remove former limit
            unsigned int nSize = 0;
            try {
                // locate a header
                MessageStartChars buf;
                blkdat.FindByte(std::byte(params.MessageStart()[0]));
                nRewind = blkdat.GetPos() + 1;
                blkdat >> buf;
                if (buf != params.MessageStart()) {
                    continue;
                }
                // read size
                blkdat >> nSize;
                if (nSize < 80 || nSize > MAX_BLOCK_SERIALIZED_SIZE)
                    continue;
            } catch (const std::exception&) {
                // no valid block header found; don't complain
                // (this happens at the end of every blk.dat file)
                break;
            }
            try {
                // read block header
                const uint64_t nBlockPos{blkdat.GetPos()};
                if (dbp)
                    dbp->nPos = nBlockPos;
                blkdat.SetLimit(nBlockPos + nSize);
                CBlockHeader header;
                blkdat >> header;
                const uint256 hash{header.GetHash()};
                // Skip the rest of this block (this may read from disk into memory); position to the marker before the
                // next block, but it's still possible to rewind to the start of the current block (without a disk read).
                nRewind = nBlockPos + nSize;
                blkdat.SkipTo(nRewind);

                std::shared_ptr<CBlock> pblock{}; // needs to remain available after the cs_main lock is released to avoid duplicate reads from disk

                {
                    LOCK(cs_main);
                    // detect out of order blocks, and store them for later
                    if (hash != params.GetConsensus().hashGenesisBlock && !m_blockman.LookupBlockIndex(header.hashPrevBlock)) {
                        LogPrint(BCLog::REINDEX, "%s: Out of order block %s, parent %s not known\n", __func__, hash.ToString(),
                                 header.hashPrevBlock.ToString());
                        if (dbp && blocks_with_unknown_parent) {
                            blocks_with_unknown_parent->emplace(header.hashPrevBlock, *dbp);
                        }
                        continue;
                    }

                    // process in case the block isn't known yet
                    const CBlockIndex* pindex = m_blockman.LookupBlockIndex(hash);
                    if (!pindex || (pindex->nStatus & BLOCK_HAVE_DATA) == 0) {
                        // This block can be processed immediately; rewind to its start, read and deserialize it.
                        blkdat.SetPos(nBlockPos);
                        pblock = std::make_shared<CBlock>();
                        blkdat >> TX_WITH_WITNESS(*pblock);
                        nRewind = blkdat.GetPos();

                        BlockValidationState state;
                        if (AcceptBlock(pblock, state, nullptr, true, dbp, nullptr, true)) {
                            nLoaded++;
                        }
                        if (state.IsError()) {
                            break;
                        }
                    } else if (hash != params.GetConsensus().hashGenesisBlock && pindex->nHeight % 1000 == 0) {
                        LogPrint(BCLog::REINDEX, "Block Import: already had block %s at height %d\n", hash.ToString(), pindex->nHeight);
                    }
                }

                // Activate the genesis block so normal node progress can continue
                if (hash == params.GetConsensus().hashGenesisBlock) {
                    bool genesis_activation_failure = false;
                    for (auto c : GetAll()) {
                        BlockValidationState state;
                        if (!c->ActivateBestChain(state, nullptr)) {
                            genesis_activation_failure = true;
                            break;
                        }
                    }
                    if (genesis_activation_failure) {
                        break;
                    }
                }

                if (m_blockman.IsPruneMode() && m_blockman.m_blockfiles_indexed && pblock) {
                    // must update the tip for pruning to work while importing with -loadblock.
                    // this is a tradeoff to conserve disk space at the expense of time
                    // spent updating the tip to be able to prune.
                    // otherwise, ActivateBestChain won't be called by the import process
                    // until after all of the block files are loaded. ActivateBestChain can be
                    // called by concurrent network message processing. but, that is not
                    // reliable for the purpose of pruning while importing.
                    bool activation_failure = false;
                    for (auto c : GetAll()) {
                        BlockValidationState state;
                        if (!c->ActivateBestChain(state, pblock)) {
                            LogPrint(BCLog::REINDEX, "failed to activate chain (%s)\n", state.ToString());
                            activation_failure = true;
                            break;
                        }
                    }
                    if (activation_failure) {
                        break;
                    }
                }

                NotifyHeaderTip();

                if (!blocks_with_unknown_parent) continue;

                // Recursively process earlier encountered successors of this block
                std::deque<uint256> queue;
                queue.push_back(hash);
                while (!queue.empty()) {
                    uint256 head = queue.front();
                    queue.pop_front();
                    auto range = blocks_with_unknown_parent->equal_range(head);
                    while (range.first != range.second) {
                        std::multimap<uint256, FlatFilePos>::iterator it = range.first;
                        std::shared_ptr<CBlock> pblockrecursive = std::make_shared<CBlock>();
                        if (m_blockman.ReadBlockFromDisk(*pblockrecursive, it->second)) {
                            LogPrint(BCLog::REINDEX, "%s: Processing out of order child %s of %s\n", __func__, pblockrecursive->GetHash().ToString(),
                                    head.ToString());
                            LOCK(cs_main);
                            BlockValidationState dummy;
                            if (AcceptBlock(pblockrecursive, dummy, nullptr, true, &it->second, nullptr, true)) {
                                nLoaded++;
                                queue.push_back(pblockrecursive->GetHash());
                            }
                        }
                        range.first++;
                        blocks_with_unknown_parent->erase(it);
                        NotifyHeaderTip();
                    }
                }
            } catch (const std::exception& e) {
                // historical bugs added extra data to the block files that does not deserialize cleanly.
                // commonly this data is between readable blocks, but it does not really matter. such data is not fatal to the import process.
                // the code that reads the block files deals with invalid data by simply ignoring it.
                // it continues to search for the next {4 byte magic message start bytes + 4 byte length + block} that does deserialize cleanly
                // and passes all of the other block validation checks dealing with POW and the merkle root, etc...
                // we merely note with this informational log message when unexpected data is encountered.
                // we could also be experiencing a storage system read error, or a read of a previous bad write. these are possible, but
                // less likely scenarios. we don't have enough information to tell a difference here.
                // the reindex process is not the place to attempt to clean and/or compact the block files. if so desired, a studious node operator
                // may use knowledge of the fact that the block files are not entirely pristine in order to prepare a set of pristine, and
                // perhaps ordered, block files for later reindexing.
                LogPrint(BCLog::REINDEX, "%s: unexpected data at file offset 0x%x - %s. continuing\n", __func__, (nRewind - 1), e.what());
            }
        }
    } catch (const std::runtime_error& e) {
        GetNotifications().fatalError(strprintf(_("System error while loading external block file: %s"), e.what()));
    }
    LogPrintf("Loaded %i blocks from external file in %dms\n", nLoaded, Ticks<std::chrono::milliseconds>(SteadyClock::now() - start));
}

bool ChainstateManager::ShouldCheckBlockIndex() const
{
    // Assert to verify Flatten() has been called.
    if (!*Assert(m_options.check_block_index)) return false;
    if (FastRandomContext().randrange(*m_options.check_block_index) >= 1) return false;
    return true;
}

void ChainstateManager::CheckBlockIndex()
{
    if (!ShouldCheckBlockIndex()) {
        return;
    }

    LOCK(cs_main);

    // During a reindex, we read the genesis block and call CheckBlockIndex before ActivateBestChain,
    // so we have the genesis block in m_blockman.m_block_index but no active chain. (A few of the
    // tests when iterating the block tree require that m_chain has been initialized.)
    if (ActiveChain().Height() < 0) {
        assert(m_blockman.m_block_index.size() <= 1);
        return;
    }

    // Build forward-pointing data structure for the entire block tree.
    // For performance reasons, indexes of the best header chain are stored in a vector (within CChain).
    // All remaining blocks are stored in a multimap.
    // The best header chain can differ from the active chain: E.g. its entries may belong to blocks that
    // are not yet validated.
    CChain best_hdr_chain;
    assert(m_best_header);
    best_hdr_chain.SetTip(*m_best_header);

    std::multimap<CBlockIndex*,CBlockIndex*> forward;
    for (auto& [_, block_index] : m_blockman.m_block_index) {
        // Only save indexes in forward that are not part of the best header chain.
        if (!best_hdr_chain.Contains(&block_index)) {
            // Only genesis, which must be part of the best header chain, can have a nullptr parent.
            assert(block_index.pprev);
            forward.emplace(block_index.pprev, &block_index);
        }
    }
    assert(forward.size() + best_hdr_chain.Height() + 1 == m_blockman.m_block_index.size());

    CBlockIndex* pindex = best_hdr_chain[0];
    assert(pindex);
    // Iterate over the entire block tree, using depth-first search.
    // Along the way, remember whether there are blocks on the path from genesis
    // block being explored which are the first to have certain properties.
    size_t nNodes = 0;
    int nHeight = 0;
    CBlockIndex* pindexFirstInvalid = nullptr; // Oldest ancestor of pindex which is invalid.
    CBlockIndex* pindexFirstMissing = nullptr; // Oldest ancestor of pindex which does not have BLOCK_HAVE_DATA, since assumeutxo snapshot if used.
    CBlockIndex* pindexFirstNeverProcessed = nullptr; // Oldest ancestor of pindex for which nTx == 0, since assumeutxo snapshot if used.
    CBlockIndex* pindexFirstNotTreeValid = nullptr; // Oldest ancestor of pindex which does not have BLOCK_VALID_TREE (regardless of being valid or not).
    CBlockIndex* pindexFirstNotTransactionsValid = nullptr; // Oldest ancestor of pindex which does not have BLOCK_VALID_TRANSACTIONS (regardless of being valid or not), since assumeutxo snapshot if used.
    CBlockIndex* pindexFirstNotChainValid = nullptr; // Oldest ancestor of pindex which does not have BLOCK_VALID_CHAIN (regardless of being valid or not), since assumeutxo snapshot if used.
    CBlockIndex* pindexFirstNotScriptsValid = nullptr; // Oldest ancestor of pindex which does not have BLOCK_VALID_SCRIPTS (regardless of being valid or not), since assumeutxo snapshot if used.

    // After checking an assumeutxo snapshot block, reset pindexFirst pointers
    // to earlier blocks that have not been downloaded or validated yet, so
    // checks for later blocks can assume the earlier blocks were validated and
    // be stricter, testing for more requirements.
    const CBlockIndex* snap_base{GetSnapshotBaseBlock()};
    CBlockIndex *snap_first_missing{}, *snap_first_notx{}, *snap_first_notv{}, *snap_first_nocv{}, *snap_first_nosv{};
    auto snap_update_firsts = [&] {
        if (pindex == snap_base) {
            std::swap(snap_first_missing, pindexFirstMissing);
            std::swap(snap_first_notx, pindexFirstNeverProcessed);
            std::swap(snap_first_notv, pindexFirstNotTransactionsValid);
            std::swap(snap_first_nocv, pindexFirstNotChainValid);
            std::swap(snap_first_nosv, pindexFirstNotScriptsValid);
        }
    };

    while (pindex != nullptr) {
        nNodes++;
        if (pindexFirstInvalid == nullptr && pindex->nStatus & BLOCK_FAILED_VALID) pindexFirstInvalid = pindex;
        if (pindexFirstMissing == nullptr && !(pindex->nStatus & BLOCK_HAVE_DATA)) {
            pindexFirstMissing = pindex;
        }
        if (pindexFirstNeverProcessed == nullptr && pindex->nTx == 0) pindexFirstNeverProcessed = pindex;
        if (pindex->pprev != nullptr && pindexFirstNotTreeValid == nullptr && (pindex->nStatus & BLOCK_VALID_MASK) < BLOCK_VALID_TREE) pindexFirstNotTreeValid = pindex;

        if (pindex->pprev != nullptr) {
            if (pindexFirstNotTransactionsValid == nullptr &&
                    (pindex->nStatus & BLOCK_VALID_MASK) < BLOCK_VALID_TRANSACTIONS) {
                pindexFirstNotTransactionsValid = pindex;
            }

            if (pindexFirstNotChainValid == nullptr &&
                    (pindex->nStatus & BLOCK_VALID_MASK) < BLOCK_VALID_CHAIN) {
                pindexFirstNotChainValid = pindex;
            }

            if (pindexFirstNotScriptsValid == nullptr &&
                    (pindex->nStatus & BLOCK_VALID_MASK) < BLOCK_VALID_SCRIPTS) {
                pindexFirstNotScriptsValid = pindex;
            }
        }

        // Begin: actual consistency checks.
        if (pindex->pprev == nullptr) {
            // Genesis block checks.
            assert(pindex->GetBlockHash() == GetConsensus().hashGenesisBlock); // Genesis block's hash must match.
            for (auto c : GetAll()) {
                if (c->m_chain.Genesis() != nullptr) {
                    assert(pindex == c->m_chain.Genesis()); // The chain's genesis block must be this block.
                }
            }
        }
        if (!pindex->HaveNumChainTxs()) assert(pindex->nSequenceId <= 0); // nSequenceId can't be set positive for blocks that aren't linked (negative is used for preciousblock)
        // VALID_TRANSACTIONS is equivalent to nTx > 0 for all nodes (whether or not pruning has occurred).
        // HAVE_DATA is only equivalent to nTx > 0 (or VALID_TRANSACTIONS) if no pruning has occurred.
        if (!m_blockman.m_have_pruned) {
            // If we've never pruned, then HAVE_DATA should be equivalent to nTx > 0
            assert(!(pindex->nStatus & BLOCK_HAVE_DATA) == (pindex->nTx == 0));
            assert(pindexFirstMissing == pindexFirstNeverProcessed);
        } else {
            // If we have pruned, then we can only say that HAVE_DATA implies nTx > 0
            if (pindex->nStatus & BLOCK_HAVE_DATA) assert(pindex->nTx > 0);
        }
        if (pindex->nStatus & BLOCK_HAVE_UNDO) assert(pindex->nStatus & BLOCK_HAVE_DATA);
        if (snap_base && snap_base->GetAncestor(pindex->nHeight) == pindex) {
            // Assumed-valid blocks should connect to the main chain.
            assert((pindex->nStatus & BLOCK_VALID_MASK) >= BLOCK_VALID_TREE);
        }
        // There should only be an nTx value if we have
        // actually seen a block's transactions.
        assert(((pindex->nStatus & BLOCK_VALID_MASK) >= BLOCK_VALID_TRANSACTIONS) == (pindex->nTx > 0)); // This is pruning-independent.
        // All parents having had data (at some point) is equivalent to all parents being VALID_TRANSACTIONS, which is equivalent to HaveNumChainTxs().
        // HaveNumChainTxs will also be set in the assumeutxo snapshot block from snapshot metadata.
        assert((pindexFirstNeverProcessed == nullptr || pindex == snap_base) == pindex->HaveNumChainTxs());
        assert((pindexFirstNotTransactionsValid == nullptr || pindex == snap_base) == pindex->HaveNumChainTxs());
        assert(pindex->nHeight == nHeight); // nHeight must be consistent.
        assert(pindex->pprev == nullptr || pindex->nChainWork >= pindex->pprev->nChainWork); // For every block except the genesis block, the chainwork must be larger than the parent's.
        assert(nHeight < 2 || (pindex->pskip && (pindex->pskip->nHeight < nHeight))); // The pskip pointer must point back for all but the first 2 blocks.
        assert(pindexFirstNotTreeValid == nullptr); // All m_blockman.m_block_index entries must at least be TREE valid
        if ((pindex->nStatus & BLOCK_VALID_MASK) >= BLOCK_VALID_TREE) assert(pindexFirstNotTreeValid == nullptr); // TREE valid implies all parents are TREE valid
        if ((pindex->nStatus & BLOCK_VALID_MASK) >= BLOCK_VALID_CHAIN) assert(pindexFirstNotChainValid == nullptr); // CHAIN valid implies all parents are CHAIN valid
        if ((pindex->nStatus & BLOCK_VALID_MASK) >= BLOCK_VALID_SCRIPTS) assert(pindexFirstNotScriptsValid == nullptr); // SCRIPTS valid implies all parents are SCRIPTS valid
        if (pindexFirstInvalid == nullptr) {
            // Checks for not-invalid blocks.
            assert((pindex->nStatus & BLOCK_FAILED_MASK) == 0); // The failed mask cannot be set for blocks without invalid parents.
        }
        // Make sure m_chain_tx_count sum is correctly computed.
        if (!pindex->pprev) {
            // If no previous block, nTx and m_chain_tx_count must be the same.
            assert(pindex->m_chain_tx_count == pindex->nTx);
        } else if (pindex->pprev->m_chain_tx_count > 0 && pindex->nTx > 0) {
            // If previous m_chain_tx_count is set and number of transactions in block is known, sum must be set.
            assert(pindex->m_chain_tx_count == pindex->nTx + pindex->pprev->m_chain_tx_count);
        } else {
            // Otherwise m_chain_tx_count should only be set if this is a snapshot
            // block, and must be set if it is.
            assert((pindex->m_chain_tx_count != 0) == (pindex == snap_base));
        }

        // Chainstate-specific checks on setBlockIndexCandidates
        for (auto c : GetAll()) {
            if (c->m_chain.Tip() == nullptr) continue;
            // Two main factors determine whether pindex is a candidate in
            // setBlockIndexCandidates:
            //
            // - If pindex has less work than the chain tip, it should not be a
            //   candidate, and this will be asserted below. Otherwise it is a
            //   potential candidate.
            //
            // - If pindex or one of its parent blocks back to the genesis block
            //   or an assumeutxo snapshot never downloaded transactions
            //   (pindexFirstNeverProcessed is non-null), it should not be a
            //   candidate, and this will be asserted below. The only exception
            //   is if pindex itself is an assumeutxo snapshot block. Then it is
            //   also a potential candidate.
            if (!CBlockIndexWorkComparator()(pindex, c->m_chain.Tip()) && (pindexFirstNeverProcessed == nullptr || pindex == snap_base)) {
                // If pindex was detected as invalid (pindexFirstInvalid is
                // non-null), it is not required to be in
                // setBlockIndexCandidates.
                if (pindexFirstInvalid == nullptr) {
                    // If pindex and all its parents back to the genesis block
                    // or an assumeutxo snapshot block downloaded transactions,
                    // and the transactions were not pruned (pindexFirstMissing
                    // is null), it is a potential candidate. The check
                    // excludes pruned blocks, because if any blocks were
                    // pruned between pindex and the current chain tip, pindex will
                    // only temporarily be added to setBlockIndexCandidates,
                    // before being moved to m_blocks_unlinked. This check
                    // could be improved to verify that if all blocks between
                    // the chain tip and pindex have data, pindex must be a
                    // candidate.
                    //
                    // If pindex is the chain tip, it also is a potential
                    // candidate.
                    //
                    // If the chainstate was loaded from a snapshot and pindex
                    // is the base of the snapshot, pindex is also a potential
                    // candidate.
                    if (pindexFirstMissing == nullptr || pindex == c->m_chain.Tip() || pindex == c->SnapshotBase()) {
                        // If this chainstate is the active chainstate, pindex
                        // must be in setBlockIndexCandidates. Otherwise, this
                        // chainstate is a background validation chainstate, and
                        // pindex only needs to be added if it is an ancestor of
                        // the snapshot that is being validated.
                        if (c == &ActiveChainstate() || snap_base->GetAncestor(pindex->nHeight) == pindex) {
                            assert(c->setBlockIndexCandidates.count(pindex));
                        }
                    }
                    // If some parent is missing, then it could be that this block was in
                    // setBlockIndexCandidates but had to be removed because of the missing data.
                    // In this case it must be in m_blocks_unlinked -- see test below.
                }
            } else { // If this block sorts worse than the current tip or some ancestor's block has never been seen, it cannot be in setBlockIndexCandidates.
                assert(c->setBlockIndexCandidates.count(pindex) == 0);
            }
        }
        // Check whether this block is in m_blocks_unlinked.
        std::pair<std::multimap<CBlockIndex*,CBlockIndex*>::iterator,std::multimap<CBlockIndex*,CBlockIndex*>::iterator> rangeUnlinked = m_blockman.m_blocks_unlinked.equal_range(pindex->pprev);
        bool foundInUnlinked = false;
        while (rangeUnlinked.first != rangeUnlinked.second) {
            assert(rangeUnlinked.first->first == pindex->pprev);
            if (rangeUnlinked.first->second == pindex) {
                foundInUnlinked = true;
                break;
            }
            rangeUnlinked.first++;
        }
        if (pindex->pprev && (pindex->nStatus & BLOCK_HAVE_DATA) && pindexFirstNeverProcessed != nullptr && pindexFirstInvalid == nullptr) {
            // If this block has block data available, some parent was never received, and has no invalid parents, it must be in m_blocks_unlinked.
            assert(foundInUnlinked);
        }
        if (!(pindex->nStatus & BLOCK_HAVE_DATA)) assert(!foundInUnlinked); // Can't be in m_blocks_unlinked if we don't HAVE_DATA
        if (pindexFirstMissing == nullptr) assert(!foundInUnlinked); // We aren't missing data for any parent -- cannot be in m_blocks_unlinked.
        if (pindex->pprev && (pindex->nStatus & BLOCK_HAVE_DATA) && pindexFirstNeverProcessed == nullptr && pindexFirstMissing != nullptr) {
            // We HAVE_DATA for this block, have received data for all parents at some point, but we're currently missing data for some parent.
            assert(m_blockman.m_have_pruned);
            // This block may have entered m_blocks_unlinked if:
            //  - it has a descendant that at some point had more work than the
            //    tip, and
            //  - we tried switching to that descendant but were missing
            //    data for some intermediate block between m_chain and the
            //    tip.
            // So if this block is itself better than any m_chain.Tip() and it wasn't in
            // setBlockIndexCandidates, then it must be in m_blocks_unlinked.
            for (auto c : GetAll()) {
                const bool is_active = c == &ActiveChainstate();
                if (!CBlockIndexWorkComparator()(pindex, c->m_chain.Tip()) && c->setBlockIndexCandidates.count(pindex) == 0) {
                    if (pindexFirstInvalid == nullptr) {
                        if (is_active || snap_base->GetAncestor(pindex->nHeight) == pindex) {
                            assert(foundInUnlinked);
                        }
                    }
                }
            }
        }
        // assert(pindex->GetBlockHash() == pindex->GetBlockHeader().GetHash()); // Perhaps too slow
        // End: actual consistency checks.


        // Try descending into the first subnode. Always process forks first and the best header chain after.
        snap_update_firsts();
        std::pair<std::multimap<CBlockIndex*,CBlockIndex*>::iterator,std::multimap<CBlockIndex*,CBlockIndex*>::iterator> range = forward.equal_range(pindex);
        if (range.first != range.second) {
            // A subnode not part of the best header chain was found.
            pindex = range.first->second;
            nHeight++;
            continue;
        } else if (best_hdr_chain.Contains(pindex)) {
            // Descend further into best header chain.
            nHeight++;
            pindex = best_hdr_chain[nHeight];
            if (!pindex) break; // we are finished, since the best header chain is always processed last
            continue;
        }
        // This is a leaf node.
        // Move upwards until we reach a node of which we have not yet visited the last child.
        while (pindex) {
            // We are going to either move to a parent or a sibling of pindex.
            snap_update_firsts();
            // If pindex was the first with a certain property, unset the corresponding variable.
            if (pindex == pindexFirstInvalid) pindexFirstInvalid = nullptr;
            if (pindex == pindexFirstMissing) pindexFirstMissing = nullptr;
            if (pindex == pindexFirstNeverProcessed) pindexFirstNeverProcessed = nullptr;
            if (pindex == pindexFirstNotTreeValid) pindexFirstNotTreeValid = nullptr;
            if (pindex == pindexFirstNotTransactionsValid) pindexFirstNotTransactionsValid = nullptr;
            if (pindex == pindexFirstNotChainValid) pindexFirstNotChainValid = nullptr;
            if (pindex == pindexFirstNotScriptsValid) pindexFirstNotScriptsValid = nullptr;
            // Find our parent.
            CBlockIndex* pindexPar = pindex->pprev;
            // Find which child we just visited.
            std::pair<std::multimap<CBlockIndex*,CBlockIndex*>::iterator,std::multimap<CBlockIndex*,CBlockIndex*>::iterator> rangePar = forward.equal_range(pindexPar);
            while (rangePar.first->second != pindex) {
                assert(rangePar.first != rangePar.second); // Our parent must have at least the node we're coming from as child.
                rangePar.first++;
            }
            // Proceed to the next one.
            rangePar.first++;
            if (rangePar.first != rangePar.second) {
                // Move to a sibling not part of the best header chain.
                pindex = rangePar.first->second;
                break;
            } else if (pindexPar == best_hdr_chain[nHeight - 1]) {
                // Move to pindex's sibling on the best-chain, if it has one.
                pindex = best_hdr_chain[nHeight];
                // There will not be a next block if (and only if) parent block is the best header.
                assert((pindex == nullptr) == (pindexPar == best_hdr_chain.Tip()));
                break;
            } else {
                // Move up further.
                pindex = pindexPar;
                nHeight--;
                continue;
            }
        }
    }

    // Check that we actually traversed the entire block index.
    assert(nNodes == forward.size() + best_hdr_chain.Height() + 1);
}

std::string Chainstate::ToString()
{
    AssertLockHeld(::cs_main);
    CBlockIndex* tip = m_chain.Tip();
    return strprintf("Chainstate [%s] @ height %d (%s)",
                     m_from_snapshot_blockhash ? "snapshot" : "ibd",
                     tip ? tip->nHeight : -1, tip ? tip->GetBlockHash().ToString() : "null");
}

bool Chainstate::ResizeCoinsCaches(size_t coinstip_size, size_t coinsdb_size)
{
    AssertLockHeld(::cs_main);
    if (coinstip_size == m_coinstip_cache_size_bytes &&
            coinsdb_size == m_coinsdb_cache_size_bytes) {
        // Cache sizes are unchanged, no need to continue.
        return true;
    }
    size_t old_coinstip_size = m_coinstip_cache_size_bytes;
    m_coinstip_cache_size_bytes = coinstip_size;
    m_coinsdb_cache_size_bytes = coinsdb_size;
    CoinsDB().ResizeCache(coinsdb_size);

    LogPrintf("[%s] resized coinsdb cache to %.1f MiB\n",
        this->ToString(), coinsdb_size * (1.0 / 1024 / 1024));
    LogPrintf("[%s] resized coinstip cache to %.1f MiB\n",
        this->ToString(), coinstip_size * (1.0 / 1024 / 1024));

    BlockValidationState state;
    bool ret;

    if (coinstip_size > old_coinstip_size) {
        // Likely no need to flush if cache sizes have grown.
        ret = FlushStateToDisk(state, FlushStateMode::IF_NEEDED);
    } else {
        // Otherwise, flush state to disk and deallocate the in-memory coins map.
        ret = FlushStateToDisk(state, FlushStateMode::ALWAYS);
    }
    return ret;
}

//! Guess how far we are in the verification process at the given block index
//! require cs_main if pindex has not been validated yet (because m_chain_tx_count might be unset)
double GuessVerificationProgress(const ChainTxData& data, const CBlockIndex *pindex) {
    if (pindex == nullptr)
        return 0.0;

    if (pindex->m_chain_tx_count == 0) {
        LogDebug(BCLog::VALIDATION, "Block %d has unset m_chain_tx_count. Unable to estimate verification progress.\n", pindex->nHeight);
        return 0.0;
    }

    int64_t nNow = time(nullptr);

    double fTxTotal;

    if (pindex->m_chain_tx_count <= data.tx_count) {
        fTxTotal = data.tx_count + (nNow - data.nTime) * data.dTxRate;
    } else {
        fTxTotal = pindex->m_chain_tx_count + (nNow - pindex->GetBlockTime()) * data.dTxRate;
    }

    return std::min<double>(pindex->m_chain_tx_count / fTxTotal, 1.0);
}

std::optional<uint256> ChainstateManager::SnapshotBlockhash() const
{
    LOCK(::cs_main);
    if (m_active_chainstate && m_active_chainstate->m_from_snapshot_blockhash) {
        // If a snapshot chainstate exists, it will always be our active.
        return m_active_chainstate->m_from_snapshot_blockhash;
    }
    return std::nullopt;
}

std::vector<Chainstate*> ChainstateManager::GetAll()
{
    LOCK(::cs_main);
    std::vector<Chainstate*> out;

    for (Chainstate* cs : {m_ibd_chainstate.get(), m_snapshot_chainstate.get()}) {
        if (this->IsUsable(cs)) out.push_back(cs);
    }

    return out;
}

Chainstate& ChainstateManager::InitializeChainstate(CTxMemPool* mempool)
{
    AssertLockHeld(::cs_main);
    assert(!m_ibd_chainstate);
    assert(!m_active_chainstate);

    m_ibd_chainstate = std::make_unique<Chainstate>(mempool, m_blockman, *this);
    m_active_chainstate = m_ibd_chainstate.get();
    return *m_active_chainstate;
}

[[nodiscard]] static bool DeleteCoinsDBFromDisk(const fs::path db_path, bool is_snapshot)
    EXCLUSIVE_LOCKS_REQUIRED(::cs_main)
{
    AssertLockHeld(::cs_main);

    if (is_snapshot) {
        fs::path base_blockhash_path = db_path / node::SNAPSHOT_BLOCKHASH_FILENAME;

        try {
            bool existed = fs::remove(base_blockhash_path);
            if (!existed) {
                LogPrintf("[snapshot] snapshot chainstate dir being removed lacks %s file\n",
                          fs::PathToString(node::SNAPSHOT_BLOCKHASH_FILENAME));
            }
        } catch (const fs::filesystem_error& e) {
            LogPrintf("[snapshot] failed to remove file %s: %s\n",
                    fs::PathToString(base_blockhash_path), fsbridge::get_filesystem_error_message(e));
        }
    }

    std::string path_str = fs::PathToString(db_path);
    LogPrintf("Removing leveldb dir at %s\n", path_str);

    // We have to destruct before this call leveldb::DB in order to release the db
    // lock, otherwise `DestroyDB` will fail. See `leveldb::~DBImpl()`.
    const bool destroyed = DestroyDB(path_str);

    if (!destroyed) {
        LogPrintf("error: leveldb DestroyDB call failed on %s\n", path_str);
    }

    // Datadir should be removed from filesystem; otherwise initialization may detect
    // it on subsequent statups and get confused.
    //
    // If the base_blockhash_path removal above fails in the case of snapshot
    // chainstates, this will return false since leveldb won't remove a non-empty
    // directory.
    return destroyed && !fs::exists(db_path);
}

util::Result<CBlockIndex*> ChainstateManager::ActivateSnapshot(
        AutoFile& coins_file,
        const SnapshotMetadata& metadata,
        bool in_memory)
{
    uint256 base_blockhash = metadata.m_base_blockhash;

    if (this->SnapshotBlockhash()) {
        return util::Error{Untranslated("Can't activate a snapshot-based chainstate more than once")};
    }

    CBlockIndex* snapshot_start_block{};

    {
        LOCK(::cs_main);

        if (!GetParams().AssumeutxoForBlockhash(base_blockhash).has_value()) {
            auto available_heights = GetParams().GetAvailableSnapshotHeights();
            std::string heights_formatted = util::Join(available_heights, ", ", [&](const auto& i) { return util::ToString(i); });
            return util::Error{strprintf(Untranslated("assumeutxo block hash in snapshot metadata not recognized (hash: %s). The following snapshot heights are available: %s"),
                base_blockhash.ToString(),
                heights_formatted)};
        }

        snapshot_start_block = m_blockman.LookupBlockIndex(base_blockhash);
        if (!snapshot_start_block) {
            return util::Error{strprintf(Untranslated("The base block header (%s) must appear in the headers chain. Make sure all headers are syncing, and call loadtxoutset again"),
                          base_blockhash.ToString())};
        }

        bool start_block_invalid = snapshot_start_block->nStatus & BLOCK_FAILED_MASK;
        if (start_block_invalid) {
            return util::Error{strprintf(Untranslated("The base block header (%s) is part of an invalid chain"), base_blockhash.ToString())};
        }

        if (!m_best_header || m_best_header->GetAncestor(snapshot_start_block->nHeight) != snapshot_start_block) {
            return util::Error{Untranslated("A forked headers-chain with more work than the chain with the snapshot base block header exists. Please proceed to sync without AssumeUtxo.")};
        }

        auto mempool{m_active_chainstate->GetMempool()};
        if (mempool && mempool->size() > 0) {
            return util::Error{Untranslated("Can't activate a snapshot when mempool not empty")};
        }
    }

    int64_t current_coinsdb_cache_size{0};
    int64_t current_coinstip_cache_size{0};

    // Cache percentages to allocate to each chainstate.
    //
    // These particular percentages don't matter so much since they will only be
    // relevant during snapshot activation; caches are rebalanced at the conclusion of
    // this function. We want to give (essentially) all available cache capacity to the
    // snapshot to aid the bulk load later in this function.
    static constexpr double IBD_CACHE_PERC = 0.01;
    static constexpr double SNAPSHOT_CACHE_PERC = 0.99;

    {
        LOCK(::cs_main);
        // Resize the coins caches to ensure we're not exceeding memory limits.
        //
        // Allocate the majority of the cache to the incoming snapshot chainstate, since
        // (optimistically) getting to its tip will be the top priority. We'll need to call
        // `MaybeRebalanceCaches()` once we're done with this function to ensure
        // the right allocation (including the possibility that no snapshot was activated
        // and that we should restore the active chainstate caches to their original size).
        //
        current_coinsdb_cache_size = this->ActiveChainstate().m_coinsdb_cache_size_bytes;
        current_coinstip_cache_size = this->ActiveChainstate().m_coinstip_cache_size_bytes;

        // Temporarily resize the active coins cache to make room for the newly-created
        // snapshot chain.
        this->ActiveChainstate().ResizeCoinsCaches(
            static_cast<size_t>(current_coinstip_cache_size * IBD_CACHE_PERC),
            static_cast<size_t>(current_coinsdb_cache_size * IBD_CACHE_PERC));
    }

    auto snapshot_chainstate = WITH_LOCK(::cs_main,
        return std::make_unique<Chainstate>(
            /*mempool=*/nullptr, m_blockman, *this, base_blockhash));

    {
        LOCK(::cs_main);
        snapshot_chainstate->InitCoinsDB(
            static_cast<size_t>(current_coinsdb_cache_size * SNAPSHOT_CACHE_PERC),
            in_memory, false, "chainstate");
        snapshot_chainstate->InitCoinsCache(
            static_cast<size_t>(current_coinstip_cache_size * SNAPSHOT_CACHE_PERC));
    }

    auto cleanup_bad_snapshot = [&](bilingual_str reason) EXCLUSIVE_LOCKS_REQUIRED(::cs_main) {
        this->MaybeRebalanceCaches();

        // PopulateAndValidateSnapshot can return (in error) before the leveldb datadir
        // has been created, so only attempt removal if we got that far.
        if (auto snapshot_datadir = node::FindSnapshotChainstateDir(m_options.datadir)) {
            // We have to destruct leveldb::DB in order to release the db lock, otherwise
            // DestroyDB() (in DeleteCoinsDBFromDisk()) will fail. See `leveldb::~DBImpl()`.
            // Destructing the chainstate (and so resetting the coinsviews object) does this.
            snapshot_chainstate.reset();
            bool removed = DeleteCoinsDBFromDisk(*snapshot_datadir, /*is_snapshot=*/true);
            if (!removed) {
                GetNotifications().fatalError(strprintf(_("Failed to remove snapshot chainstate dir (%s). "
                    "Manually remove it before restarting.\n"), fs::PathToString(*snapshot_datadir)));
            }
        }
        return util::Error{std::move(reason)};
    };

    if (auto res{this->PopulateAndValidateSnapshot(*snapshot_chainstate, coins_file, metadata)}; !res) {
        LOCK(::cs_main);
        return cleanup_bad_snapshot(strprintf(Untranslated("Population failed: %s"), util::ErrorString(res)));
    }

    LOCK(::cs_main);  // cs_main required for rest of snapshot activation.

    // Do a final check to ensure that the snapshot chainstate is actually a more
    // work chain than the active chainstate; a user could have loaded a snapshot
    // very late in the IBD process, and we wouldn't want to load a useless chainstate.
    if (!CBlockIndexWorkComparator()(ActiveTip(), snapshot_chainstate->m_chain.Tip())) {
        return cleanup_bad_snapshot(Untranslated("work does not exceed active chainstate"));
    }
    // If not in-memory, persist the base blockhash for use during subsequent
    // initialization.
    if (!in_memory) {
        if (!node::WriteSnapshotBaseBlockhash(*snapshot_chainstate)) {
            return cleanup_bad_snapshot(Untranslated("could not write base blockhash"));
        }
    }

    assert(!m_snapshot_chainstate);
    m_snapshot_chainstate.swap(snapshot_chainstate);
    const bool chaintip_loaded = m_snapshot_chainstate->LoadChainTip();
    assert(chaintip_loaded);

    // Transfer possession of the mempool to the snapshot chainstate.
    // Mempool is empty at this point because we're still in IBD.
    Assert(m_active_chainstate->m_mempool->size() == 0);
    Assert(!m_snapshot_chainstate->m_mempool);
    m_snapshot_chainstate->m_mempool = m_active_chainstate->m_mempool;
    m_active_chainstate->m_mempool = nullptr;
    m_active_chainstate = m_snapshot_chainstate.get();
    m_blockman.m_snapshot_height = this->GetSnapshotBaseHeight();

    LogPrintf("[snapshot] successfully activated snapshot %s\n", base_blockhash.ToString());
    LogPrintf("[snapshot] (%.2f MB)\n",
        m_snapshot_chainstate->CoinsTip().DynamicMemoryUsage() / (1000 * 1000));

    this->MaybeRebalanceCaches();
    return snapshot_start_block;
}

static void FlushSnapshotToDisk(CCoinsViewCache& coins_cache, bool snapshot_loaded)
{
    LOG_TIME_MILLIS_WITH_CATEGORY_MSG_ONCE(
        strprintf("%s (%.2f MB)",
                  snapshot_loaded ? "saving snapshot chainstate" : "flushing coins cache",
                  coins_cache.DynamicMemoryUsage() / (1000 * 1000)),
        BCLog::LogFlags::ALL);

    coins_cache.Flush();
}

struct StopHashingException : public std::exception
{
    const char* what() const noexcept override
    {
        return "ComputeUTXOStats interrupted.";
    }
};

static void SnapshotUTXOHashBreakpoint(const util::SignalInterrupt& interrupt)
{
    if (interrupt) throw StopHashingException();
}

util::Result<void> ChainstateManager::PopulateAndValidateSnapshot(
    Chainstate& snapshot_chainstate,
    AutoFile& coins_file,
    const SnapshotMetadata& metadata)
{
    // It's okay to release cs_main before we're done using `coins_cache` because we know
    // that nothing else will be referencing the newly created snapshot_chainstate yet.
    CCoinsViewCache& coins_cache = *WITH_LOCK(::cs_main, return &snapshot_chainstate.CoinsTip());

    uint256 base_blockhash = metadata.m_base_blockhash;

    CBlockIndex* snapshot_start_block = WITH_LOCK(::cs_main, return m_blockman.LookupBlockIndex(base_blockhash));

    if (!snapshot_start_block) {
        // Needed for ComputeUTXOStats to determine the
        // height and to avoid a crash when base_blockhash.IsNull()
        return util::Error{strprintf(Untranslated("Did not find snapshot start blockheader %s"),
                  base_blockhash.ToString())};
    }

    int base_height = snapshot_start_block->nHeight;
    const auto& maybe_au_data = GetParams().AssumeutxoForHeight(base_height);

    if (!maybe_au_data) {
        return util::Error{strprintf(Untranslated("Assumeutxo height in snapshot metadata not recognized "
                  "(%d) - refusing to load snapshot"), base_height)};
    }

    const AssumeutxoData& au_data = *maybe_au_data;

    // This work comparison is a duplicate check with the one performed later in
    // ActivateSnapshot(), but is done so that we avoid doing the long work of staging
    // a snapshot that isn't actually usable.
    if (WITH_LOCK(::cs_main, return !CBlockIndexWorkComparator()(ActiveTip(), snapshot_start_block))) {
        return util::Error{Untranslated("Work does not exceed active chainstate")};
    }

    const uint64_t coins_count = metadata.m_coins_count;
    uint64_t coins_left = metadata.m_coins_count;

    LogPrintf("[snapshot] loading %d coins from snapshot %s\n", coins_left, base_blockhash.ToString());
    int64_t coins_processed{0};

    while (coins_left > 0) {
        try {
            Txid txid;
            coins_file >> txid;
            size_t coins_per_txid{0};
            coins_per_txid = ReadCompactSize(coins_file);

            if (coins_per_txid > coins_left) {
                return util::Error{Untranslated("Mismatch in coins count in snapshot metadata and actual snapshot data")};
            }

            for (size_t i = 0; i < coins_per_txid; i++) {
                COutPoint outpoint;
                Coin coin;
                outpoint.n = static_cast<uint32_t>(ReadCompactSize(coins_file));
                outpoint.hash = txid;
                coins_file >> coin;
                if (coin.nHeight > base_height ||
                    outpoint.n >= std::numeric_limits<decltype(outpoint.n)>::max() // Avoid integer wrap-around in coinstats.cpp:ApplyHash
                ) {
                    return util::Error{strprintf(Untranslated("Bad snapshot data after deserializing %d coins"),
                              coins_count - coins_left)};
                }
                if (!MoneyRange(coin.out.nValue)) {
                    return util::Error{strprintf(Untranslated("Bad snapshot data after deserializing %d coins - bad tx out value"),
                              coins_count - coins_left)};
                }
                coins_cache.EmplaceCoinInternalDANGER(std::move(outpoint), std::move(coin));

                --coins_left;
                ++coins_processed;

                if (coins_processed % 1000000 == 0) {
                    LogPrintf("[snapshot] %d coins loaded (%.2f%%, %.2f MB)\n",
                        coins_processed,
                        static_cast<float>(coins_processed) * 100 / static_cast<float>(coins_count),
                        coins_cache.DynamicMemoryUsage() / (1000 * 1000));
                }

                // Batch write and flush (if we need to) every so often.
                //
                // If our average Coin size is roughly 41 bytes, checking every 120,000 coins
                // means <5MB of memory imprecision.
                if (coins_processed % 120000 == 0) {
                    if (m_interrupt) {
                        return util::Error{Untranslated("Aborting after an interrupt was requested")};
                    }

                    const auto snapshot_cache_state = WITH_LOCK(::cs_main,
                        return snapshot_chainstate.GetCoinsCacheSizeState());

                    if (snapshot_cache_state >= CoinsCacheSizeState::CRITICAL) {
                        // This is a hack - we don't know what the actual best block is, but that
                        // doesn't matter for the purposes of flushing the cache here. We'll set this
                        // to its correct value (`base_blockhash`) below after the coins are loaded.
                        coins_cache.SetBestBlock(GetRandHash());

                        // No need to acquire cs_main since this chainstate isn't being used yet.
                        FlushSnapshotToDisk(coins_cache, /*snapshot_loaded=*/false);
                    }
                }
            }
        } catch (const std::ios_base::failure&) {
            return util::Error{strprintf(Untranslated("Bad snapshot format or truncated snapshot after deserializing %d coins"),
                      coins_processed)};
        }
    }

    // Important that we set this. This and the coins_cache accesses above are
    // sort of a layer violation, but either we reach into the innards of
    // CCoinsViewCache here or we have to invert some of the Chainstate to
    // embed them in a snapshot-activation-specific CCoinsViewCache bulk load
    // method.
    coins_cache.SetBestBlock(base_blockhash);

    bool out_of_coins{false};
    try {
        std::byte left_over_byte;
        coins_file >> left_over_byte;
    } catch (const std::ios_base::failure&) {
        // We expect an exception since we should be out of coins.
        out_of_coins = true;
    }
    if (!out_of_coins) {
        return util::Error{strprintf(Untranslated("Bad snapshot - coins left over after deserializing %d coins"),
            coins_count)};
    }

    LogPrintf("[snapshot] loaded %d (%.2f MB) coins from snapshot %s\n",
        coins_count,
        coins_cache.DynamicMemoryUsage() / (1000 * 1000),
        base_blockhash.ToString());

    // No need to acquire cs_main since this chainstate isn't being used yet.
    FlushSnapshotToDisk(coins_cache, /*snapshot_loaded=*/true);

    assert(coins_cache.GetBestBlock() == base_blockhash);

    // As above, okay to immediately release cs_main here since no other context knows
    // about the snapshot_chainstate.
    CCoinsViewDB* snapshot_coinsdb = WITH_LOCK(::cs_main, return &snapshot_chainstate.CoinsDB());

    std::optional<CCoinsStats> maybe_stats;

    try {
        maybe_stats = ComputeUTXOStats(
            CoinStatsHashType::HASH_SERIALIZED, snapshot_coinsdb, m_blockman, [&interrupt = m_interrupt] { SnapshotUTXOHashBreakpoint(interrupt); });
    } catch (StopHashingException const&) {
        return util::Error{Untranslated("Aborting after an interrupt was requested")};
    }
    if (!maybe_stats.has_value()) {
        return util::Error{Untranslated("Failed to generate coins stats")};
    }

    // Assert that the deserialized chainstate contents match the expected assumeutxo value.
    if (AssumeutxoHash{maybe_stats->hashSerialized} != au_data.hash_serialized) {
        return util::Error{strprintf(Untranslated("Bad snapshot content hash: expected %s, got %s"),
            au_data.hash_serialized.ToString(), maybe_stats->hashSerialized.ToString())};
    }

    snapshot_chainstate.m_chain.SetTip(*snapshot_start_block);

    // The remainder of this function requires modifying data protected by cs_main.
    LOCK(::cs_main);

    // Fake various pieces of CBlockIndex state:
    CBlockIndex* index = nullptr;

    // Don't make any modifications to the genesis block since it shouldn't be
    // necessary, and since the genesis block doesn't have normal flags like
    // BLOCK_VALID_SCRIPTS set.
    constexpr int AFTER_GENESIS_START{1};

    for (int i = AFTER_GENESIS_START; i <= snapshot_chainstate.m_chain.Height(); ++i) {
        index = snapshot_chainstate.m_chain[i];

        // Fake BLOCK_OPT_WITNESS so that Chainstate::NeedsRedownload()
        // won't ask to rewind the entire assumed-valid chain on startup.
        if (DeploymentActiveAt(*index, *this, Consensus::DEPLOYMENT_SEGWIT)) {
            index->nStatus |= BLOCK_OPT_WITNESS;
        }

        m_blockman.m_dirty_blockindex.insert(index);
        // Changes to the block index will be flushed to disk after this call
        // returns in `ActivateSnapshot()`, when `MaybeRebalanceCaches()` is
        // called, since we've added a snapshot chainstate and therefore will
        // have to downsize the IBD chainstate, which will result in a call to
        // `FlushStateToDisk(ALWAYS)`.
    }

    assert(index);
    assert(index == snapshot_start_block);
    index->m_chain_tx_count = au_data.m_chain_tx_count;
    snapshot_chainstate.setBlockIndexCandidates.insert(snapshot_start_block);

    LogPrintf("[snapshot] validated snapshot (%.2f MB)\n",
        coins_cache.DynamicMemoryUsage() / (1000 * 1000));
    return {};
}

// Currently, this function holds cs_main for its duration, which could be for
// multiple minutes due to the ComputeUTXOStats call. This hold is necessary
// because we need to avoid advancing the background validation chainstate
// farther than the snapshot base block - and this function is also invoked
// from within ConnectTip, i.e. from within ActivateBestChain, so cs_main is
// held anyway.
//
// Eventually (TODO), we could somehow separate this function's runtime from
// maintenance of the active chain, but that will either require
//
//  (i) setting `m_disabled` immediately and ensuring all chainstate accesses go
//      through IsUsable() checks, or
//
//  (ii) giving each chainstate its own lock instead of using cs_main for everything.
SnapshotCompletionResult ChainstateManager::MaybeCompleteSnapshotValidation()
{
    AssertLockHeld(cs_main);
    if (m_ibd_chainstate.get() == &this->ActiveChainstate() ||
            !this->IsUsable(m_snapshot_chainstate.get()) ||
            !this->IsUsable(m_ibd_chainstate.get()) ||
            !m_ibd_chainstate->m_chain.Tip()) {
       // Nothing to do - this function only applies to the background
       // validation chainstate.
       return SnapshotCompletionResult::SKIPPED;
    }
    const int snapshot_tip_height = this->ActiveHeight();
    const int snapshot_base_height = *Assert(this->GetSnapshotBaseHeight());
    const CBlockIndex& index_new = *Assert(m_ibd_chainstate->m_chain.Tip());

    if (index_new.nHeight < snapshot_base_height) {
        // Background IBD not complete yet.
        return SnapshotCompletionResult::SKIPPED;
    }

    assert(SnapshotBlockhash());
    uint256 snapshot_blockhash = *Assert(SnapshotBlockhash());

    auto handle_invalid_snapshot = [&]() EXCLUSIVE_LOCKS_REQUIRED(::cs_main) {
        bilingual_str user_error = strprintf(_(
            "%s failed to validate the -assumeutxo snapshot state. "
            "This indicates a hardware problem, or a bug in the software, or a "
            "bad software modification that allowed an invalid snapshot to be "
            "loaded. As a result of this, the node will shut down and stop using any "
            "state that was built on the snapshot, resetting the chain height "
            "from %d to %d. On the next "
            "restart, the node will resume syncing from %d "
            "without using any snapshot data. "
            "Please report this incident to %s, including how you obtained the snapshot. "
            "The invalid snapshot chainstate will be left on disk in case it is "
            "helpful in diagnosing the issue that caused this error."),
            PACKAGE_NAME, snapshot_tip_height, snapshot_base_height, snapshot_base_height, PACKAGE_BUGREPORT
        );

        LogError("[snapshot] !!! %s\n", user_error.original);
        LogError("[snapshot] deleting snapshot, reverting to validated chain, and stopping node\n");

        m_active_chainstate = m_ibd_chainstate.get();
        m_snapshot_chainstate->m_disabled = true;
        assert(!this->IsUsable(m_snapshot_chainstate.get()));
        assert(this->IsUsable(m_ibd_chainstate.get()));

        auto rename_result = m_snapshot_chainstate->InvalidateCoinsDBOnDisk();
        if (!rename_result) {
            user_error = strprintf(Untranslated("%s\n%s"), user_error, util::ErrorString(rename_result));
        }

        GetNotifications().fatalError(user_error);
    };

    if (index_new.GetBlockHash() != snapshot_blockhash) {
        LogPrintf("[snapshot] supposed base block %s does not match the "
          "snapshot base block %s (height %d). Snapshot is not valid.\n",
          index_new.ToString(), snapshot_blockhash.ToString(), snapshot_base_height);
        handle_invalid_snapshot();
        return SnapshotCompletionResult::BASE_BLOCKHASH_MISMATCH;
    }

    assert(index_new.nHeight == snapshot_base_height);

    int curr_height = m_ibd_chainstate->m_chain.Height();

    assert(snapshot_base_height == curr_height);
    assert(snapshot_base_height == index_new.nHeight);
    assert(this->IsUsable(m_snapshot_chainstate.get()));
    assert(this->GetAll().size() == 2);

    CCoinsViewDB& ibd_coins_db = m_ibd_chainstate->CoinsDB();
    m_ibd_chainstate->ForceFlushStateToDisk();

    const auto& maybe_au_data = m_options.chainparams.AssumeutxoForHeight(curr_height);
    if (!maybe_au_data) {
        LogPrintf("[snapshot] assumeutxo data not found for height "
            "(%d) - refusing to validate snapshot\n", curr_height);
        handle_invalid_snapshot();
        return SnapshotCompletionResult::MISSING_CHAINPARAMS;
    }

    const AssumeutxoData& au_data = *maybe_au_data;
    std::optional<CCoinsStats> maybe_ibd_stats;
    LogPrintf("[snapshot] computing UTXO stats for background chainstate to validate "
        "snapshot - this could take a few minutes\n");
    try {
        maybe_ibd_stats = ComputeUTXOStats(
            CoinStatsHashType::HASH_SERIALIZED,
            &ibd_coins_db,
            m_blockman,
            [&interrupt = m_interrupt] { SnapshotUTXOHashBreakpoint(interrupt); });
    } catch (StopHashingException const&) {
        return SnapshotCompletionResult::STATS_FAILED;
    }

    // XXX note that this function is slow and will hold cs_main for potentially minutes.
    if (!maybe_ibd_stats) {
        LogPrintf("[snapshot] failed to generate stats for validation coins db\n");
        // While this isn't a problem with the snapshot per se, this condition
        // prevents us from validating the snapshot, so we should shut down and let the
        // user handle the issue manually.
        handle_invalid_snapshot();
        return SnapshotCompletionResult::STATS_FAILED;
    }
    const auto& ibd_stats = *maybe_ibd_stats;

    // Compare the background validation chainstate's UTXO set hash against the hard-coded
    // assumeutxo hash we expect.
    //
    // TODO: For belt-and-suspenders, we could cache the UTXO set
    // hash for the snapshot when it's loaded in its chainstate's leveldb. We could then
    // reference that here for an additional check.
    if (AssumeutxoHash{ibd_stats.hashSerialized} != au_data.hash_serialized) {
        LogPrintf("[snapshot] hash mismatch: actual=%s, expected=%s\n",
            ibd_stats.hashSerialized.ToString(),
            au_data.hash_serialized.ToString());
        handle_invalid_snapshot();
        return SnapshotCompletionResult::HASH_MISMATCH;
    }

    LogPrintf("[snapshot] snapshot beginning at %s has been fully validated\n",
        snapshot_blockhash.ToString());

    m_ibd_chainstate->m_disabled = true;
    this->MaybeRebalanceCaches();

    return SnapshotCompletionResult::SUCCESS;
}

Chainstate& ChainstateManager::ActiveChainstate() const
{
    LOCK(::cs_main);
    assert(m_active_chainstate);
    return *m_active_chainstate;
}

bool ChainstateManager::IsSnapshotActive() const
{
    LOCK(::cs_main);
    return m_snapshot_chainstate && m_active_chainstate == m_snapshot_chainstate.get();
}

void ChainstateManager::MaybeRebalanceCaches()
{
    AssertLockHeld(::cs_main);
    bool ibd_usable = this->IsUsable(m_ibd_chainstate.get());
    bool snapshot_usable = this->IsUsable(m_snapshot_chainstate.get());
    assert(ibd_usable || snapshot_usable);

    if (ibd_usable && !snapshot_usable) {
        // Allocate everything to the IBD chainstate. This will always happen
        // when we are not using a snapshot.
        m_ibd_chainstate->ResizeCoinsCaches(m_total_coinstip_cache, m_total_coinsdb_cache);
    }
    else if (snapshot_usable && !ibd_usable) {
        // If background validation has completed and snapshot is our active chain...
        LogPrintf("[snapshot] allocating all cache to the snapshot chainstate\n");
        // Allocate everything to the snapshot chainstate.
        m_snapshot_chainstate->ResizeCoinsCaches(m_total_coinstip_cache, m_total_coinsdb_cache);
    }
    else if (ibd_usable && snapshot_usable) {
        // If both chainstates exist, determine who needs more cache based on IBD status.
        //
        // Note: shrink caches first so that we don't inadvertently overwhelm available memory.
        if (IsInitialBlockDownload()) {
            m_ibd_chainstate->ResizeCoinsCaches(
                m_total_coinstip_cache * 0.05, m_total_coinsdb_cache * 0.05);
            m_snapshot_chainstate->ResizeCoinsCaches(
                m_total_coinstip_cache * 0.95, m_total_coinsdb_cache * 0.95);
        } else {
            m_snapshot_chainstate->ResizeCoinsCaches(
                m_total_coinstip_cache * 0.05, m_total_coinsdb_cache * 0.05);
            m_ibd_chainstate->ResizeCoinsCaches(
                m_total_coinstip_cache * 0.95, m_total_coinsdb_cache * 0.95);
        }
    }
}

void ChainstateManager::ResetChainstates()
{
    m_ibd_chainstate.reset();
    m_snapshot_chainstate.reset();
    m_active_chainstate = nullptr;
}

/**
 * Apply default chain params to nullopt members.
 * This helps to avoid coding errors around the accidental use of the compare
 * operators that accept nullopt, thus ignoring the intended default value.
 */
static ChainstateManager::Options&& Flatten(ChainstateManager::Options&& opts)
{
    if (!opts.check_block_index.has_value()) opts.check_block_index = opts.chainparams.DefaultConsistencyChecks();
    if (!opts.minimum_chain_work.has_value()) opts.minimum_chain_work = UintToArith256(opts.chainparams.GetConsensus().nMinimumChainWork);
    if (!opts.assumed_valid_block.has_value()) opts.assumed_valid_block = opts.chainparams.GetConsensus().defaultAssumeValid;
    return std::move(opts);
}

ChainstateManager::ChainstateManager(const util::SignalInterrupt& interrupt, Options options, node::BlockManager::Options blockman_options)
    : m_script_check_queue{/*batch_size=*/128, options.worker_threads_num},
      m_interrupt{interrupt},
      m_options{Flatten(std::move(options))},
      m_blockman{interrupt, std::move(blockman_options)},
      m_validation_cache{m_options.script_execution_cache_bytes, m_options.signature_cache_bytes}
{
}

ChainstateManager::~ChainstateManager()
{
    LOCK(::cs_main);

    m_versionbitscache.Clear();
}

bool ChainstateManager::DetectSnapshotChainstate()
{
    assert(!m_snapshot_chainstate);
    std::optional<fs::path> path = node::FindSnapshotChainstateDir(m_options.datadir);
    if (!path) {
        return false;
    }
    std::optional<uint256> base_blockhash = node::ReadSnapshotBaseBlockhash(*path);
    if (!base_blockhash) {
        return false;
    }
    LogPrintf("[snapshot] detected active snapshot chainstate (%s) - loading\n",
        fs::PathToString(*path));

    this->ActivateExistingSnapshot(*base_blockhash);
    return true;
}

Chainstate& ChainstateManager::ActivateExistingSnapshot(uint256 base_blockhash)
{
    assert(!m_snapshot_chainstate);
    m_snapshot_chainstate =
        std::make_unique<Chainstate>(nullptr, m_blockman, *this, base_blockhash);
    LogPrintf("[snapshot] switching active chainstate to %s\n", m_snapshot_chainstate->ToString());

    // Mempool is empty at this point because we're still in IBD.
    Assert(m_active_chainstate->m_mempool->size() == 0);
    Assert(!m_snapshot_chainstate->m_mempool);
    m_snapshot_chainstate->m_mempool = m_active_chainstate->m_mempool;
    m_active_chainstate->m_mempool = nullptr;
    m_active_chainstate = m_snapshot_chainstate.get();
    return *m_snapshot_chainstate;
}

bool IsBIP30Repeat(const CBlockIndex& block_index)
{
    return (block_index.nHeight==91842 && block_index.GetBlockHash() == uint256{"00000000000a4d0a398161ffc163c503763b1f4360639393e0e4c8e300e0caec"}) ||
           (block_index.nHeight==91880 && block_index.GetBlockHash() == uint256{"00000000000743f190a18c5577a3c2d2a1f610ae9601ac046a38084ccb7cd721"});
}

bool IsBIP30Unspendable(const CBlockIndex& block_index)
{
    return (block_index.nHeight==91722 && block_index.GetBlockHash() == uint256{"00000000000271a2dc26e7667f8419f2e15416dc6955e5a6c6cdf3f2574dd08e"}) ||
           (block_index.nHeight==91812 && block_index.GetBlockHash() == uint256{"00000000000af0aed4792b1acee3d966af36cf5def14935db8de83d6f9306f2f"});
}

static fs::path GetSnapshotCoinsDBPath(Chainstate& cs) EXCLUSIVE_LOCKS_REQUIRED(::cs_main)
{
    AssertLockHeld(::cs_main);
    // Should never be called on a non-snapshot chainstate.
    assert(cs.m_from_snapshot_blockhash);
    auto storage_path_maybe = cs.CoinsDB().StoragePath();
    // Should never be called with a non-existent storage path.
    assert(storage_path_maybe);
    return *storage_path_maybe;
}

util::Result<void> Chainstate::InvalidateCoinsDBOnDisk()
{
    fs::path snapshot_datadir = GetSnapshotCoinsDBPath(*this);

    // Coins views no longer usable.
    m_coins_views.reset();

    auto invalid_path = snapshot_datadir + "_INVALID";
    std::string dbpath = fs::PathToString(snapshot_datadir);
    std::string target = fs::PathToString(invalid_path);
    LogPrintf("[snapshot] renaming snapshot datadir %s to %s\n", dbpath, target);

    // The invalid snapshot datadir is simply moved and not deleted because we may
    // want to do forensics later during issue investigation. The user is instructed
    // accordingly in MaybeCompleteSnapshotValidation().
    try {
        fs::rename(snapshot_datadir, invalid_path);
    } catch (const fs::filesystem_error& e) {
        auto src_str = fs::PathToString(snapshot_datadir);
        auto dest_str = fs::PathToString(invalid_path);

        LogPrintf("%s: error renaming file '%s' -> '%s': %s\n",
                __func__, src_str, dest_str, e.what());
        return util::Error{strprintf(_(
            "Rename of '%s' -> '%s' failed. "
            "You should resolve this by manually moving or deleting the invalid "
            "snapshot directory %s, otherwise you will encounter the same error again "
            "on the next startup."),
            src_str, dest_str, src_str)};
    }
    return {};
}

bool ChainstateManager::DeleteSnapshotChainstate()
{
    AssertLockHeld(::cs_main);
    Assert(m_snapshot_chainstate);
    Assert(m_ibd_chainstate);

    fs::path snapshot_datadir = Assert(node::FindSnapshotChainstateDir(m_options.datadir)).value();
    if (!DeleteCoinsDBFromDisk(snapshot_datadir, /*is_snapshot=*/ true)) {
        LogPrintf("Deletion of %s failed. Please remove it manually to continue reindexing.\n",
                  fs::PathToString(snapshot_datadir));
        return false;
    }
    m_active_chainstate = m_ibd_chainstate.get();
    m_active_chainstate->m_mempool = m_snapshot_chainstate->m_mempool;
    m_snapshot_chainstate.reset();
    return true;
}

ChainstateRole Chainstate::GetRole() const
{
    if (m_chainman.GetAll().size() <= 1) {
        return ChainstateRole::NORMAL;
    }
    return (this != &m_chainman.ActiveChainstate()) ?
               ChainstateRole::BACKGROUND :
               ChainstateRole::ASSUMEDVALID;
}

const CBlockIndex* ChainstateManager::GetSnapshotBaseBlock() const
{
    return m_active_chainstate ? m_active_chainstate->SnapshotBase() : nullptr;
}

std::optional<int> ChainstateManager::GetSnapshotBaseHeight() const
{
    const CBlockIndex* base = this->GetSnapshotBaseBlock();
    return base ? std::make_optional(base->nHeight) : std::nullopt;
}

bool ChainstateManager::ValidatedSnapshotCleanup()
{
    AssertLockHeld(::cs_main);
    auto get_storage_path = [](auto& chainstate) EXCLUSIVE_LOCKS_REQUIRED(::cs_main) -> std::optional<fs::path> {
        if (!(chainstate && chainstate->HasCoinsViews())) {
            return {};
        }
        return chainstate->CoinsDB().StoragePath();
    };
    std::optional<fs::path> ibd_chainstate_path_maybe = get_storage_path(m_ibd_chainstate);
    std::optional<fs::path> snapshot_chainstate_path_maybe = get_storage_path(m_snapshot_chainstate);

    if (!this->IsSnapshotValidated()) {
        // No need to clean up.
        return false;
    }
    // If either path doesn't exist, that means at least one of the chainstates
    // is in-memory, in which case we can't do on-disk cleanup. You'd better be
    // in a unittest!
    if (!ibd_chainstate_path_maybe || !snapshot_chainstate_path_maybe) {
        LogPrintf("[snapshot] snapshot chainstate cleanup cannot happen with "
                  "in-memory chainstates. You are testing, right?\n");
        return false;
    }

    const auto& snapshot_chainstate_path = *snapshot_chainstate_path_maybe;
    const auto& ibd_chainstate_path = *ibd_chainstate_path_maybe;

    // Since we're going to be moving around the underlying leveldb filesystem content
    // for each chainstate, make sure that the chainstates (and their constituent
    // CoinsViews members) have been destructed first.
    //
    // The caller of this method will be responsible for reinitializing chainstates
    // if they want to continue operation.
    this->ResetChainstates();

    // No chainstates should be considered usable.
    assert(this->GetAll().size() == 0);

    LogPrintf("[snapshot] deleting background chainstate directory (now unnecessary) (%s)\n",
              fs::PathToString(ibd_chainstate_path));

    fs::path tmp_old{ibd_chainstate_path + "_todelete"};

    auto rename_failed_abort = [this](
                                   fs::path p_old,
                                   fs::path p_new,
                                   const fs::filesystem_error& err) {
        LogError("[snapshot] Error renaming path (%s) -> (%s): %s\n",
                  fs::PathToString(p_old), fs::PathToString(p_new), err.what());
        GetNotifications().fatalError(strprintf(_(
            "Rename of '%s' -> '%s' failed. "
            "Cannot clean up the background chainstate leveldb directory."),
            fs::PathToString(p_old), fs::PathToString(p_new)));
    };

    try {
        fs::rename(ibd_chainstate_path, tmp_old);
    } catch (const fs::filesystem_error& e) {
        rename_failed_abort(ibd_chainstate_path, tmp_old, e);
        throw;
    }

    LogPrintf("[snapshot] moving snapshot chainstate (%s) to "
              "default chainstate directory (%s)\n",
              fs::PathToString(snapshot_chainstate_path), fs::PathToString(ibd_chainstate_path));

    try {
        fs::rename(snapshot_chainstate_path, ibd_chainstate_path);
    } catch (const fs::filesystem_error& e) {
        rename_failed_abort(snapshot_chainstate_path, ibd_chainstate_path, e);
        throw;
    }

    if (!DeleteCoinsDBFromDisk(tmp_old, /*is_snapshot=*/false)) {
        // No need to FatalError because once the unneeded bg chainstate data is
        // moved, it will not interfere with subsequent initialization.
        LogPrintf("Deletion of %s failed. Please remove it manually, as the "
                  "directory is now unnecessary.\n",
                  fs::PathToString(tmp_old));
    } else {
        LogPrintf("[snapshot] deleted background chainstate directory (%s)\n",
                  fs::PathToString(ibd_chainstate_path));
    }
    return true;
}

Chainstate& ChainstateManager::GetChainstateForIndexing()
{
    // We can't always return `m_ibd_chainstate` because after background validation
    // has completed, `m_snapshot_chainstate == m_active_chainstate`, but it can be
    // indexed.
    return (this->GetAll().size() > 1) ? *m_ibd_chainstate : *m_active_chainstate;
}

std::pair<int, int> ChainstateManager::GetPruneRange(const Chainstate& chainstate, int last_height_can_prune)
{
    if (chainstate.m_chain.Height() <= 0) {
        return {0, 0};
    }
    int prune_start{0};

    if (this->GetAll().size() > 1 && m_snapshot_chainstate.get() == &chainstate) {
        // Leave the blocks in the background IBD chain alone if we're pruning
        // the snapshot chain.
        prune_start = *Assert(GetSnapshotBaseHeight()) + 1;
    }

    int max_prune = std::max<int>(
        0, chainstate.m_chain.Height() - static_cast<int>(MIN_BLOCKS_TO_KEEP));

    // last block to prune is the lesser of (caller-specified height, MIN_BLOCKS_TO_KEEP from the tip)
    //
    // While you might be tempted to prune the background chainstate more
    // aggressively (i.e. fewer MIN_BLOCKS_TO_KEEP), this won't work with index
    // building - specifically blockfilterindex requires undo data, and if
    // we don't maintain this trailing window, we hit indexing failures.
    int prune_end = std::min(last_height_can_prune, max_prune);

    return {prune_start, prune_end};
}<|MERGE_RESOLUTION|>--- conflicted
+++ resolved
@@ -1052,11 +1052,7 @@
     entry.reset(new CTxMemPoolEntry(ptx, ws.m_base_fees, nAcceptTime, m_active_chainstate.m_chain.Height(), entry_sequence,
                                     /*entry_tx_inputs_coin_age=*/coin_age,
                                     inChainInputValue,
-<<<<<<< HEAD
-                                    fSpendsCoinbase, nSigOpsCost, lock_points.value()));
-=======
                                     fSpendsCoinbase, extra_weight, nSigOpsCost, lock_points.value()));
->>>>>>> da3db67a
     ws.m_vsize = entry->GetTxSize();
     entry->mapSPK = mapSPK;
 
