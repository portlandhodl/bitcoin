// Copyright (c) 2009-2022 The Bitcoin Core developers
// Distributed under the MIT software license, see the accompanying
// file COPYING or http://www.opensource.org/licenses/mit-license.php.

#ifndef BITCOIN_KERNEL_MEMPOOL_ENTRY_H
#define BITCOIN_KERNEL_MEMPOOL_ENTRY_H

#include <consensus/amount.h>
#include <consensus/validation.h>
#include <core_memusage.h>
#include <policy/coin_age_priority.h>
#include <policy/policy.h>
#include <policy/settings.h>
#include <primitives/transaction.h>
#include <util/epochguard.h>
#include <util/overflow.h>

#include <cassert>
#include <chrono>
#include <functional>
#include <memory>
#include <set>
#include <stddef.h>
#include <stdint.h>

class CBlockIndex;

struct LockPoints {
    // Will be set to the blockchain height and median time past
    // values that would be necessary to satisfy all relative locktime
    // constraints (BIP68) of this tx given our view of block chain history
    int height{0};
    int64_t time{0};
    // As long as the current chain descends from the highest height block
    // containing one of the inputs used in the calculation, then the cached
    // values are still valid even after a reorg.
    CBlockIndex* maxInputBlock{nullptr};
};

enum MemPool_SPK_State {
    MSS_UNSEEN  = 0,
    MSS_SPENT   = 1,  // .second
    MSS_CREATED = 2,  // .first
    MSS_BOTH    = 3,
};

typedef std::map<uint160, enum MemPool_SPK_State> SPKStates_t;

struct CompareIteratorByHash {
    // SFINAE for T where T is either a pointer type (e.g., a txiter) or a reference_wrapper<T>
    // (e.g. a wrapped CTxMemPoolEntry&)
    template <typename T>
    bool operator()(const std::reference_wrapper<T>& a, const std::reference_wrapper<T>& b) const
    {
        return a.get().GetTx().GetHash() < b.get().GetTx().GetHash();
    }
    template <typename T>
    bool operator()(const T& a, const T& b) const
    {
        return a->GetTx().GetHash() < b->GetTx().GetHash();
    }
};

/** \class CTxMemPoolEntry
 *
 * CTxMemPoolEntry stores data about the corresponding transaction, as well
 * as data about all in-mempool transactions that depend on the transaction
 * ("descendant" transactions).
 *
 * When a new entry is added to the mempool, we update the descendant state
 * (m_count_with_descendants, nSizeWithDescendants, and nModFeesWithDescendants) for
 * all ancestors of the newly added transaction.
 *
 */

class CTxMemPoolEntry
{
public:
    typedef std::reference_wrapper<const CTxMemPoolEntry> CTxMemPoolEntryRef;
    // two aliases, should the types ever diverge
    typedef std::set<CTxMemPoolEntryRef, CompareIteratorByHash> Parents;
    typedef std::set<CTxMemPoolEntryRef, CompareIteratorByHash> Children;

private:
    CTxMemPoolEntry(const CTxMemPoolEntry&) = default;
    struct ExplicitCopyTag {
        explicit ExplicitCopyTag() = default;
    };

    const CTransactionRef tx;
    mutable Parents m_parents;
    mutable Children m_children;
    const CAmount nFee;             //!< Cached to avoid expensive parent-transaction lookups
    const int32_t nTxWeight;         //!< ... and avoid recomputing tx weight (also used for GetTxSize())
    const size_t nUsageSize;        //!< ... and total memory usage
    const int64_t nTime;            //!< Local time when entering the mempool
    const uint64_t entry_sequence;  //!< Sequence number used to determine whether this transaction is too recent for relay
    const int64_t sigOpCost;        //!< Total sigop cost
<<<<<<< HEAD
=======
    const int32_t m_extra_weight;   //!< Policy-only additional transaction weight beyond nTxWeight
>>>>>>> da3db67a
    const size_t nModSize;          //!< Cached modified size for priority
    const double entryPriority;     //!< Priority when entering the mempool
    const unsigned int entryHeight; //!< Chain height when entering the mempool
    double cachedPriority;          //!< Last calculated priority
    unsigned int cachedHeight;      //!< Height at which priority was last calculated
    CAmount inChainInputValue;      //!< Sum of all txin values that are already in blockchain
    const bool spendsCoinbase;      //!< keep track of transactions that spend a coinbase
    CAmount m_modified_fee;         //!< Used for determining the priority of the transaction for mining in a block
    mutable LockPoints lockPoints;  //!< Track the height and time at which tx was final

    // Information about descendants of this transaction that are in the
    // mempool; if we remove this transaction we must remove all of these
    // descendants as well.
    int64_t m_count_with_descendants{1}; //!< number of descendant transactions
    // Using int64_t instead of int32_t to avoid signed integer overflow issues.
    int64_t nSizeWithDescendants;      //!< ... and size
    CAmount nModFeesWithDescendants;   //!< ... and total fees (all including us)

    // Analogous statistics for ancestor transactions
    int64_t m_count_with_ancestors{1};
    // Using int64_t instead of int32_t to avoid signed integer overflow issues.
    int64_t nSizeWithAncestors;
    CAmount nModFeesWithAncestors;
    int64_t nSigOpCostWithAncestors;

public:
    CTxMemPoolEntry(const CTransactionRef& tx, CAmount fee,
                    int64_t time, unsigned int entry_height, uint64_t entry_sequence,
                    double entry_tx_inputs_coin_age,
                    CAmount in_chain_input_value,
                    bool spends_coinbase,
                    int32_t extra_weight,
                    int64_t sigops_cost, LockPoints lp)
        : tx{tx},
          nFee{fee},
          nTxWeight{GetTransactionWeight(*tx)},
          nUsageSize{RecursiveDynamicUsage(tx)},
          nTime{time},
          entry_sequence{entry_sequence},
          sigOpCost{sigops_cost},
<<<<<<< HEAD
=======
          m_extra_weight{extra_weight},
>>>>>>> da3db67a
          nModSize{CalculateModifiedSize(*tx, GetTxSize())},
          entryPriority{ComputePriority2(entry_tx_inputs_coin_age, nModSize)},
          entryHeight{entry_height},
          cachedPriority{entryPriority},
          // Since entries arrive *after* the tip's height, their entry priority is for the height+1
          cachedHeight{entry_height + 1},
          inChainInputValue{in_chain_input_value},
          spendsCoinbase{spends_coinbase},
          m_modified_fee{nFee},
          lockPoints{lp},
          nSizeWithDescendants{GetTxSize()},
          nModFeesWithDescendants{nFee},
          nSizeWithAncestors{GetTxSize()},
          nModFeesWithAncestors{nFee},
          nSigOpCostWithAncestors{sigOpCost} {
            CAmount nValueIn = tx->GetValueOut() + nFee;
            assert(inChainInputValue <= nValueIn);
        }

    CTxMemPoolEntry(ExplicitCopyTag, const CTxMemPoolEntry& entry) : CTxMemPoolEntry(entry) {}
    CTxMemPoolEntry& operator=(const CTxMemPoolEntry&) = delete;
    CTxMemPoolEntry(CTxMemPoolEntry&&) = delete;
    CTxMemPoolEntry& operator=(CTxMemPoolEntry&&) = delete;

    static constexpr ExplicitCopyTag ExplicitCopy{};

    const CTransaction& GetTx() const { return *this->tx; }
    CTransactionRef GetSharedTx() const { return this->tx; }
    double GetStartingPriority() const {return entryPriority; }
    /**
     * Fast calculation of priority as update from cached value, but only valid if
     * currentHeight is greater than last height it was recalculated.
     */
    double GetPriority(unsigned int currentHeight) const;
    /**
     * Recalculate the cached priority as of currentHeight and adjust inChainInputValue by
     * valueInCurrentBlock which represents input that was just added to or removed from the blockchain.
     */
    void UpdateCachedPriority(unsigned int currentHeight, CAmount valueInCurrentBlock);
    const CAmount& GetFee() const { return nFee; }
    int32_t GetTxSize() const
    {
        return GetVirtualTransactionSize(nTxWeight + m_extra_weight, sigOpCost, ::nBytesPerSigOp);
    }
    int32_t GetTxWeight() const { return nTxWeight; }
    std::chrono::seconds GetTime() const { return std::chrono::seconds{nTime}; }
    unsigned int GetHeight() const { return entryHeight; }
    uint64_t GetSequence() const { return entry_sequence; }
    int64_t GetSigOpCost() const { return sigOpCost; }
    CAmount GetModifiedFee() const { return m_modified_fee; }
    size_t DynamicMemoryUsage() const { return nUsageSize; }
    const LockPoints& GetLockPoints() const { return lockPoints; }

    // Adjusts the descendant state.
    void UpdateDescendantState(int32_t modifySize, CAmount modifyFee, int64_t modifyCount);
    // Adjusts the ancestor state
    void UpdateAncestorState(int32_t modifySize, CAmount modifyFee, int64_t modifyCount, int64_t modifySigOps);
    // Updates the modified fees with descendants/ancestors.
    void UpdateModifiedFee(CAmount fee_diff)
    {
        nModFeesWithDescendants = SaturatingAdd(nModFeesWithDescendants, fee_diff);
        nModFeesWithAncestors = SaturatingAdd(nModFeesWithAncestors, fee_diff);
        m_modified_fee = SaturatingAdd(m_modified_fee, fee_diff);
    }

    // Update the LockPoints after a reorg
    void UpdateLockPoints(const LockPoints& lp) const
    {
        lockPoints = lp;
    }

    uint64_t GetCountWithDescendants() const { return m_count_with_descendants; }
    int64_t GetSizeWithDescendants() const { return nSizeWithDescendants; }
    CAmount GetModFeesWithDescendants() const { return nModFeesWithDescendants; }

    bool GetSpendsCoinbase() const { return spendsCoinbase; }

    uint64_t GetCountWithAncestors() const { return m_count_with_ancestors; }
    int64_t GetSizeWithAncestors() const { return nSizeWithAncestors; }
    CAmount GetModFeesWithAncestors() const { return nModFeesWithAncestors; }
    int64_t GetSigOpCostWithAncestors() const { return nSigOpCostWithAncestors; }

    const Parents& GetMemPoolParentsConst() const { return m_parents; }
    const Children& GetMemPoolChildrenConst() const { return m_children; }
    Parents& GetMemPoolParents() const { return m_parents; }
    Children& GetMemPoolChildren() const { return m_children; }

    mutable size_t idx_randomized; //!< Index in mempool's txns_randomized
    mutable Epoch::Marker m_epoch_marker; //!< epoch when last touched, useful for graph algorithms

    SPKStates_t mapSPK;
};

using CTxMemPoolEntryRef = CTxMemPoolEntry::CTxMemPoolEntryRef;

struct TransactionInfo {
    const CTransactionRef m_tx;
    /* The fee the transaction paid */
    const CAmount m_fee;
    /**
     * The virtual transaction size.
     *
     * This is a policy field which considers the sigop cost of the
     * transaction as well as its weight, and reinterprets it as bytes.
     *
     * It is the primary metric by which the mining algorithm selects
     * transactions.
     */
    const int64_t m_virtual_transaction_size;
    /* The block height the transaction entered the mempool */
    const unsigned int txHeight;

    TransactionInfo(const CTransactionRef& tx, const CAmount& fee, const int64_t vsize, const unsigned int height)
        : m_tx{tx},
          m_fee{fee},
          m_virtual_transaction_size{vsize},
          txHeight{height} {}
};

struct RemovedMempoolTransactionInfo {
    TransactionInfo info;
    explicit RemovedMempoolTransactionInfo(const CTxMemPoolEntry& entry)
        : info{entry.GetSharedTx(), entry.GetFee(), entry.GetTxSize(), entry.GetHeight()} {}
};

struct NewMempoolTransactionInfo {
    TransactionInfo info;
    /*
     * This boolean indicates whether the transaction was added
     * without enforcing mempool fee limits.
     */
    const ignore_rejects_type m_ignore_rejects;
    /* This boolean indicates whether the transaction is part of a package. */
    const bool m_submitted_in_package;
    /*
     * This boolean indicates whether the blockchain is up to date when the
     * transaction is added to the mempool.
     */
    const bool m_chainstate_is_current;
    /* Indicates whether the transaction has unconfirmed parents. */
    const bool m_has_no_mempool_parents;

    explicit NewMempoolTransactionInfo(const CTransactionRef& tx, const CAmount& fee,
                                       const int64_t vsize, const unsigned int height,
                                       const ignore_rejects_type& ignore_rejects, const bool submitted_in_package,
                                       const bool chainstate_is_current,
                                       const bool has_no_mempool_parents)
        : info{tx, fee, vsize, height},
          m_ignore_rejects{ignore_rejects},
          m_submitted_in_package{submitted_in_package},
          m_chainstate_is_current{chainstate_is_current},
          m_has_no_mempool_parents{has_no_mempool_parents} {}
};

#endif // BITCOIN_KERNEL_MEMPOOL_ENTRY_H<|MERGE_RESOLUTION|>--- conflicted
+++ resolved
@@ -96,10 +96,7 @@
     const int64_t nTime;            //!< Local time when entering the mempool
     const uint64_t entry_sequence;  //!< Sequence number used to determine whether this transaction is too recent for relay
     const int64_t sigOpCost;        //!< Total sigop cost
-<<<<<<< HEAD
-=======
     const int32_t m_extra_weight;   //!< Policy-only additional transaction weight beyond nTxWeight
->>>>>>> da3db67a
     const size_t nModSize;          //!< Cached modified size for priority
     const double entryPriority;     //!< Priority when entering the mempool
     const unsigned int entryHeight; //!< Chain height when entering the mempool
@@ -140,10 +137,7 @@
           nTime{time},
           entry_sequence{entry_sequence},
           sigOpCost{sigops_cost},
-<<<<<<< HEAD
-=======
           m_extra_weight{extra_weight},
->>>>>>> da3db67a
           nModSize{CalculateModifiedSize(*tx, GetTxSize())},
           entryPriority{ComputePriority2(entry_tx_inputs_coin_age, nModSize)},
           entryHeight{entry_height},
